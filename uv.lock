version = 1
revision = 3
requires-python = ">=3.12"
resolution-markers = [
    "python_full_version >= '3.14'",
    "python_full_version == '3.13.*'",
    "python_full_version < '3.13'",
]

[[package]]
name = "aerich"
version = "0.9.2"
source = { registry = "https://pypi.org/simple" }
dependencies = [
    { name = "anyio" },
    { name = "asyncclick" },
    { name = "dictdiffer" },
    { name = "tortoise-orm" },
]
sdist = { url = "https://files.pythonhosted.org/packages/c4/60/5d3885f531fab2cecec67510e7b821efc403940ed9eefd034b2c21350f3c/aerich-0.9.2.tar.gz", hash = "sha256:02d58658714eebe396fe7bd9f9401db3a60a44dc885910ad3990920d0357317d", size = 74231, upload-time = "2025-10-10T05:53:49.632Z" }
wheels = [
    { url = "https://files.pythonhosted.org/packages/87/1a/956c6b1e35881bb9835a33c8db1565edcd133f8e45321010489092a0df40/aerich-0.9.2-py3-none-any.whl", hash = "sha256:d0f007acb21f6559f1eccd4e404fb039cf48af2689e0669afa62989389c0582d", size = 46451, upload-time = "2025-10-10T05:53:48.71Z" },
]

[[package]]
name = "aiocache"
version = "0.12.3"
source = { registry = "https://pypi.org/simple" }
sdist = { url = "https://files.pythonhosted.org/packages/7a/64/b945b8025a9d1e6e2138845f4022165d3b337f55f50984fbc6a4c0a1e355/aiocache-0.12.3.tar.gz", hash = "sha256:f528b27bf4d436b497a1d0d1a8f59a542c153ab1e37c3621713cb376d44c4713", size = 132196, upload-time = "2024-09-25T13:20:23.823Z" }
wheels = [
    { url = "https://files.pythonhosted.org/packages/37/d7/15d67e05b235d1ed8c3ce61688fe4d84130e72af1657acadfaac3479f4cf/aiocache-0.12.3-py2.py3-none-any.whl", hash = "sha256:889086fc24710f431937b87ad3720a289f7fc31c4fd8b68e9f918b9bacd8270d", size = 28199, upload-time = "2024-09-25T13:20:22.688Z" },
]

[[package]]
name = "aiodns"
version = "3.5.0"
source = { registry = "https://pypi.org/simple" }
dependencies = [
    { name = "pycares" },
]
sdist = { url = "https://files.pythonhosted.org/packages/17/0a/163e5260cecc12de6abc259d158d9da3b8ec062ab863107dcdb1166cdcef/aiodns-3.5.0.tar.gz", hash = "sha256:11264edbab51896ecf546c18eb0dd56dff0428c6aa6d2cd87e643e07300eb310", size = 14380, upload-time = "2025-06-13T16:21:53.595Z" }
wheels = [
    { url = "https://files.pythonhosted.org/packages/f6/2c/711076e5f5d0707b8ec55a233c8bfb193e0981a800cd1b3b123e8ff61ca1/aiodns-3.5.0-py3-none-any.whl", hash = "sha256:6d0404f7d5215849233f6ee44854f2bb2481adf71b336b2279016ea5990ca5c5", size = 8068, upload-time = "2025-06-13T16:21:52.45Z" },
]

[[package]]
name = "aiofiles"
version = "25.1.0"
source = { registry = "https://pypi.org/simple" }
sdist = { url = "https://files.pythonhosted.org/packages/41/c3/534eac40372d8ee36ef40df62ec129bee4fdb5ad9706e58a29be53b2c970/aiofiles-25.1.0.tar.gz", hash = "sha256:a8d728f0a29de45dc521f18f07297428d56992a742f0cd2701ba86e44d23d5b2", size = 46354, upload-time = "2025-10-09T20:51:04.358Z" }
wheels = [
    { url = "https://files.pythonhosted.org/packages/bc/8a/340a1555ae33d7354dbca4faa54948d76d89a27ceef032c8c3bc661d003e/aiofiles-25.1.0-py3-none-any.whl", hash = "sha256:abe311e527c862958650f9438e859c1fa7568a141b22abcd015e120e86a85695", size = 14668, upload-time = "2025-10-09T20:51:03.174Z" },
]

[[package]]
name = "aiohappyeyeballs"
version = "2.6.1"
source = { registry = "https://pypi.org/simple" }
sdist = { url = "https://files.pythonhosted.org/packages/26/30/f84a107a9c4331c14b2b586036f40965c128aa4fee4dda5d3d51cb14ad54/aiohappyeyeballs-2.6.1.tar.gz", hash = "sha256:c3f9d0113123803ccadfdf3f0faa505bc78e6a72d1cc4806cbd719826e943558", size = 22760, upload-time = "2025-03-12T01:42:48.764Z" }
wheels = [
    { url = "https://files.pythonhosted.org/packages/0f/15/5bf3b99495fb160b63f95972b81750f18f7f4e02ad051373b669d17d44f2/aiohappyeyeballs-2.6.1-py3-none-any.whl", hash = "sha256:f349ba8f4b75cb25c99c5c2d84e997e485204d2902a9597802b0371f09331fb8", size = 15265, upload-time = "2025-03-12T01:42:47.083Z" },
]

[[package]]
name = "aiohttp"
version = "3.13.2"
source = { registry = "https://pypi.org/simple" }
dependencies = [
    { name = "aiohappyeyeballs" },
    { name = "aiosignal" },
    { name = "attrs" },
    { name = "frozenlist" },
    { name = "multidict" },
    { name = "propcache" },
    { name = "yarl" },
]
sdist = { url = "https://files.pythonhosted.org/packages/1c/ce/3b83ebba6b3207a7135e5fcaba49706f8a4b6008153b4e30540c982fae26/aiohttp-3.13.2.tar.gz", hash = "sha256:40176a52c186aefef6eb3cad2cdd30cd06e3afbe88fe8ab2af9c0b90f228daca", size = 7837994, upload-time = "2025-10-28T20:59:39.937Z" }
wheels = [
    { url = "https://files.pythonhosted.org/packages/29/9b/01f00e9856d0a73260e86dd8ed0c2234a466c5c1712ce1c281548df39777/aiohttp-3.13.2-cp312-cp312-macosx_10_13_universal2.whl", hash = "sha256:b1e56bab2e12b2b9ed300218c351ee2a3d8c8fdab5b1ec6193e11a817767e47b", size = 737623, upload-time = "2025-10-28T20:56:30.797Z" },
    { url = "https://files.pythonhosted.org/packages/5a/1b/4be39c445e2b2bd0aab4ba736deb649fabf14f6757f405f0c9685019b9e9/aiohttp-3.13.2-cp312-cp312-macosx_10_13_x86_64.whl", hash = "sha256:364e25edaabd3d37b1db1f0cbcee8c73c9a3727bfa262b83e5e4cf3489a2a9dc", size = 492664, upload-time = "2025-10-28T20:56:32.708Z" },
    { url = "https://files.pythonhosted.org/packages/28/66/d35dcfea8050e131cdd731dff36434390479b4045a8d0b9d7111b0a968f1/aiohttp-3.13.2-cp312-cp312-macosx_11_0_arm64.whl", hash = "sha256:c5c94825f744694c4b8db20b71dba9a257cd2ba8e010a803042123f3a25d50d7", size = 491808, upload-time = "2025-10-28T20:56:34.57Z" },
    { url = "https://files.pythonhosted.org/packages/00/29/8e4609b93e10a853b65f8291e64985de66d4f5848c5637cddc70e98f01f8/aiohttp-3.13.2-cp312-cp312-manylinux2014_aarch64.manylinux_2_17_aarch64.manylinux_2_28_aarch64.whl", hash = "sha256:ba2715d842ffa787be87cbfce150d5e88c87a98e0b62e0f5aa489169a393dbbb", size = 1738863, upload-time = "2025-10-28T20:56:36.377Z" },
    { url = "https://files.pythonhosted.org/packages/9d/fa/4ebdf4adcc0def75ced1a0d2d227577cd7b1b85beb7edad85fcc87693c75/aiohttp-3.13.2-cp312-cp312-manylinux2014_armv7l.manylinux_2_17_armv7l.manylinux_2_31_armv7l.whl", hash = "sha256:585542825c4bc662221fb257889e011a5aa00f1ae4d75d1d246a5225289183e3", size = 1700586, upload-time = "2025-10-28T20:56:38.034Z" },
    { url = "https://files.pythonhosted.org/packages/da/04/73f5f02ff348a3558763ff6abe99c223381b0bace05cd4530a0258e52597/aiohttp-3.13.2-cp312-cp312-manylinux2014_ppc64le.manylinux_2_17_ppc64le.manylinux_2_28_ppc64le.whl", hash = "sha256:39d02cb6025fe1aabca329c5632f48c9532a3dabccd859e7e2f110668972331f", size = 1768625, upload-time = "2025-10-28T20:56:39.75Z" },
    { url = "https://files.pythonhosted.org/packages/f8/49/a825b79ffec124317265ca7d2344a86bcffeb960743487cb11988ffb3494/aiohttp-3.13.2-cp312-cp312-manylinux2014_s390x.manylinux_2_17_s390x.manylinux_2_28_s390x.whl", hash = "sha256:e67446b19e014d37342f7195f592a2a948141d15a312fe0e700c2fd2f03124f6", size = 1867281, upload-time = "2025-10-28T20:56:41.471Z" },
    { url = "https://files.pythonhosted.org/packages/b9/48/adf56e05f81eac31edcfae45c90928f4ad50ef2e3ea72cb8376162a368f8/aiohttp-3.13.2-cp312-cp312-manylinux2014_x86_64.manylinux_2_17_x86_64.manylinux_2_28_x86_64.whl", hash = "sha256:4356474ad6333e41ccefd39eae869ba15a6c5299c9c01dfdcfdd5c107be4363e", size = 1752431, upload-time = "2025-10-28T20:56:43.162Z" },
    { url = "https://files.pythonhosted.org/packages/30/ab/593855356eead019a74e862f21523db09c27f12fd24af72dbc3555b9bfd9/aiohttp-3.13.2-cp312-cp312-manylinux_2_31_riscv64.manylinux_2_39_riscv64.whl", hash = "sha256:eeacf451c99b4525f700f078becff32c32ec327b10dcf31306a8a52d78166de7", size = 1562846, upload-time = "2025-10-28T20:56:44.85Z" },
    { url = "https://files.pythonhosted.org/packages/39/0f/9f3d32271aa8dc35036e9668e31870a9d3b9542dd6b3e2c8a30931cb27ae/aiohttp-3.13.2-cp312-cp312-musllinux_1_2_aarch64.whl", hash = "sha256:d8a9b889aeabd7a4e9af0b7f4ab5ad94d42e7ff679aaec6d0db21e3b639ad58d", size = 1699606, upload-time = "2025-10-28T20:56:46.519Z" },
    { url = "https://files.pythonhosted.org/packages/2c/3c/52d2658c5699b6ef7692a3f7128b2d2d4d9775f2a68093f74bca06cf01e1/aiohttp-3.13.2-cp312-cp312-musllinux_1_2_armv7l.whl", hash = "sha256:fa89cb11bc71a63b69568d5b8a25c3ca25b6d54c15f907ca1c130d72f320b76b", size = 1720663, upload-time = "2025-10-28T20:56:48.528Z" },
    { url = "https://files.pythonhosted.org/packages/9b/d4/8f8f3ff1fb7fb9e3f04fcad4e89d8a1cd8fc7d05de67e3de5b15b33008ff/aiohttp-3.13.2-cp312-cp312-musllinux_1_2_ppc64le.whl", hash = "sha256:8aa7c807df234f693fed0ecd507192fc97692e61fee5702cdc11155d2e5cadc8", size = 1737939, upload-time = "2025-10-28T20:56:50.77Z" },
    { url = "https://files.pythonhosted.org/packages/03/d3/ddd348f8a27a634daae39a1b8e291ff19c77867af438af844bf8b7e3231b/aiohttp-3.13.2-cp312-cp312-musllinux_1_2_riscv64.whl", hash = "sha256:9eb3e33fdbe43f88c3c75fa608c25e7c47bbd80f48d012763cb67c47f39a7e16", size = 1555132, upload-time = "2025-10-28T20:56:52.568Z" },
    { url = "https://files.pythonhosted.org/packages/39/b8/46790692dc46218406f94374903ba47552f2f9f90dad554eed61bfb7b64c/aiohttp-3.13.2-cp312-cp312-musllinux_1_2_s390x.whl", hash = "sha256:9434bc0d80076138ea986833156c5a48c9c7a8abb0c96039ddbb4afc93184169", size = 1764802, upload-time = "2025-10-28T20:56:54.292Z" },
    { url = "https://files.pythonhosted.org/packages/ba/e4/19ce547b58ab2a385e5f0b8aa3db38674785085abcf79b6e0edd1632b12f/aiohttp-3.13.2-cp312-cp312-musllinux_1_2_x86_64.whl", hash = "sha256:ff15c147b2ad66da1f2cbb0622313f2242d8e6e8f9b79b5206c84523a4473248", size = 1719512, upload-time = "2025-10-28T20:56:56.428Z" },
    { url = "https://files.pythonhosted.org/packages/70/30/6355a737fed29dcb6dfdd48682d5790cb5eab050f7b4e01f49b121d3acad/aiohttp-3.13.2-cp312-cp312-win32.whl", hash = "sha256:27e569eb9d9e95dbd55c0fc3ec3a9335defbf1d8bc1d20171a49f3c4c607b93e", size = 426690, upload-time = "2025-10-28T20:56:58.736Z" },
    { url = "https://files.pythonhosted.org/packages/0a/0d/b10ac09069973d112de6ef980c1f6bb31cb7dcd0bc363acbdad58f927873/aiohttp-3.13.2-cp312-cp312-win_amd64.whl", hash = "sha256:8709a0f05d59a71f33fd05c17fc11fcb8c30140506e13c2f5e8ee1b8964e1b45", size = 453465, upload-time = "2025-10-28T20:57:00.795Z" },
    { url = "https://files.pythonhosted.org/packages/bf/78/7e90ca79e5aa39f9694dcfd74f4720782d3c6828113bb1f3197f7e7c4a56/aiohttp-3.13.2-cp313-cp313-macosx_10_13_universal2.whl", hash = "sha256:7519bdc7dfc1940d201651b52bf5e03f5503bda45ad6eacf64dda98be5b2b6be", size = 732139, upload-time = "2025-10-28T20:57:02.455Z" },
    { url = "https://files.pythonhosted.org/packages/db/ed/1f59215ab6853fbaa5c8495fa6cbc39edfc93553426152b75d82a5f32b76/aiohttp-3.13.2-cp313-cp313-macosx_10_13_x86_64.whl", hash = "sha256:088912a78b4d4f547a1f19c099d5a506df17eacec3c6f4375e2831ec1d995742", size = 490082, upload-time = "2025-10-28T20:57:04.784Z" },
    { url = "https://files.pythonhosted.org/packages/68/7b/fe0fe0f5e05e13629d893c760465173a15ad0039c0a5b0d0040995c8075e/aiohttp-3.13.2-cp313-cp313-macosx_11_0_arm64.whl", hash = "sha256:5276807b9de9092af38ed23ce120539ab0ac955547b38563a9ba4f5b07b95293", size = 489035, upload-time = "2025-10-28T20:57:06.894Z" },
    { url = "https://files.pythonhosted.org/packages/d2/04/db5279e38471b7ac801d7d36a57d1230feeee130bbe2a74f72731b23c2b1/aiohttp-3.13.2-cp313-cp313-manylinux2014_aarch64.manylinux_2_17_aarch64.manylinux_2_28_aarch64.whl", hash = "sha256:1237c1375eaef0db4dcd7c2559f42e8af7b87ea7d295b118c60c36a6e61cb811", size = 1720387, upload-time = "2025-10-28T20:57:08.685Z" },
    { url = "https://files.pythonhosted.org/packages/31/07/8ea4326bd7dae2bd59828f69d7fdc6e04523caa55e4a70f4a8725a7e4ed2/aiohttp-3.13.2-cp313-cp313-manylinux2014_armv7l.manylinux_2_17_armv7l.manylinux_2_31_armv7l.whl", hash = "sha256:96581619c57419c3d7d78703d5b78c1e5e5fc0172d60f555bdebaced82ded19a", size = 1688314, upload-time = "2025-10-28T20:57:10.693Z" },
    { url = "https://files.pythonhosted.org/packages/48/ab/3d98007b5b87ffd519d065225438cc3b668b2f245572a8cb53da5dd2b1bc/aiohttp-3.13.2-cp313-cp313-manylinux2014_ppc64le.manylinux_2_17_ppc64le.manylinux_2_28_ppc64le.whl", hash = "sha256:a2713a95b47374169409d18103366de1050fe0ea73db358fc7a7acb2880422d4", size = 1756317, upload-time = "2025-10-28T20:57:12.563Z" },
    { url = "https://files.pythonhosted.org/packages/97/3d/801ca172b3d857fafb7b50c7c03f91b72b867a13abca982ed6b3081774ef/aiohttp-3.13.2-cp313-cp313-manylinux2014_s390x.manylinux_2_17_s390x.manylinux_2_28_s390x.whl", hash = "sha256:228a1cd556b3caca590e9511a89444925da87d35219a49ab5da0c36d2d943a6a", size = 1858539, upload-time = "2025-10-28T20:57:14.623Z" },
    { url = "https://files.pythonhosted.org/packages/f7/0d/4764669bdf47bd472899b3d3db91fffbe925c8e3038ec591a2fd2ad6a14d/aiohttp-3.13.2-cp313-cp313-manylinux2014_x86_64.manylinux_2_17_x86_64.manylinux_2_28_x86_64.whl", hash = "sha256:ac6cde5fba8d7d8c6ac963dbb0256a9854e9fafff52fbcc58fdf819357892c3e", size = 1739597, upload-time = "2025-10-28T20:57:16.399Z" },
    { url = "https://files.pythonhosted.org/packages/c4/52/7bd3c6693da58ba16e657eb904a5b6decfc48ecd06e9ac098591653b1566/aiohttp-3.13.2-cp313-cp313-manylinux_2_31_riscv64.manylinux_2_39_riscv64.whl", hash = "sha256:f2bef8237544f4e42878c61cef4e2839fee6346dc60f5739f876a9c50be7fcdb", size = 1555006, upload-time = "2025-10-28T20:57:18.288Z" },
    { url = "https://files.pythonhosted.org/packages/48/30/9586667acec5993b6f41d2ebcf96e97a1255a85f62f3c653110a5de4d346/aiohttp-3.13.2-cp313-cp313-musllinux_1_2_aarch64.whl", hash = "sha256:16f15a4eac3bc2d76c45f7ebdd48a65d41b242eb6c31c2245463b40b34584ded", size = 1683220, upload-time = "2025-10-28T20:57:20.241Z" },
    { url = "https://files.pythonhosted.org/packages/71/01/3afe4c96854cfd7b30d78333852e8e851dceaec1c40fd00fec90c6402dd2/aiohttp-3.13.2-cp313-cp313-musllinux_1_2_armv7l.whl", hash = "sha256:bb7fb776645af5cc58ab804c58d7eba545a97e047254a52ce89c157b5af6cd0b", size = 1712570, upload-time = "2025-10-28T20:57:22.253Z" },
    { url = "https://files.pythonhosted.org/packages/11/2c/22799d8e720f4697a9e66fd9c02479e40a49de3de2f0bbe7f9f78a987808/aiohttp-3.13.2-cp313-cp313-musllinux_1_2_ppc64le.whl", hash = "sha256:e1b4951125ec10c70802f2cb09736c895861cd39fd9dcb35107b4dc8ae6220b8", size = 1733407, upload-time = "2025-10-28T20:57:24.37Z" },
    { url = "https://files.pythonhosted.org/packages/34/cb/90f15dd029f07cebbd91f8238a8b363978b530cd128488085b5703683594/aiohttp-3.13.2-cp313-cp313-musllinux_1_2_riscv64.whl", hash = "sha256:550bf765101ae721ee1d37d8095f47b1f220650f85fe1af37a90ce75bab89d04", size = 1550093, upload-time = "2025-10-28T20:57:26.257Z" },
    { url = "https://files.pythonhosted.org/packages/69/46/12dce9be9d3303ecbf4d30ad45a7683dc63d90733c2d9fe512be6716cd40/aiohttp-3.13.2-cp313-cp313-musllinux_1_2_s390x.whl", hash = "sha256:fe91b87fc295973096251e2d25a811388e7d8adf3bd2b97ef6ae78bc4ac6c476", size = 1758084, upload-time = "2025-10-28T20:57:28.349Z" },
    { url = "https://files.pythonhosted.org/packages/f9/c8/0932b558da0c302ffd639fc6362a313b98fdf235dc417bc2493da8394df7/aiohttp-3.13.2-cp313-cp313-musllinux_1_2_x86_64.whl", hash = "sha256:e0c8e31cfcc4592cb200160344b2fb6ae0f9e4effe06c644b5a125d4ae5ebe23", size = 1716987, upload-time = "2025-10-28T20:57:30.233Z" },
    { url = "https://files.pythonhosted.org/packages/5d/8b/f5bd1a75003daed099baec373aed678f2e9b34f2ad40d85baa1368556396/aiohttp-3.13.2-cp313-cp313-win32.whl", hash = "sha256:0740f31a60848d6edb296a0df827473eede90c689b8f9f2a4cdde74889eb2254", size = 425859, upload-time = "2025-10-28T20:57:32.105Z" },
    { url = "https://files.pythonhosted.org/packages/5d/28/a8a9fc6957b2cee8902414e41816b5ab5536ecf43c3b1843c10e82c559b2/aiohttp-3.13.2-cp313-cp313-win_amd64.whl", hash = "sha256:a88d13e7ca367394908f8a276b89d04a3652044612b9a408a0bb22a5ed976a1a", size = 452192, upload-time = "2025-10-28T20:57:34.166Z" },
    { url = "https://files.pythonhosted.org/packages/9b/36/e2abae1bd815f01c957cbf7be817b3043304e1c87bad526292a0410fdcf9/aiohttp-3.13.2-cp314-cp314-macosx_10_13_universal2.whl", hash = "sha256:2475391c29230e063ef53a66669b7b691c9bfc3f1426a0f7bcdf1216bdbac38b", size = 735234, upload-time = "2025-10-28T20:57:36.415Z" },
    { url = "https://files.pythonhosted.org/packages/ca/e3/1ee62dde9b335e4ed41db6bba02613295a0d5b41f74a783c142745a12763/aiohttp-3.13.2-cp314-cp314-macosx_10_13_x86_64.whl", hash = "sha256:f33c8748abef4d8717bb20e8fb1b3e07c6adacb7fd6beaae971a764cf5f30d61", size = 490733, upload-time = "2025-10-28T20:57:38.205Z" },
    { url = "https://files.pythonhosted.org/packages/1a/aa/7a451b1d6a04e8d15a362af3e9b897de71d86feac3babf8894545d08d537/aiohttp-3.13.2-cp314-cp314-macosx_11_0_arm64.whl", hash = "sha256:ae32f24bbfb7dbb485a24b30b1149e2f200be94777232aeadba3eecece4d0aa4", size = 491303, upload-time = "2025-10-28T20:57:40.122Z" },
    { url = "https://files.pythonhosted.org/packages/57/1e/209958dbb9b01174870f6a7538cd1f3f28274fdbc88a750c238e2c456295/aiohttp-3.13.2-cp314-cp314-manylinux2014_aarch64.manylinux_2_17_aarch64.manylinux_2_28_aarch64.whl", hash = "sha256:5d7f02042c1f009ffb70067326ef183a047425bb2ff3bc434ead4dd4a4a66a2b", size = 1717965, upload-time = "2025-10-28T20:57:42.28Z" },
    { url = "https://files.pythonhosted.org/packages/08/aa/6a01848d6432f241416bc4866cae8dc03f05a5a884d2311280f6a09c73d6/aiohttp-3.13.2-cp314-cp314-manylinux2014_armv7l.manylinux_2_17_armv7l.manylinux_2_31_armv7l.whl", hash = "sha256:93655083005d71cd6c072cdab54c886e6570ad2c4592139c3fb967bfc19e4694", size = 1667221, upload-time = "2025-10-28T20:57:44.869Z" },
    { url = "https://files.pythonhosted.org/packages/87/4f/36c1992432d31bbc789fa0b93c768d2e9047ec8c7177e5cd84ea85155f36/aiohttp-3.13.2-cp314-cp314-manylinux2014_ppc64le.manylinux_2_17_ppc64le.manylinux_2_28_ppc64le.whl", hash = "sha256:0db1e24b852f5f664cd728db140cf11ea0e82450471232a394b3d1a540b0f906", size = 1757178, upload-time = "2025-10-28T20:57:47.216Z" },
    { url = "https://files.pythonhosted.org/packages/ac/b4/8e940dfb03b7e0f68a82b88fd182b9be0a65cb3f35612fe38c038c3112cf/aiohttp-3.13.2-cp314-cp314-manylinux2014_s390x.manylinux_2_17_s390x.manylinux_2_28_s390x.whl", hash = "sha256:b009194665bcd128e23eaddef362e745601afa4641930848af4c8559e88f18f9", size = 1838001, upload-time = "2025-10-28T20:57:49.337Z" },
    { url = "https://files.pythonhosted.org/packages/d7/ef/39f3448795499c440ab66084a9db7d20ca7662e94305f175a80f5b7e0072/aiohttp-3.13.2-cp314-cp314-manylinux2014_x86_64.manylinux_2_17_x86_64.manylinux_2_28_x86_64.whl", hash = "sha256:c038a8fdc8103cd51dbd986ecdce141473ffd9775a7a8057a6ed9c3653478011", size = 1716325, upload-time = "2025-10-28T20:57:51.327Z" },
    { url = "https://files.pythonhosted.org/packages/d7/51/b311500ffc860b181c05d91c59a1313bdd05c82960fdd4035a15740d431e/aiohttp-3.13.2-cp314-cp314-manylinux_2_31_riscv64.manylinux_2_39_riscv64.whl", hash = "sha256:66bac29b95a00db411cd758fea0e4b9bdba6d549dfe333f9a945430f5f2cc5a6", size = 1547978, upload-time = "2025-10-28T20:57:53.554Z" },
    { url = "https://files.pythonhosted.org/packages/31/64/b9d733296ef79815226dab8c586ff9e3df41c6aff2e16c06697b2d2e6775/aiohttp-3.13.2-cp314-cp314-musllinux_1_2_aarch64.whl", hash = "sha256:4ebf9cfc9ba24a74cf0718f04aac2a3bbe745902cc7c5ebc55c0f3b5777ef213", size = 1682042, upload-time = "2025-10-28T20:57:55.617Z" },
    { url = "https://files.pythonhosted.org/packages/3f/30/43d3e0f9d6473a6db7d472104c4eff4417b1e9df01774cb930338806d36b/aiohttp-3.13.2-cp314-cp314-musllinux_1_2_armv7l.whl", hash = "sha256:a4b88ebe35ce54205c7074f7302bd08a4cb83256a3e0870c72d6f68a3aaf8e49", size = 1680085, upload-time = "2025-10-28T20:57:57.59Z" },
    { url = "https://files.pythonhosted.org/packages/16/51/c709f352c911b1864cfd1087577760ced64b3e5bee2aa88b8c0c8e2e4972/aiohttp-3.13.2-cp314-cp314-musllinux_1_2_ppc64le.whl", hash = "sha256:98c4fb90bb82b70a4ed79ca35f656f4281885be076f3f970ce315402b53099ae", size = 1728238, upload-time = "2025-10-28T20:57:59.525Z" },
    { url = "https://files.pythonhosted.org/packages/19/e2/19bd4c547092b773caeb48ff5ae4b1ae86756a0ee76c16727fcfd281404b/aiohttp-3.13.2-cp314-cp314-musllinux_1_2_riscv64.whl", hash = "sha256:ec7534e63ae0f3759df3a1ed4fa6bc8f75082a924b590619c0dd2f76d7043caa", size = 1544395, upload-time = "2025-10-28T20:58:01.914Z" },
    { url = "https://files.pythonhosted.org/packages/cf/87/860f2803b27dfc5ed7be532832a3498e4919da61299b4a1f8eb89b8ff44d/aiohttp-3.13.2-cp314-cp314-musllinux_1_2_s390x.whl", hash = "sha256:5b927cf9b935a13e33644cbed6c8c4b2d0f25b713d838743f8fe7191b33829c4", size = 1742965, upload-time = "2025-10-28T20:58:03.972Z" },
    { url = "https://files.pythonhosted.org/packages/67/7f/db2fc7618925e8c7a601094d5cbe539f732df4fb570740be88ed9e40e99a/aiohttp-3.13.2-cp314-cp314-musllinux_1_2_x86_64.whl", hash = "sha256:88d6c017966a78c5265d996c19cdb79235be5e6412268d7e2ce7dee339471b7a", size = 1697585, upload-time = "2025-10-28T20:58:06.189Z" },
    { url = "https://files.pythonhosted.org/packages/0c/07/9127916cb09bb38284db5036036042b7b2c514c8ebaeee79da550c43a6d6/aiohttp-3.13.2-cp314-cp314-win32.whl", hash = "sha256:f7c183e786e299b5d6c49fb43a769f8eb8e04a2726a2bd5887b98b5cc2d67940", size = 431621, upload-time = "2025-10-28T20:58:08.636Z" },
    { url = "https://files.pythonhosted.org/packages/fb/41/554a8a380df6d3a2bba8a7726429a23f4ac62aaf38de43bb6d6cde7b4d4d/aiohttp-3.13.2-cp314-cp314-win_amd64.whl", hash = "sha256:fe242cd381e0fb65758faf5ad96c2e460df6ee5b2de1072fe97e4127927e00b4", size = 457627, upload-time = "2025-10-28T20:58:11Z" },
    { url = "https://files.pythonhosted.org/packages/c7/8e/3824ef98c039d3951cb65b9205a96dd2b20f22241ee17d89c5701557c826/aiohttp-3.13.2-cp314-cp314t-macosx_10_13_universal2.whl", hash = "sha256:f10d9c0b0188fe85398c61147bbd2a657d616c876863bfeff43376e0e3134673", size = 767360, upload-time = "2025-10-28T20:58:13.358Z" },
    { url = "https://files.pythonhosted.org/packages/a4/0f/6a03e3fc7595421274fa34122c973bde2d89344f8a881b728fa8c774e4f1/aiohttp-3.13.2-cp314-cp314t-macosx_10_13_x86_64.whl", hash = "sha256:e7c952aefdf2460f4ae55c5e9c3e80aa72f706a6317e06020f80e96253b1accd", size = 504616, upload-time = "2025-10-28T20:58:15.339Z" },
    { url = "https://files.pythonhosted.org/packages/c6/aa/ed341b670f1bc8a6f2c6a718353d13b9546e2cef3544f573c6a1ff0da711/aiohttp-3.13.2-cp314-cp314t-macosx_11_0_arm64.whl", hash = "sha256:c20423ce14771d98353d2e25e83591fa75dfa90a3c1848f3d7c68243b4fbded3", size = 509131, upload-time = "2025-10-28T20:58:17.693Z" },
    { url = "https://files.pythonhosted.org/packages/7f/f0/c68dac234189dae5c4bbccc0f96ce0cc16b76632cfc3a08fff180045cfa4/aiohttp-3.13.2-cp314-cp314t-manylinux2014_aarch64.manylinux_2_17_aarch64.manylinux_2_28_aarch64.whl", hash = "sha256:e96eb1a34396e9430c19d8338d2ec33015e4a87ef2b4449db94c22412e25ccdf", size = 1864168, upload-time = "2025-10-28T20:58:20.113Z" },
    { url = "https://files.pythonhosted.org/packages/8f/65/75a9a76db8364b5d0e52a0c20eabc5d52297385d9af9c35335b924fafdee/aiohttp-3.13.2-cp314-cp314t-manylinux2014_armv7l.manylinux_2_17_armv7l.manylinux_2_31_armv7l.whl", hash = "sha256:23fb0783bc1a33640036465019d3bba069942616a6a2353c6907d7fe1ccdaf4e", size = 1719200, upload-time = "2025-10-28T20:58:22.583Z" },
    { url = "https://files.pythonhosted.org/packages/f5/55/8df2ed78d7f41d232f6bd3ff866b6f617026551aa1d07e2f03458f964575/aiohttp-3.13.2-cp314-cp314t-manylinux2014_ppc64le.manylinux_2_17_ppc64le.manylinux_2_28_ppc64le.whl", hash = "sha256:2e1a9bea6244a1d05a4e57c295d69e159a5c50d8ef16aa390948ee873478d9a5", size = 1843497, upload-time = "2025-10-28T20:58:24.672Z" },
    { url = "https://files.pythonhosted.org/packages/e9/e0/94d7215e405c5a02ccb6a35c7a3a6cfff242f457a00196496935f700cde5/aiohttp-3.13.2-cp314-cp314t-manylinux2014_s390x.manylinux_2_17_s390x.manylinux_2_28_s390x.whl", hash = "sha256:0a3d54e822688b56e9f6b5816fb3de3a3a64660efac64e4c2dc435230ad23bad", size = 1935703, upload-time = "2025-10-28T20:58:26.758Z" },
    { url = "https://files.pythonhosted.org/packages/0b/78/1eeb63c3f9b2d1015a4c02788fb543141aad0a03ae3f7a7b669b2483f8d4/aiohttp-3.13.2-cp314-cp314t-manylinux2014_x86_64.manylinux_2_17_x86_64.manylinux_2_28_x86_64.whl", hash = "sha256:7a653d872afe9f33497215745da7a943d1dc15b728a9c8da1c3ac423af35178e", size = 1792738, upload-time = "2025-10-28T20:58:29.787Z" },
    { url = "https://files.pythonhosted.org/packages/41/75/aaf1eea4c188e51538c04cc568040e3082db263a57086ea74a7d38c39e42/aiohttp-3.13.2-cp314-cp314t-manylinux_2_31_riscv64.manylinux_2_39_riscv64.whl", hash = "sha256:56d36e80d2003fa3fc0207fac644216d8532e9504a785ef9a8fd013f84a42c61", size = 1624061, upload-time = "2025-10-28T20:58:32.529Z" },
    { url = "https://files.pythonhosted.org/packages/9b/c2/3b6034de81fbcc43de8aeb209073a2286dfb50b86e927b4efd81cf848197/aiohttp-3.13.2-cp314-cp314t-musllinux_1_2_aarch64.whl", hash = "sha256:78cd586d8331fb8e241c2dd6b2f4061778cc69e150514b39a9e28dd050475661", size = 1789201, upload-time = "2025-10-28T20:58:34.618Z" },
    { url = "https://files.pythonhosted.org/packages/c9/38/c15dcf6d4d890217dae79d7213988f4e5fe6183d43893a9cf2fe9e84ca8d/aiohttp-3.13.2-cp314-cp314t-musllinux_1_2_armv7l.whl", hash = "sha256:20b10bbfbff766294fe99987f7bb3b74fdd2f1a2905f2562132641ad434dcf98", size = 1776868, upload-time = "2025-10-28T20:58:38.835Z" },
    { url = "https://files.pythonhosted.org/packages/04/75/f74fd178ac81adf4f283a74847807ade5150e48feda6aef024403716c30c/aiohttp-3.13.2-cp314-cp314t-musllinux_1_2_ppc64le.whl", hash = "sha256:9ec49dff7e2b3c85cdeaa412e9d438f0ecd71676fde61ec57027dd392f00c693", size = 1790660, upload-time = "2025-10-28T20:58:41.507Z" },
    { url = "https://files.pythonhosted.org/packages/e7/80/7368bd0d06b16b3aba358c16b919e9c46cf11587dc572091031b0e9e3ef0/aiohttp-3.13.2-cp314-cp314t-musllinux_1_2_riscv64.whl", hash = "sha256:94f05348c4406450f9d73d38efb41d669ad6cd90c7ee194810d0eefbfa875a7a", size = 1617548, upload-time = "2025-10-28T20:58:43.674Z" },
    { url = "https://files.pythonhosted.org/packages/7d/4b/a6212790c50483cb3212e507378fbe26b5086d73941e1ec4b56a30439688/aiohttp-3.13.2-cp314-cp314t-musllinux_1_2_s390x.whl", hash = "sha256:fa4dcb605c6f82a80c7f95713c2b11c3b8e9893b3ebd2bc9bde93165ed6107be", size = 1817240, upload-time = "2025-10-28T20:58:45.787Z" },
    { url = "https://files.pythonhosted.org/packages/ff/f7/ba5f0ba4ea8d8f3c32850912944532b933acbf0f3a75546b89269b9b7dde/aiohttp-3.13.2-cp314-cp314t-musllinux_1_2_x86_64.whl", hash = "sha256:cf00e5db968c3f67eccd2778574cf64d8b27d95b237770aa32400bd7a1ca4f6c", size = 1762334, upload-time = "2025-10-28T20:58:47.936Z" },
    { url = "https://files.pythonhosted.org/packages/7e/83/1a5a1856574588b1cad63609ea9ad75b32a8353ac995d830bf5da9357364/aiohttp-3.13.2-cp314-cp314t-win32.whl", hash = "sha256:d23b5fe492b0805a50d3371e8a728a9134d8de5447dce4c885f5587294750734", size = 464685, upload-time = "2025-10-28T20:58:50.642Z" },
    { url = "https://files.pythonhosted.org/packages/9f/4d/d22668674122c08f4d56972297c51a624e64b3ed1efaa40187607a7cb66e/aiohttp-3.13.2-cp314-cp314t-win_amd64.whl", hash = "sha256:ff0a7b0a82a7ab905cbda74006318d1b12e37c797eb1b0d4eb3e316cf47f658f", size = 498093, upload-time = "2025-10-28T20:58:52.782Z" },
]

[[package]]
name = "aiohttp-client-cache"
version = "0.14.1"
source = { registry = "https://pypi.org/simple" }
dependencies = [
    { name = "aiohttp" },
    { name = "attrs" },
    { name = "itsdangerous" },
    { name = "url-normalize" },
]
sdist = { url = "https://files.pythonhosted.org/packages/7f/5d/f57bab0b5e4854f8cbd323f4b09c84cd1767ed00836af6d62d0445e32242/aiohttp_client_cache-0.14.1.tar.gz", hash = "sha256:af5556f719814aca02db6384271069cec6a67be31a6b7d9437e0a6a9980a494f", size = 62795, upload-time = "2025-10-01T16:35:43.25Z" }
wheels = [
    { url = "https://files.pythonhosted.org/packages/e3/c2/02632d658d92ba22e7d3b6721a30c36f7d85c58c0548592b55e5d885a035/aiohttp_client_cache-0.14.1-py3-none-any.whl", hash = "sha256:6c3c3c9e70c0f3ec3f0781df5d544b7c4583739ef05351eb82506e8ef4b4395a", size = 33583, upload-time = "2025-10-01T16:35:41.755Z" },
]

[package.optional-dependencies]
sqlite = [
    { name = "aiosqlite" },
]

[[package]]
name = "aiohttp-socks"
version = "0.10.1"
source = { registry = "https://pypi.org/simple" }
dependencies = [
    { name = "aiohttp" },
    { name = "python-socks" },
]
sdist = { url = "https://files.pythonhosted.org/packages/25/c0/dfc948c2aff58db2846192d744dc889bd634b9f3cc7d0fca85ef3c7e9cd4/aiohttp_socks-0.10.1.tar.gz", hash = "sha256:49f2e1f8051f2885719beb1b77e312b5a27c3e4b60f0b045a388f194d995e068", size = 10445, upload-time = "2024-12-26T07:06:26.244Z" }
wheels = [
    { url = "https://files.pythonhosted.org/packages/d3/04/7ff144f7465e83cf87459ffd74688871918496acd4816507cca1af5623d3/aiohttp_socks-0.10.1-py3-none-any.whl", hash = "sha256:6fd4d46c09f952f971a011ff446170daab8d539cf5310c0627f8423df2fb15ea", size = 10119, upload-time = "2024-12-26T07:06:22.236Z" },
]

[[package]]
name = "aiosignal"
version = "1.4.0"
source = { registry = "https://pypi.org/simple" }
dependencies = [
    { name = "frozenlist" },
    { name = "typing-extensions", marker = "python_full_version < '3.13'" },
]
sdist = { url = "https://files.pythonhosted.org/packages/61/62/06741b579156360248d1ec624842ad0edf697050bbaf7c3e46394e106ad1/aiosignal-1.4.0.tar.gz", hash = "sha256:f47eecd9468083c2029cc99945502cb7708b082c232f9aca65da147157b251c7", size = 25007, upload-time = "2025-07-03T22:54:43.528Z" }
wheels = [
    { url = "https://files.pythonhosted.org/packages/fb/76/641ae371508676492379f16e2fa48f4e2c11741bd63c48be4b12a6b09cba/aiosignal-1.4.0-py3-none-any.whl", hash = "sha256:053243f8b92b990551949e63930a839ff0cf0b0ebbe0597b0f3fb19e1a0fe82e", size = 7490, upload-time = "2025-07-03T22:54:42.156Z" },
]

[[package]]
name = "aiosqlite"
version = "0.21.0"
source = { registry = "https://pypi.org/simple" }
dependencies = [
    { name = "typing-extensions" },
]
sdist = { url = "https://files.pythonhosted.org/packages/13/7d/8bca2bf9a247c2c5dfeec1d7a5f40db6518f88d314b8bca9da29670d2671/aiosqlite-0.21.0.tar.gz", hash = "sha256:131bb8056daa3bc875608c631c678cda73922a2d4ba8aec373b19f18c17e7aa3", size = 13454, upload-time = "2025-02-03T07:30:16.235Z" }
wheels = [
    { url = "https://files.pythonhosted.org/packages/f5/10/6c25ed6de94c49f88a91fa5018cb4c0f3625f31d5be9f771ebe5cc7cd506/aiosqlite-0.21.0-py3-none-any.whl", hash = "sha256:2549cf4057f95f53dcba16f2b64e8e2791d7e1adedb13197dd8ed77bb226d7d0", size = 15792, upload-time = "2025-02-03T07:30:13.6Z" },
]

[[package]]
name = "akasha-py"
version = "0.3.0"
source = { registry = "https://pypi.org/simple" }
dependencies = [
    { name = "aiohttp" },
    { name = "aiohttp-client-cache", extra = ["sqlite"] },
    { name = "loguru" },
    { name = "pydantic" },
]
sdist = { url = "https://files.pythonhosted.org/packages/ff/04/70b332d4d0f92f0231f19bfb1f842d283081220eebbb3132a2c7fe3b36b8/akasha_py-0.3.0.tar.gz", hash = "sha256:8523b9c76073d893ace351333bad830a4c844f3627df767ceb6a216fdfbe6668", size = 35077, upload-time = "2025-09-16T15:17:23.766Z" }
wheels = [
    { url = "https://files.pythonhosted.org/packages/33/ca/412d0c70de5fe320ddafe774822a987ebe1d06cf336ebe81bf2bb762a48f/akasha_py-0.3.0-py3-none-any.whl", hash = "sha256:e8cf1356e43cd9bc6c2dd65fbbaec6ef25a0018c44caeed26ce6c9d53d5628c9", size = 27499, upload-time = "2025-09-16T15:17:22.4Z" },
]

[[package]]
name = "ambr-py"
<<<<<<< HEAD
version = "1.8.8"
source = { git = "https://github.com/seriaati/ambr#d1027b810b0f4ac68dcc73f6fa8d20b0da8e848e" }
=======
version = "1.8.9"
source = { git = "https://github.com/seriaati/ambr#2ba8c1d74b054d3c37a60e1af883e410a587ad18" }
>>>>>>> a4b1f361
dependencies = [
    { name = "aiofiles" },
    { name = "aiohttp" },
    { name = "aiohttp-client-cache", extra = ["sqlite"] },
    { name = "loguru" },
    { name = "pydantic" },
]

[[package]]
name = "annotated-doc"
version = "0.0.3"
source = { registry = "https://pypi.org/simple" }
sdist = { url = "https://files.pythonhosted.org/packages/d7/a6/dc46877b911e40c00d395771ea710d5e77b6de7bacd5fdcd78d70cc5a48f/annotated_doc-0.0.3.tar.gz", hash = "sha256:e18370014c70187422c33e945053ff4c286f453a984eba84d0dbfa0c935adeda", size = 5535, upload-time = "2025-10-24T14:57:10.718Z" }
wheels = [
    { url = "https://files.pythonhosted.org/packages/02/b7/cf592cb5de5cb3bade3357f8d2cf42bf103bbe39f459824b4939fd212911/annotated_doc-0.0.3-py3-none-any.whl", hash = "sha256:348ec6664a76f1fd3be81f43dffbee4c7e8ce931ba71ec67cc7f4ade7fbbb580", size = 5488, upload-time = "2025-10-24T14:57:09.462Z" },
]

[[package]]
name = "annotated-types"
version = "0.7.0"
source = { registry = "https://pypi.org/simple" }
sdist = { url = "https://files.pythonhosted.org/packages/ee/67/531ea369ba64dcff5ec9c3402f9f51bf748cec26dde048a2f973a4eea7f5/annotated_types-0.7.0.tar.gz", hash = "sha256:aff07c09a53a08bc8cfccb9c85b05f1aa9a2a6f23728d790723543408344ce89", size = 16081, upload-time = "2024-05-20T21:33:25.928Z" }
wheels = [
    { url = "https://files.pythonhosted.org/packages/78/b6/6307fbef88d9b5ee7421e68d78a9f162e0da4900bc5f5793f6d3d0e34fb8/annotated_types-0.7.0-py3-none-any.whl", hash = "sha256:1f02e8b43a8fbbc3f3e0d4f0f4bfc8131bcb4eebe8849b8e5c773f3a1c582a53", size = 13643, upload-time = "2024-05-20T21:33:24.1Z" },
]

[[package]]
name = "anyio"
version = "4.11.0"
source = { registry = "https://pypi.org/simple" }
dependencies = [
    { name = "idna" },
    { name = "sniffio" },
    { name = "typing-extensions", marker = "python_full_version < '3.13'" },
]
sdist = { url = "https://files.pythonhosted.org/packages/c6/78/7d432127c41b50bccba979505f272c16cbcadcc33645d5fa3a738110ae75/anyio-4.11.0.tar.gz", hash = "sha256:82a8d0b81e318cc5ce71a5f1f8b5c4e63619620b63141ef8c995fa0db95a57c4", size = 219094, upload-time = "2025-09-23T09:19:12.58Z" }
wheels = [
    { url = "https://files.pythonhosted.org/packages/15/b3/9b1a8074496371342ec1e796a96f99c82c945a339cd81a8e73de28b4cf9e/anyio-4.11.0-py3-none-any.whl", hash = "sha256:0287e96f4d26d4149305414d4e3bc32f0dcd0862365a4bddea19d7a1ec38c4fc", size = 109097, upload-time = "2025-09-23T09:19:10.601Z" },
]

[[package]]
name = "apscheduler"
version = "3.11.0"
source = { registry = "https://pypi.org/simple" }
dependencies = [
    { name = "tzlocal" },
]
sdist = { url = "https://files.pythonhosted.org/packages/4e/00/6d6814ddc19be2df62c8c898c4df6b5b1914f3bd024b780028caa392d186/apscheduler-3.11.0.tar.gz", hash = "sha256:4c622d250b0955a65d5d0eb91c33e6d43fd879834bf541e0a18661ae60460133", size = 107347, upload-time = "2024-11-24T19:39:26.463Z" }
wheels = [
    { url = "https://files.pythonhosted.org/packages/d0/ae/9a053dd9229c0fde6b1f1f33f609ccff1ee79ddda364c756a924c6d8563b/APScheduler-3.11.0-py3-none-any.whl", hash = "sha256:fc134ca32e50f5eadcc4938e3a4545ab19131435e851abb40b34d63d5141c6da", size = 64004, upload-time = "2024-11-24T19:39:24.442Z" },
]

[[package]]
name = "argon2-cffi"
version = "25.1.0"
source = { registry = "https://pypi.org/simple" }
dependencies = [
    { name = "argon2-cffi-bindings" },
]
sdist = { url = "https://files.pythonhosted.org/packages/0e/89/ce5af8a7d472a67cc819d5d998aa8c82c5d860608c4db9f46f1162d7dab9/argon2_cffi-25.1.0.tar.gz", hash = "sha256:694ae5cc8a42f4c4e2bf2ca0e64e51e23a040c6a517a85074683d3959e1346c1", size = 45706, upload-time = "2025-06-03T06:55:32.073Z" }
wheels = [
    { url = "https://files.pythonhosted.org/packages/4f/d3/a8b22fa575b297cd6e3e3b0155c7e25db170edf1c74783d6a31a2490b8d9/argon2_cffi-25.1.0-py3-none-any.whl", hash = "sha256:fdc8b074db390fccb6eb4a3604ae7231f219aa669a2652e0f20e16ba513d5741", size = 14657, upload-time = "2025-06-03T06:55:30.804Z" },
]

[[package]]
name = "argon2-cffi-bindings"
version = "25.1.0"
source = { registry = "https://pypi.org/simple" }
dependencies = [
    { name = "cffi" },
]
sdist = { url = "https://files.pythonhosted.org/packages/5c/2d/db8af0df73c1cf454f71b2bbe5e356b8c1f8041c979f505b3d3186e520a9/argon2_cffi_bindings-25.1.0.tar.gz", hash = "sha256:b957f3e6ea4d55d820e40ff76f450952807013d361a65d7f28acc0acbf29229d", size = 1783441, upload-time = "2025-07-30T10:02:05.147Z" }
wheels = [
    { url = "https://files.pythonhosted.org/packages/60/97/3c0a35f46e52108d4707c44b95cfe2afcafc50800b5450c197454569b776/argon2_cffi_bindings-25.1.0-cp314-cp314t-macosx_10_13_universal2.whl", hash = "sha256:3d3f05610594151994ca9ccb3c771115bdb4daef161976a266f0dd8aa9996b8f", size = 54393, upload-time = "2025-07-30T10:01:40.97Z" },
    { url = "https://files.pythonhosted.org/packages/9d/f4/98bbd6ee89febd4f212696f13c03ca302b8552e7dbf9c8efa11ea4a388c3/argon2_cffi_bindings-25.1.0-cp314-cp314t-macosx_10_13_x86_64.whl", hash = "sha256:8b8efee945193e667a396cbc7b4fb7d357297d6234d30a489905d96caabde56b", size = 29328, upload-time = "2025-07-30T10:01:41.916Z" },
    { url = "https://files.pythonhosted.org/packages/43/24/90a01c0ef12ac91a6be05969f29944643bc1e5e461155ae6559befa8f00b/argon2_cffi_bindings-25.1.0-cp314-cp314t-macosx_11_0_arm64.whl", hash = "sha256:3c6702abc36bf3ccba3f802b799505def420a1b7039862014a65db3205967f5a", size = 31269, upload-time = "2025-07-30T10:01:42.716Z" },
    { url = "https://files.pythonhosted.org/packages/d4/d3/942aa10782b2697eee7af5e12eeff5ebb325ccfb86dd8abda54174e377e4/argon2_cffi_bindings-25.1.0-cp314-cp314t-manylinux_2_26_aarch64.manylinux_2_28_aarch64.whl", hash = "sha256:a1c70058c6ab1e352304ac7e3b52554daadacd8d453c1752e547c76e9c99ac44", size = 86558, upload-time = "2025-07-30T10:01:43.943Z" },
    { url = "https://files.pythonhosted.org/packages/0d/82/b484f702fec5536e71836fc2dbc8c5267b3f6e78d2d539b4eaa6f0db8bf8/argon2_cffi_bindings-25.1.0-cp314-cp314t-manylinux_2_26_x86_64.manylinux_2_28_x86_64.whl", hash = "sha256:e2fd3bfbff3c5d74fef31a722f729bf93500910db650c925c2d6ef879a7e51cb", size = 92364, upload-time = "2025-07-30T10:01:44.887Z" },
    { url = "https://files.pythonhosted.org/packages/c9/c1/a606ff83b3f1735f3759ad0f2cd9e038a0ad11a3de3b6c673aa41c24bb7b/argon2_cffi_bindings-25.1.0-cp314-cp314t-musllinux_1_2_aarch64.whl", hash = "sha256:c4f9665de60b1b0e99bcd6be4f17d90339698ce954cfd8d9cf4f91c995165a92", size = 85637, upload-time = "2025-07-30T10:01:46.225Z" },
    { url = "https://files.pythonhosted.org/packages/44/b4/678503f12aceb0262f84fa201f6027ed77d71c5019ae03b399b97caa2f19/argon2_cffi_bindings-25.1.0-cp314-cp314t-musllinux_1_2_x86_64.whl", hash = "sha256:ba92837e4a9aa6a508c8d2d7883ed5a8f6c308c89a4790e1e447a220deb79a85", size = 91934, upload-time = "2025-07-30T10:01:47.203Z" },
    { url = "https://files.pythonhosted.org/packages/f0/c7/f36bd08ef9bd9f0a9cff9428406651f5937ce27b6c5b07b92d41f91ae541/argon2_cffi_bindings-25.1.0-cp314-cp314t-win32.whl", hash = "sha256:84a461d4d84ae1295871329b346a97f68eade8c53b6ed9a7ca2d7467f3c8ff6f", size = 28158, upload-time = "2025-07-30T10:01:48.341Z" },
    { url = "https://files.pythonhosted.org/packages/b3/80/0106a7448abb24a2c467bf7d527fe5413b7fdfa4ad6d6a96a43a62ef3988/argon2_cffi_bindings-25.1.0-cp314-cp314t-win_amd64.whl", hash = "sha256:b55aec3565b65f56455eebc9b9f34130440404f27fe21c3b375bf1ea4d8fbae6", size = 32597, upload-time = "2025-07-30T10:01:49.112Z" },
    { url = "https://files.pythonhosted.org/packages/05/b8/d663c9caea07e9180b2cb662772865230715cbd573ba3b5e81793d580316/argon2_cffi_bindings-25.1.0-cp314-cp314t-win_arm64.whl", hash = "sha256:87c33a52407e4c41f3b70a9c2d3f6056d88b10dad7695be708c5021673f55623", size = 28231, upload-time = "2025-07-30T10:01:49.92Z" },
    { url = "https://files.pythonhosted.org/packages/1d/57/96b8b9f93166147826da5f90376e784a10582dd39a393c99bb62cfcf52f0/argon2_cffi_bindings-25.1.0-cp39-abi3-macosx_10_9_universal2.whl", hash = "sha256:aecba1723ae35330a008418a91ea6cfcedf6d31e5fbaa056a166462ff066d500", size = 54121, upload-time = "2025-07-30T10:01:50.815Z" },
    { url = "https://files.pythonhosted.org/packages/0a/08/a9bebdb2e0e602dde230bdde8021b29f71f7841bd54801bcfd514acb5dcf/argon2_cffi_bindings-25.1.0-cp39-abi3-macosx_10_9_x86_64.whl", hash = "sha256:2630b6240b495dfab90aebe159ff784d08ea999aa4b0d17efa734055a07d2f44", size = 29177, upload-time = "2025-07-30T10:01:51.681Z" },
    { url = "https://files.pythonhosted.org/packages/b6/02/d297943bcacf05e4f2a94ab6f462831dc20158614e5d067c35d4e63b9acb/argon2_cffi_bindings-25.1.0-cp39-abi3-macosx_11_0_arm64.whl", hash = "sha256:7aef0c91e2c0fbca6fc68e7555aa60ef7008a739cbe045541e438373bc54d2b0", size = 31090, upload-time = "2025-07-30T10:01:53.184Z" },
    { url = "https://files.pythonhosted.org/packages/c1/93/44365f3d75053e53893ec6d733e4a5e3147502663554b4d864587c7828a7/argon2_cffi_bindings-25.1.0-cp39-abi3-manylinux_2_26_aarch64.manylinux_2_28_aarch64.whl", hash = "sha256:1e021e87faa76ae0d413b619fe2b65ab9a037f24c60a1e6cc43457ae20de6dc6", size = 81246, upload-time = "2025-07-30T10:01:54.145Z" },
    { url = "https://files.pythonhosted.org/packages/09/52/94108adfdd6e2ddf58be64f959a0b9c7d4ef2fa71086c38356d22dc501ea/argon2_cffi_bindings-25.1.0-cp39-abi3-manylinux_2_26_x86_64.manylinux_2_28_x86_64.whl", hash = "sha256:d3e924cfc503018a714f94a49a149fdc0b644eaead5d1f089330399134fa028a", size = 87126, upload-time = "2025-07-30T10:01:55.074Z" },
    { url = "https://files.pythonhosted.org/packages/72/70/7a2993a12b0ffa2a9271259b79cc616e2389ed1a4d93842fac5a1f923ffd/argon2_cffi_bindings-25.1.0-cp39-abi3-musllinux_1_2_aarch64.whl", hash = "sha256:c87b72589133f0346a1cb8d5ecca4b933e3c9b64656c9d175270a000e73b288d", size = 80343, upload-time = "2025-07-30T10:01:56.007Z" },
    { url = "https://files.pythonhosted.org/packages/78/9a/4e5157d893ffc712b74dbd868c7f62365618266982b64accab26bab01edc/argon2_cffi_bindings-25.1.0-cp39-abi3-musllinux_1_2_x86_64.whl", hash = "sha256:1db89609c06afa1a214a69a462ea741cf735b29a57530478c06eb81dd403de99", size = 86777, upload-time = "2025-07-30T10:01:56.943Z" },
    { url = "https://files.pythonhosted.org/packages/74/cd/15777dfde1c29d96de7f18edf4cc94c385646852e7c7b0320aa91ccca583/argon2_cffi_bindings-25.1.0-cp39-abi3-win32.whl", hash = "sha256:473bcb5f82924b1becbb637b63303ec8d10e84c8d241119419897a26116515d2", size = 27180, upload-time = "2025-07-30T10:01:57.759Z" },
    { url = "https://files.pythonhosted.org/packages/e2/c6/a759ece8f1829d1f162261226fbfd2c6832b3ff7657384045286d2afa384/argon2_cffi_bindings-25.1.0-cp39-abi3-win_amd64.whl", hash = "sha256:a98cd7d17e9f7ce244c0803cad3c23a7d379c301ba618a5fa76a67d116618b98", size = 31715, upload-time = "2025-07-30T10:01:58.56Z" },
    { url = "https://files.pythonhosted.org/packages/42/b9/f8d6fa329ab25128b7e98fd83a3cb34d9db5b059a9847eddb840a0af45dd/argon2_cffi_bindings-25.1.0-cp39-abi3-win_arm64.whl", hash = "sha256:b0fdbcf513833809c882823f98dc2f931cf659d9a1429616ac3adebb49f5db94", size = 27149, upload-time = "2025-07-30T10:01:59.329Z" },
]

[[package]]
name = "asyncclick"
version = "8.3.0.7"
source = { registry = "https://pypi.org/simple" }
dependencies = [
    { name = "colorama", marker = "sys_platform == 'win32'" },
]
sdist = { url = "https://files.pythonhosted.org/packages/f9/ca/25e426d16bd0e91c1c9259112cecd17b2c2c239bdd8e5dba430f3bd5e3ef/asyncclick-8.3.0.7.tar.gz", hash = "sha256:8a80d8ac613098ee6a9a8f0248f60c66c273e22402cf3f115ed7f071acfc71d3", size = 277634, upload-time = "2025-10-11T08:35:44.841Z" }
wheels = [
    { url = "https://files.pythonhosted.org/packages/01/d9/782ffcb4c97b889bc12d8276637d2739b99520390ee8fec77c07416c5d12/asyncclick-8.3.0.7-py3-none-any.whl", hash = "sha256:7607046de39a3f315867cad818849f973e29d350c10d92f251db3ff7600c6c7d", size = 109925, upload-time = "2025-10-11T08:35:43.378Z" },
]

[[package]]
name = "asyncpg"
version = "0.30.0"
source = { registry = "https://pypi.org/simple" }
sdist = { url = "https://files.pythonhosted.org/packages/2f/4c/7c991e080e106d854809030d8584e15b2e996e26f16aee6d757e387bc17d/asyncpg-0.30.0.tar.gz", hash = "sha256:c551e9928ab6707602f44811817f82ba3c446e018bfe1d3abecc8ba5f3eac851", size = 957746, upload-time = "2024-10-20T00:30:41.127Z" }
wheels = [
    { url = "https://files.pythonhosted.org/packages/4b/64/9d3e887bb7b01535fdbc45fbd5f0a8447539833b97ee69ecdbb7a79d0cb4/asyncpg-0.30.0-cp312-cp312-macosx_10_13_x86_64.whl", hash = "sha256:c902a60b52e506d38d7e80e0dd5399f657220f24635fee368117b8b5fce1142e", size = 673162, upload-time = "2024-10-20T00:29:41.88Z" },
    { url = "https://files.pythonhosted.org/packages/6e/eb/8b236663f06984f212a087b3e849731f917ab80f84450e943900e8ca4052/asyncpg-0.30.0-cp312-cp312-macosx_11_0_arm64.whl", hash = "sha256:aca1548e43bbb9f0f627a04666fedaca23db0a31a84136ad1f868cb15deb6e3a", size = 637025, upload-time = "2024-10-20T00:29:43.352Z" },
    { url = "https://files.pythonhosted.org/packages/cc/57/2dc240bb263d58786cfaa60920779af6e8d32da63ab9ffc09f8312bd7a14/asyncpg-0.30.0-cp312-cp312-manylinux_2_17_aarch64.manylinux2014_aarch64.whl", hash = "sha256:6c2a2ef565400234a633da0eafdce27e843836256d40705d83ab7ec42074efb3", size = 3496243, upload-time = "2024-10-20T00:29:44.922Z" },
    { url = "https://files.pythonhosted.org/packages/f4/40/0ae9d061d278b10713ea9021ef6b703ec44698fe32178715a501ac696c6b/asyncpg-0.30.0-cp312-cp312-manylinux_2_17_x86_64.manylinux2014_x86_64.whl", hash = "sha256:1292b84ee06ac8a2ad8e51c7475aa309245874b61333d97411aab835c4a2f737", size = 3575059, upload-time = "2024-10-20T00:29:46.891Z" },
    { url = "https://files.pythonhosted.org/packages/c3/75/d6b895a35a2c6506952247640178e5f768eeb28b2e20299b6a6f1d743ba0/asyncpg-0.30.0-cp312-cp312-musllinux_1_2_aarch64.whl", hash = "sha256:0f5712350388d0cd0615caec629ad53c81e506b1abaaf8d14c93f54b35e3595a", size = 3473596, upload-time = "2024-10-20T00:29:49.201Z" },
    { url = "https://files.pythonhosted.org/packages/c8/e7/3693392d3e168ab0aebb2d361431375bd22ffc7b4a586a0fc060d519fae7/asyncpg-0.30.0-cp312-cp312-musllinux_1_2_x86_64.whl", hash = "sha256:db9891e2d76e6f425746c5d2da01921e9a16b5a71a1c905b13f30e12a257c4af", size = 3641632, upload-time = "2024-10-20T00:29:50.768Z" },
    { url = "https://files.pythonhosted.org/packages/32/ea/15670cea95745bba3f0352341db55f506a820b21c619ee66b7d12ea7867d/asyncpg-0.30.0-cp312-cp312-win32.whl", hash = "sha256:68d71a1be3d83d0570049cd1654a9bdfe506e794ecc98ad0873304a9f35e411e", size = 560186, upload-time = "2024-10-20T00:29:52.394Z" },
    { url = "https://files.pythonhosted.org/packages/7e/6b/fe1fad5cee79ca5f5c27aed7bd95baee529c1bf8a387435c8ba4fe53d5c1/asyncpg-0.30.0-cp312-cp312-win_amd64.whl", hash = "sha256:9a0292c6af5c500523949155ec17b7fe01a00ace33b68a476d6b5059f9630305", size = 621064, upload-time = "2024-10-20T00:29:53.757Z" },
    { url = "https://files.pythonhosted.org/packages/3a/22/e20602e1218dc07692acf70d5b902be820168d6282e69ef0d3cb920dc36f/asyncpg-0.30.0-cp313-cp313-macosx_10_13_x86_64.whl", hash = "sha256:05b185ebb8083c8568ea8a40e896d5f7af4b8554b64d7719c0eaa1eb5a5c3a70", size = 670373, upload-time = "2024-10-20T00:29:55.165Z" },
    { url = "https://files.pythonhosted.org/packages/3d/b3/0cf269a9d647852a95c06eb00b815d0b95a4eb4b55aa2d6ba680971733b9/asyncpg-0.30.0-cp313-cp313-macosx_11_0_arm64.whl", hash = "sha256:c47806b1a8cbb0a0db896f4cd34d89942effe353a5035c62734ab13b9f938da3", size = 634745, upload-time = "2024-10-20T00:29:57.14Z" },
    { url = "https://files.pythonhosted.org/packages/8e/6d/a4f31bf358ce8491d2a31bfe0d7bcf25269e80481e49de4d8616c4295a34/asyncpg-0.30.0-cp313-cp313-manylinux_2_17_aarch64.manylinux2014_aarch64.whl", hash = "sha256:9b6fde867a74e8c76c71e2f64f80c64c0f3163e687f1763cfaf21633ec24ec33", size = 3512103, upload-time = "2024-10-20T00:29:58.499Z" },
    { url = "https://files.pythonhosted.org/packages/96/19/139227a6e67f407b9c386cb594d9628c6c78c9024f26df87c912fabd4368/asyncpg-0.30.0-cp313-cp313-manylinux_2_17_x86_64.manylinux2014_x86_64.whl", hash = "sha256:46973045b567972128a27d40001124fbc821c87a6cade040cfcd4fa8a30bcdc4", size = 3592471, upload-time = "2024-10-20T00:30:00.354Z" },
    { url = "https://files.pythonhosted.org/packages/67/e4/ab3ca38f628f53f0fd28d3ff20edff1c975dd1cb22482e0061916b4b9a74/asyncpg-0.30.0-cp313-cp313-musllinux_1_2_aarch64.whl", hash = "sha256:9110df111cabc2ed81aad2f35394a00cadf4f2e0635603db6ebbd0fc896f46a4", size = 3496253, upload-time = "2024-10-20T00:30:02.794Z" },
    { url = "https://files.pythonhosted.org/packages/ef/5f/0bf65511d4eeac3a1f41c54034a492515a707c6edbc642174ae79034d3ba/asyncpg-0.30.0-cp313-cp313-musllinux_1_2_x86_64.whl", hash = "sha256:04ff0785ae7eed6cc138e73fc67b8e51d54ee7a3ce9b63666ce55a0bf095f7ba", size = 3662720, upload-time = "2024-10-20T00:30:04.501Z" },
    { url = "https://files.pythonhosted.org/packages/e7/31/1513d5a6412b98052c3ed9158d783b1e09d0910f51fbe0e05f56cc370bc4/asyncpg-0.30.0-cp313-cp313-win32.whl", hash = "sha256:ae374585f51c2b444510cdf3595b97ece4f233fde739aa14b50e0d64e8a7a590", size = 560404, upload-time = "2024-10-20T00:30:06.537Z" },
    { url = "https://files.pythonhosted.org/packages/c8/a4/cec76b3389c4c5ff66301cd100fe88c318563ec8a520e0b2e792b5b84972/asyncpg-0.30.0-cp313-cp313-win_amd64.whl", hash = "sha256:f59b430b8e27557c3fb9869222559f7417ced18688375825f8f12302c34e915e", size = 621623, upload-time = "2024-10-20T00:30:09.024Z" },
]

[[package]]
name = "asyncpg-listen"
version = "0.0.9"
source = { registry = "https://pypi.org/simple" }
dependencies = [
    { name = "asyncpg" },
]
sdist = { url = "https://files.pythonhosted.org/packages/31/d7/0491b438a8d97128e52441d5dc09c4a975b662da8e05da53974146fce939/asyncpg-listen-0.0.9.tar.gz", hash = "sha256:f94c4752f7ca1077eaaad0fa2c08fcef4990eaae81a61c423683a722ca3f3a33", size = 7980, upload-time = "2025-07-16T11:03:29.069Z" }
wheels = [
    { url = "https://files.pythonhosted.org/packages/e5/21/5fe6b94db1f34d84590c7e997d76d11d11af87c6f4048dfd6f4c97325e4f/asyncpg_listen-0.0.9-py3-none-any.whl", hash = "sha256:44a4fe25a589de71bb8822aa3db6dde6e32d7f95c8e6b674be037473ca1f2775", size = 5882, upload-time = "2025-07-16T11:03:28.299Z" },
]

[[package]]
name = "attrs"
version = "25.4.0"
source = { registry = "https://pypi.org/simple" }
sdist = { url = "https://files.pythonhosted.org/packages/6b/5c/685e6633917e101e5dcb62b9dd76946cbb57c26e133bae9e0cd36033c0a9/attrs-25.4.0.tar.gz", hash = "sha256:16d5969b87f0859ef33a48b35d55ac1be6e42ae49d5e853b597db70c35c57e11", size = 934251, upload-time = "2025-10-06T13:54:44.725Z" }
wheels = [
    { url = "https://files.pythonhosted.org/packages/3a/2a/7cc015f5b9f5db42b7d48157e23356022889fc354a2813c15934b7cb5c0e/attrs-25.4.0-py3-none-any.whl", hash = "sha256:adcf7e2a1fb3b36ac48d97835bb6d8ade15b8dcce26aba8bf1d14847b57a3373", size = 67615, upload-time = "2025-10-06T13:54:43.17Z" },
]

[[package]]
name = "audioop-lts"
version = "0.2.2"
source = { registry = "https://pypi.org/simple" }
sdist = { url = "https://files.pythonhosted.org/packages/38/53/946db57842a50b2da2e0c1e34bd37f36f5aadba1a929a3971c5d7841dbca/audioop_lts-0.2.2.tar.gz", hash = "sha256:64d0c62d88e67b98a1a5e71987b7aa7b5bcffc7dcee65b635823dbdd0a8dbbd0", size = 30686, upload-time = "2025-08-05T16:43:17.409Z" }
wheels = [
    { url = "https://files.pythonhosted.org/packages/de/d4/94d277ca941de5a507b07f0b592f199c22454eeaec8f008a286b3fbbacd6/audioop_lts-0.2.2-cp313-abi3-macosx_10_13_universal2.whl", hash = "sha256:fd3d4602dc64914d462924a08c1a9816435a2155d74f325853c1f1ac3b2d9800", size = 46523, upload-time = "2025-08-05T16:42:20.836Z" },
    { url = "https://files.pythonhosted.org/packages/f8/5a/656d1c2da4b555920ce4177167bfeb8623d98765594af59702c8873f60ec/audioop_lts-0.2.2-cp313-abi3-macosx_10_13_x86_64.whl", hash = "sha256:550c114a8df0aafe9a05442a1162dfc8fec37e9af1d625ae6060fed6e756f303", size = 27455, upload-time = "2025-08-05T16:42:22.283Z" },
    { url = "https://files.pythonhosted.org/packages/1b/83/ea581e364ce7b0d41456fb79d6ee0ad482beda61faf0cab20cbd4c63a541/audioop_lts-0.2.2-cp313-abi3-macosx_11_0_arm64.whl", hash = "sha256:9a13dc409f2564de15dd68be65b462ba0dde01b19663720c68c1140c782d1d75", size = 26997, upload-time = "2025-08-05T16:42:23.849Z" },
    { url = "https://files.pythonhosted.org/packages/b8/3b/e8964210b5e216e5041593b7d33e97ee65967f17c282e8510d19c666dab4/audioop_lts-0.2.2-cp313-abi3-manylinux1_x86_64.manylinux_2_28_x86_64.manylinux_2_5_x86_64.whl", hash = "sha256:51c916108c56aa6e426ce611946f901badac950ee2ddaf302b7ed35d9958970d", size = 85844, upload-time = "2025-08-05T16:42:25.208Z" },
    { url = "https://files.pythonhosted.org/packages/c7/2e/0a1c52faf10d51def20531a59ce4c706cb7952323b11709e10de324d6493/audioop_lts-0.2.2-cp313-abi3-manylinux2014_aarch64.manylinux_2_17_aarch64.manylinux_2_28_aarch64.whl", hash = "sha256:47eba38322370347b1c47024defbd36374a211e8dd5b0dcbce7b34fdb6f8847b", size = 85056, upload-time = "2025-08-05T16:42:26.559Z" },
    { url = "https://files.pythonhosted.org/packages/75/e8/cd95eef479656cb75ab05dfece8c1f8c395d17a7c651d88f8e6e291a63ab/audioop_lts-0.2.2-cp313-abi3-manylinux2014_ppc64le.manylinux_2_17_ppc64le.manylinux_2_28_ppc64le.whl", hash = "sha256:ba7c3a7e5f23e215cb271516197030c32aef2e754252c4c70a50aaff7031a2c8", size = 93892, upload-time = "2025-08-05T16:42:27.902Z" },
    { url = "https://files.pythonhosted.org/packages/5c/1e/a0c42570b74f83efa5cca34905b3eef03f7ab09fe5637015df538a7f3345/audioop_lts-0.2.2-cp313-abi3-manylinux2014_s390x.manylinux_2_17_s390x.manylinux_2_28_s390x.whl", hash = "sha256:def246fe9e180626731b26e89816e79aae2276f825420a07b4a647abaa84becc", size = 96660, upload-time = "2025-08-05T16:42:28.9Z" },
    { url = "https://files.pythonhosted.org/packages/50/d5/8a0ae607ca07dbb34027bac8db805498ee7bfecc05fd2c148cc1ed7646e7/audioop_lts-0.2.2-cp313-abi3-manylinux_2_31_riscv64.manylinux_2_39_riscv64.whl", hash = "sha256:e160bf9df356d841bb6c180eeeea1834085464626dc1b68fa4e1d59070affdc3", size = 79143, upload-time = "2025-08-05T16:42:29.929Z" },
    { url = "https://files.pythonhosted.org/packages/12/17/0d28c46179e7910bfb0bb62760ccb33edb5de973052cb2230b662c14ca2e/audioop_lts-0.2.2-cp313-abi3-musllinux_1_2_aarch64.whl", hash = "sha256:4b4cd51a57b698b2d06cb9993b7ac8dfe89a3b2878e96bc7948e9f19ff51dba6", size = 84313, upload-time = "2025-08-05T16:42:30.949Z" },
    { url = "https://files.pythonhosted.org/packages/84/ba/bd5d3806641564f2024e97ca98ea8f8811d4e01d9b9f9831474bc9e14f9e/audioop_lts-0.2.2-cp313-abi3-musllinux_1_2_ppc64le.whl", hash = "sha256:4a53aa7c16a60a6857e6b0b165261436396ef7293f8b5c9c828a3a203147ed4a", size = 93044, upload-time = "2025-08-05T16:42:31.959Z" },
    { url = "https://files.pythonhosted.org/packages/f9/5e/435ce8d5642f1f7679540d1e73c1c42d933331c0976eb397d1717d7f01a3/audioop_lts-0.2.2-cp313-abi3-musllinux_1_2_riscv64.whl", hash = "sha256:3fc38008969796f0f689f1453722a0f463da1b8a6fbee11987830bfbb664f623", size = 78766, upload-time = "2025-08-05T16:42:33.302Z" },
    { url = "https://files.pythonhosted.org/packages/ae/3b/b909e76b606cbfd53875693ec8c156e93e15a1366a012f0b7e4fb52d3c34/audioop_lts-0.2.2-cp313-abi3-musllinux_1_2_s390x.whl", hash = "sha256:15ab25dd3e620790f40e9ead897f91e79c0d3ce65fe193c8ed6c26cffdd24be7", size = 87640, upload-time = "2025-08-05T16:42:34.854Z" },
    { url = "https://files.pythonhosted.org/packages/30/e7/8f1603b4572d79b775f2140d7952f200f5e6c62904585d08a01f0a70393a/audioop_lts-0.2.2-cp313-abi3-musllinux_1_2_x86_64.whl", hash = "sha256:03f061a1915538fd96272bac9551841859dbb2e3bf73ebe4a23ef043766f5449", size = 86052, upload-time = "2025-08-05T16:42:35.839Z" },
    { url = "https://files.pythonhosted.org/packages/b5/96/c37846df657ccdda62ba1ae2b6534fa90e2e1b1742ca8dcf8ebd38c53801/audioop_lts-0.2.2-cp313-abi3-win32.whl", hash = "sha256:3bcddaaf6cc5935a300a8387c99f7a7fbbe212a11568ec6cf6e4bc458c048636", size = 26185, upload-time = "2025-08-05T16:42:37.04Z" },
    { url = "https://files.pythonhosted.org/packages/34/a5/9d78fdb5b844a83da8a71226c7bdae7cc638861085fff7a1d707cb4823fa/audioop_lts-0.2.2-cp313-abi3-win_amd64.whl", hash = "sha256:a2c2a947fae7d1062ef08c4e369e0ba2086049a5e598fda41122535557012e9e", size = 30503, upload-time = "2025-08-05T16:42:38.427Z" },
    { url = "https://files.pythonhosted.org/packages/34/25/20d8fde083123e90c61b51afb547bb0ea7e77bab50d98c0ab243d02a0e43/audioop_lts-0.2.2-cp313-abi3-win_arm64.whl", hash = "sha256:5f93a5db13927a37d2d09637ccca4b2b6b48c19cd9eda7b17a2e9f77edee6a6f", size = 24173, upload-time = "2025-08-05T16:42:39.704Z" },
    { url = "https://files.pythonhosted.org/packages/58/a7/0a764f77b5c4ac58dc13c01a580f5d32ae8c74c92020b961556a43e26d02/audioop_lts-0.2.2-cp313-cp313t-macosx_10_13_universal2.whl", hash = "sha256:73f80bf4cd5d2ca7814da30a120de1f9408ee0619cc75da87d0641273d202a09", size = 47096, upload-time = "2025-08-05T16:42:40.684Z" },
    { url = "https://files.pythonhosted.org/packages/aa/ed/ebebedde1a18848b085ad0fa54b66ceb95f1f94a3fc04f1cd1b5ccb0ed42/audioop_lts-0.2.2-cp313-cp313t-macosx_10_13_x86_64.whl", hash = "sha256:106753a83a25ee4d6f473f2be6b0966fc1c9af7e0017192f5531a3e7463dce58", size = 27748, upload-time = "2025-08-05T16:42:41.992Z" },
    { url = "https://files.pythonhosted.org/packages/cb/6e/11ca8c21af79f15dbb1c7f8017952ee8c810c438ce4e2b25638dfef2b02c/audioop_lts-0.2.2-cp313-cp313t-macosx_11_0_arm64.whl", hash = "sha256:fbdd522624141e40948ab3e8cdae6e04c748d78710e9f0f8d4dae2750831de19", size = 27329, upload-time = "2025-08-05T16:42:42.987Z" },
    { url = "https://files.pythonhosted.org/packages/84/52/0022f93d56d85eec5da6b9da6a958a1ef09e80c39f2cc0a590c6af81dcbb/audioop_lts-0.2.2-cp313-cp313t-manylinux1_x86_64.manylinux_2_28_x86_64.manylinux_2_5_x86_64.whl", hash = "sha256:143fad0311e8209ece30a8dbddab3b65ab419cbe8c0dde6e8828da25999be911", size = 92407, upload-time = "2025-08-05T16:42:44.336Z" },
    { url = "https://files.pythonhosted.org/packages/87/1d/48a889855e67be8718adbc7a01f3c01d5743c325453a5e81cf3717664aad/audioop_lts-0.2.2-cp313-cp313t-manylinux2014_aarch64.manylinux_2_17_aarch64.manylinux_2_28_aarch64.whl", hash = "sha256:dfbbc74ec68a0fd08cfec1f4b5e8cca3d3cd7de5501b01c4b5d209995033cde9", size = 91811, upload-time = "2025-08-05T16:42:45.325Z" },
    { url = "https://files.pythonhosted.org/packages/98/a6/94b7213190e8077547ffae75e13ed05edc488653c85aa5c41472c297d295/audioop_lts-0.2.2-cp313-cp313t-manylinux2014_ppc64le.manylinux_2_17_ppc64le.manylinux_2_28_ppc64le.whl", hash = "sha256:cfcac6aa6f42397471e4943e0feb2244549db5c5d01efcd02725b96af417f3fe", size = 100470, upload-time = "2025-08-05T16:42:46.468Z" },
    { url = "https://files.pythonhosted.org/packages/e9/e9/78450d7cb921ede0cfc33426d3a8023a3bda755883c95c868ee36db8d48d/audioop_lts-0.2.2-cp313-cp313t-manylinux2014_s390x.manylinux_2_17_s390x.manylinux_2_28_s390x.whl", hash = "sha256:752d76472d9804ac60f0078c79cdae8b956f293177acd2316cd1e15149aee132", size = 103878, upload-time = "2025-08-05T16:42:47.576Z" },
    { url = "https://files.pythonhosted.org/packages/4f/e2/cd5439aad4f3e34ae1ee852025dc6aa8f67a82b97641e390bf7bd9891d3e/audioop_lts-0.2.2-cp313-cp313t-manylinux_2_31_riscv64.manylinux_2_39_riscv64.whl", hash = "sha256:83c381767e2cc10e93e40281a04852facc4cd9334550e0f392f72d1c0a9c5753", size = 84867, upload-time = "2025-08-05T16:42:49.003Z" },
    { url = "https://files.pythonhosted.org/packages/68/4b/9d853e9076c43ebba0d411e8d2aa19061083349ac695a7d082540bad64d0/audioop_lts-0.2.2-cp313-cp313t-musllinux_1_2_aarch64.whl", hash = "sha256:c0022283e9556e0f3643b7c3c03f05063ca72b3063291834cca43234f20c60bb", size = 90001, upload-time = "2025-08-05T16:42:50.038Z" },
    { url = "https://files.pythonhosted.org/packages/58/26/4bae7f9d2f116ed5593989d0e521d679b0d583973d203384679323d8fa85/audioop_lts-0.2.2-cp313-cp313t-musllinux_1_2_ppc64le.whl", hash = "sha256:a2d4f1513d63c795e82948e1305f31a6d530626e5f9f2605408b300ae6095093", size = 99046, upload-time = "2025-08-05T16:42:51.111Z" },
    { url = "https://files.pythonhosted.org/packages/b2/67/a9f4fb3e250dda9e9046f8866e9fa7d52664f8985e445c6b4ad6dfb55641/audioop_lts-0.2.2-cp313-cp313t-musllinux_1_2_riscv64.whl", hash = "sha256:c9c8e68d8b4a56fda8c025e538e639f8c5953f5073886b596c93ec9b620055e7", size = 84788, upload-time = "2025-08-05T16:42:52.198Z" },
    { url = "https://files.pythonhosted.org/packages/70/f7/3de86562db0121956148bcb0fe5b506615e3bcf6e63c4357a612b910765a/audioop_lts-0.2.2-cp313-cp313t-musllinux_1_2_s390x.whl", hash = "sha256:96f19de485a2925314f5020e85911fb447ff5fbef56e8c7c6927851b95533a1c", size = 94472, upload-time = "2025-08-05T16:42:53.59Z" },
    { url = "https://files.pythonhosted.org/packages/f1/32/fd772bf9078ae1001207d2df1eef3da05bea611a87dd0e8217989b2848fa/audioop_lts-0.2.2-cp313-cp313t-musllinux_1_2_x86_64.whl", hash = "sha256:e541c3ef484852ef36545f66209444c48b28661e864ccadb29daddb6a4b8e5f5", size = 92279, upload-time = "2025-08-05T16:42:54.632Z" },
    { url = "https://files.pythonhosted.org/packages/4f/41/affea7181592ab0ab560044632571a38edaf9130b84928177823fbf3176a/audioop_lts-0.2.2-cp313-cp313t-win32.whl", hash = "sha256:d5e73fa573e273e4f2e5ff96f9043858a5e9311e94ffefd88a3186a910c70917", size = 26568, upload-time = "2025-08-05T16:42:55.627Z" },
    { url = "https://files.pythonhosted.org/packages/28/2b/0372842877016641db8fc54d5c88596b542eec2f8f6c20a36fb6612bf9ee/audioop_lts-0.2.2-cp313-cp313t-win_amd64.whl", hash = "sha256:9191d68659eda01e448188f60364c7763a7ca6653ed3f87ebb165822153a8547", size = 30942, upload-time = "2025-08-05T16:42:56.674Z" },
    { url = "https://files.pythonhosted.org/packages/ee/ca/baf2b9cc7e96c179bb4a54f30fcd83e6ecb340031bde68f486403f943768/audioop_lts-0.2.2-cp313-cp313t-win_arm64.whl", hash = "sha256:c174e322bb5783c099aaf87faeb240c8d210686b04bd61dfd05a8e5a83d88969", size = 24603, upload-time = "2025-08-05T16:42:57.571Z" },
    { url = "https://files.pythonhosted.org/packages/5c/73/413b5a2804091e2c7d5def1d618e4837f1cb82464e230f827226278556b7/audioop_lts-0.2.2-cp314-cp314t-macosx_10_13_universal2.whl", hash = "sha256:f9ee9b52f5f857fbaf9d605a360884f034c92c1c23021fb90b2e39b8e64bede6", size = 47104, upload-time = "2025-08-05T16:42:58.518Z" },
    { url = "https://files.pythonhosted.org/packages/ae/8c/daa3308dc6593944410c2c68306a5e217f5c05b70a12e70228e7dd42dc5c/audioop_lts-0.2.2-cp314-cp314t-macosx_10_13_x86_64.whl", hash = "sha256:49ee1a41738a23e98d98b937a0638357a2477bc99e61b0f768a8f654f45d9b7a", size = 27754, upload-time = "2025-08-05T16:43:00.132Z" },
    { url = "https://files.pythonhosted.org/packages/4e/86/c2e0f627168fcf61781a8f72cab06b228fe1da4b9fa4ab39cfb791b5836b/audioop_lts-0.2.2-cp314-cp314t-macosx_11_0_arm64.whl", hash = "sha256:5b00be98ccd0fc123dcfad31d50030d25fcf31488cde9e61692029cd7394733b", size = 27332, upload-time = "2025-08-05T16:43:01.666Z" },
    { url = "https://files.pythonhosted.org/packages/c7/bd/35dce665255434f54e5307de39e31912a6f902d4572da7c37582809de14f/audioop_lts-0.2.2-cp314-cp314t-manylinux1_x86_64.manylinux_2_28_x86_64.manylinux_2_5_x86_64.whl", hash = "sha256:a6d2e0f9f7a69403e388894d4ca5ada5c47230716a03f2847cfc7bd1ecb589d6", size = 92396, upload-time = "2025-08-05T16:43:02.991Z" },
    { url = "https://files.pythonhosted.org/packages/2d/d2/deeb9f51def1437b3afa35aeb729d577c04bcd89394cb56f9239a9f50b6f/audioop_lts-0.2.2-cp314-cp314t-manylinux2014_aarch64.manylinux_2_17_aarch64.manylinux_2_28_aarch64.whl", hash = "sha256:f9b0b8a03ef474f56d1a842af1a2e01398b8f7654009823c6d9e0ecff4d5cfbf", size = 91811, upload-time = "2025-08-05T16:43:04.096Z" },
    { url = "https://files.pythonhosted.org/packages/76/3b/09f8b35b227cee28cc8231e296a82759ed80c1a08e349811d69773c48426/audioop_lts-0.2.2-cp314-cp314t-manylinux2014_ppc64le.manylinux_2_17_ppc64le.manylinux_2_28_ppc64le.whl", hash = "sha256:2b267b70747d82125f1a021506565bdc5609a2b24bcb4773c16d79d2bb260bbd", size = 100483, upload-time = "2025-08-05T16:43:05.085Z" },
    { url = "https://files.pythonhosted.org/packages/0b/15/05b48a935cf3b130c248bfdbdea71ce6437f5394ee8533e0edd7cfd93d5e/audioop_lts-0.2.2-cp314-cp314t-manylinux2014_s390x.manylinux_2_17_s390x.manylinux_2_28_s390x.whl", hash = "sha256:0337d658f9b81f4cd0fdb1f47635070cc084871a3d4646d9de74fdf4e7c3d24a", size = 103885, upload-time = "2025-08-05T16:43:06.197Z" },
    { url = "https://files.pythonhosted.org/packages/83/80/186b7fce6d35b68d3d739f228dc31d60b3412105854edb975aa155a58339/audioop_lts-0.2.2-cp314-cp314t-manylinux_2_31_riscv64.manylinux_2_39_riscv64.whl", hash = "sha256:167d3b62586faef8b6b2275c3218796b12621a60e43f7e9d5845d627b9c9b80e", size = 84899, upload-time = "2025-08-05T16:43:07.291Z" },
    { url = "https://files.pythonhosted.org/packages/49/89/c78cc5ac6cb5828f17514fb12966e299c850bc885e80f8ad94e38d450886/audioop_lts-0.2.2-cp314-cp314t-musllinux_1_2_aarch64.whl", hash = "sha256:0d9385e96f9f6da847f4d571ce3cb15b5091140edf3db97276872647ce37efd7", size = 89998, upload-time = "2025-08-05T16:43:08.335Z" },
    { url = "https://files.pythonhosted.org/packages/4c/4b/6401888d0c010e586c2ca50fce4c903d70a6bb55928b16cfbdfd957a13da/audioop_lts-0.2.2-cp314-cp314t-musllinux_1_2_ppc64le.whl", hash = "sha256:48159d96962674eccdca9a3df280e864e8ac75e40a577cc97c5c42667ffabfc5", size = 99046, upload-time = "2025-08-05T16:43:09.367Z" },
    { url = "https://files.pythonhosted.org/packages/de/f8/c874ca9bb447dae0e2ef2e231f6c4c2b0c39e31ae684d2420b0f9e97ee68/audioop_lts-0.2.2-cp314-cp314t-musllinux_1_2_riscv64.whl", hash = "sha256:8fefe5868cd082db1186f2837d64cfbfa78b548ea0d0543e9b28935ccce81ce9", size = 84843, upload-time = "2025-08-05T16:43:10.749Z" },
    { url = "https://files.pythonhosted.org/packages/3e/c0/0323e66f3daebc13fd46b36b30c3be47e3fc4257eae44f1e77eb828c703f/audioop_lts-0.2.2-cp314-cp314t-musllinux_1_2_s390x.whl", hash = "sha256:58cf54380c3884fb49fdd37dfb7a772632b6701d28edd3e2904743c5e1773602", size = 94490, upload-time = "2025-08-05T16:43:12.131Z" },
    { url = "https://files.pythonhosted.org/packages/98/6b/acc7734ac02d95ab791c10c3f17ffa3584ccb9ac5c18fd771c638ed6d1f5/audioop_lts-0.2.2-cp314-cp314t-musllinux_1_2_x86_64.whl", hash = "sha256:088327f00488cdeed296edd9215ca159f3a5a5034741465789cad403fcf4bec0", size = 92297, upload-time = "2025-08-05T16:43:13.139Z" },
    { url = "https://files.pythonhosted.org/packages/13/c3/c3dc3f564ce6877ecd2a05f8d751b9b27a8c320c2533a98b0c86349778d0/audioop_lts-0.2.2-cp314-cp314t-win32.whl", hash = "sha256:068aa17a38b4e0e7de771c62c60bbca2455924b67a8814f3b0dee92b5820c0b3", size = 27331, upload-time = "2025-08-05T16:43:14.19Z" },
    { url = "https://files.pythonhosted.org/packages/72/bb/b4608537e9ffcb86449091939d52d24a055216a36a8bf66b936af8c3e7ac/audioop_lts-0.2.2-cp314-cp314t-win_amd64.whl", hash = "sha256:a5bf613e96f49712073de86f20dbdd4014ca18efd4d34ed18c75bd808337851b", size = 31697, upload-time = "2025-08-05T16:43:15.193Z" },
    { url = "https://files.pythonhosted.org/packages/f6/22/91616fe707a5c5510de2cac9b046a30defe7007ba8a0c04f9c08f27df312/audioop_lts-0.2.2-cp314-cp314t-win_arm64.whl", hash = "sha256:b492c3b040153e68b9fdaff5913305aaaba5bb433d8a7f73d5cf6a64ed3cc1dd", size = 25206, upload-time = "2025-08-05T16:43:16.444Z" },
]

[[package]]
name = "braceexpand"
version = "0.1.7"
source = { registry = "https://pypi.org/simple" }
sdist = { url = "https://files.pythonhosted.org/packages/54/93/badd4f5ccf25209f3fef2573073da9fe4a45a3da99fca2f800f942130c0f/braceexpand-0.1.7.tar.gz", hash = "sha256:e6e539bd20eaea53547472ff94f4fb5c3d3bf9d0a89388c4b56663aba765f705", size = 7777, upload-time = "2021-05-07T13:49:07.323Z" }
wheels = [
    { url = "https://files.pythonhosted.org/packages/fa/93/e8c04e80e82391a6e51f218ca49720f64236bc824e92152a2633b74cf7ab/braceexpand-0.1.7-py2.py3-none-any.whl", hash = "sha256:91332d53de7828103dcae5773fb43bc34950b0c8160e35e0f44c4427a3b85014", size = 5923, upload-time = "2021-05-07T13:49:05.146Z" },
]

[[package]]
name = "brotli"
version = "1.1.0"
source = { registry = "https://pypi.org/simple" }
sdist = { url = "https://files.pythonhosted.org/packages/2f/c2/f9e977608bdf958650638c3f1e28f85a1b075f075ebbe77db8555463787b/Brotli-1.1.0.tar.gz", hash = "sha256:81de08ac11bcb85841e440c13611c00b67d3bf82698314928d0b676362546724", size = 7372270, upload-time = "2023-09-07T14:05:41.643Z" }
wheels = [
    { url = "https://files.pythonhosted.org/packages/5c/d0/5373ae13b93fe00095a58efcbce837fd470ca39f703a235d2a999baadfbc/Brotli-1.1.0-cp312-cp312-macosx_10_13_universal2.whl", hash = "sha256:32d95b80260d79926f5fab3c41701dbb818fde1c9da590e77e571eefd14abe28", size = 815693, upload-time = "2024-10-18T12:32:23.824Z" },
    { url = "https://files.pythonhosted.org/packages/8e/48/f6e1cdf86751300c288c1459724bfa6917a80e30dbfc326f92cea5d3683a/Brotli-1.1.0-cp312-cp312-macosx_10_13_x86_64.whl", hash = "sha256:b760c65308ff1e462f65d69c12e4ae085cff3b332d894637f6273a12a482d09f", size = 422489, upload-time = "2024-10-18T12:32:25.641Z" },
    { url = "https://files.pythonhosted.org/packages/06/88/564958cedce636d0f1bed313381dfc4b4e3d3f6015a63dae6146e1b8c65c/Brotli-1.1.0-cp312-cp312-macosx_10_9_universal2.whl", hash = "sha256:316cc9b17edf613ac76b1f1f305d2a748f1b976b033b049a6ecdfd5612c70409", size = 873081, upload-time = "2023-09-07T14:03:57.967Z" },
    { url = "https://files.pythonhosted.org/packages/58/79/b7026a8bb65da9a6bb7d14329fd2bd48d2b7f86d7329d5cc8ddc6a90526f/Brotli-1.1.0-cp312-cp312-macosx_10_9_x86_64.whl", hash = "sha256:caf9ee9a5775f3111642d33b86237b05808dafcd6268faa492250e9b78046eb2", size = 446244, upload-time = "2023-09-07T14:03:59.319Z" },
    { url = "https://files.pythonhosted.org/packages/e5/18/c18c32ecea41b6c0004e15606e274006366fe19436b6adccc1ae7b2e50c2/Brotli-1.1.0-cp312-cp312-manylinux_2_17_aarch64.manylinux2014_aarch64.whl", hash = "sha256:70051525001750221daa10907c77830bc889cb6d865cc0b813d9db7fefc21451", size = 2906505, upload-time = "2023-09-07T14:04:01.327Z" },
    { url = "https://files.pythonhosted.org/packages/08/c8/69ec0496b1ada7569b62d85893d928e865df29b90736558d6c98c2031208/Brotli-1.1.0-cp312-cp312-manylinux_2_17_ppc64le.manylinux2014_ppc64le.whl", hash = "sha256:7f4bf76817c14aa98cc6697ac02f3972cb8c3da93e9ef16b9c66573a68014f91", size = 2944152, upload-time = "2023-09-07T14:04:03.033Z" },
    { url = "https://files.pythonhosted.org/packages/ab/fb/0517cea182219d6768113a38167ef6d4eb157a033178cc938033a552ed6d/Brotli-1.1.0-cp312-cp312-manylinux_2_17_x86_64.manylinux2014_x86_64.whl", hash = "sha256:d0c5516f0aed654134a2fc936325cc2e642f8a0e096d075209672eb321cff408", size = 2919252, upload-time = "2023-09-07T14:04:04.675Z" },
    { url = "https://files.pythonhosted.org/packages/c7/53/73a3431662e33ae61a5c80b1b9d2d18f58dfa910ae8dd696e57d39f1a2f5/Brotli-1.1.0-cp312-cp312-manylinux_2_5_i686.manylinux1_i686.manylinux_2_17_i686.manylinux2014_i686.whl", hash = "sha256:6c3020404e0b5eefd7c9485ccf8393cfb75ec38ce75586e046573c9dc29967a0", size = 2845955, upload-time = "2023-09-07T14:04:06.585Z" },
    { url = "https://files.pythonhosted.org/packages/55/ac/bd280708d9c5ebdbf9de01459e625a3e3803cce0784f47d633562cf40e83/Brotli-1.1.0-cp312-cp312-musllinux_1_1_aarch64.whl", hash = "sha256:4ed11165dd45ce798d99a136808a794a748d5dc38511303239d4e2363c0695dc", size = 2914304, upload-time = "2023-09-07T14:04:08.668Z" },
    { url = "https://files.pythonhosted.org/packages/76/58/5c391b41ecfc4527d2cc3350719b02e87cb424ef8ba2023fb662f9bf743c/Brotli-1.1.0-cp312-cp312-musllinux_1_1_i686.whl", hash = "sha256:4093c631e96fdd49e0377a9c167bfd75b6d0bad2ace734c6eb20b348bc3ea180", size = 2814452, upload-time = "2023-09-07T14:04:10.736Z" },
    { url = "https://files.pythonhosted.org/packages/c7/4e/91b8256dfe99c407f174924b65a01f5305e303f486cc7a2e8a5d43c8bec3/Brotli-1.1.0-cp312-cp312-musllinux_1_1_ppc64le.whl", hash = "sha256:7e4c4629ddad63006efa0ef968c8e4751c5868ff0b1c5c40f76524e894c50248", size = 2938751, upload-time = "2023-09-07T14:04:12.875Z" },
    { url = "https://files.pythonhosted.org/packages/5a/a6/e2a39a5d3b412938362bbbeba5af904092bf3f95b867b4a3eb856104074e/Brotli-1.1.0-cp312-cp312-musllinux_1_1_x86_64.whl", hash = "sha256:861bf317735688269936f755fa136a99d1ed526883859f86e41a5d43c61d8966", size = 2933757, upload-time = "2023-09-07T14:04:14.551Z" },
    { url = "https://files.pythonhosted.org/packages/13/f0/358354786280a509482e0e77c1a5459e439766597d280f28cb097642fc26/Brotli-1.1.0-cp312-cp312-musllinux_1_2_aarch64.whl", hash = "sha256:87a3044c3a35055527ac75e419dfa9f4f3667a1e887ee80360589eb8c90aabb9", size = 2936146, upload-time = "2024-10-18T12:32:27.257Z" },
    { url = "https://files.pythonhosted.org/packages/80/f7/daf538c1060d3a88266b80ecc1d1c98b79553b3f117a485653f17070ea2a/Brotli-1.1.0-cp312-cp312-musllinux_1_2_i686.whl", hash = "sha256:c5529b34c1c9d937168297f2c1fde7ebe9ebdd5e121297ff9c043bdb2ae3d6fb", size = 2848055, upload-time = "2024-10-18T12:32:29.376Z" },
    { url = "https://files.pythonhosted.org/packages/ad/cf/0eaa0585c4077d3c2d1edf322d8e97aabf317941d3a72d7b3ad8bce004b0/Brotli-1.1.0-cp312-cp312-musllinux_1_2_ppc64le.whl", hash = "sha256:ca63e1890ede90b2e4454f9a65135a4d387a4585ff8282bb72964fab893f2111", size = 3035102, upload-time = "2024-10-18T12:32:31.371Z" },
    { url = "https://files.pythonhosted.org/packages/d8/63/1c1585b2aa554fe6dbce30f0c18bdbc877fa9a1bf5ff17677d9cca0ac122/Brotli-1.1.0-cp312-cp312-musllinux_1_2_x86_64.whl", hash = "sha256:e79e6520141d792237c70bcd7a3b122d00f2613769ae0cb61c52e89fd3443839", size = 2930029, upload-time = "2024-10-18T12:32:33.293Z" },
    { url = "https://files.pythonhosted.org/packages/5f/3b/4e3fd1893eb3bbfef8e5a80d4508bec17a57bb92d586c85c12d28666bb13/Brotli-1.1.0-cp312-cp312-win32.whl", hash = "sha256:5f4d5ea15c9382135076d2fb28dde923352fe02951e66935a9efaac8f10e81b0", size = 333276, upload-time = "2023-09-07T14:04:16.49Z" },
    { url = "https://files.pythonhosted.org/packages/3d/d5/942051b45a9e883b5b6e98c041698b1eb2012d25e5948c58d6bf85b1bb43/Brotli-1.1.0-cp312-cp312-win_amd64.whl", hash = "sha256:906bc3a79de8c4ae5b86d3d75a8b77e44404b0f4261714306e3ad248d8ab0951", size = 357255, upload-time = "2023-09-07T14:04:17.83Z" },
    { url = "https://files.pythonhosted.org/packages/0a/9f/fb37bb8ffc52a8da37b1c03c459a8cd55df7a57bdccd8831d500e994a0ca/Brotli-1.1.0-cp313-cp313-macosx_10_13_universal2.whl", hash = "sha256:8bf32b98b75c13ec7cf774164172683d6e7891088f6316e54425fde1efc276d5", size = 815681, upload-time = "2024-10-18T12:32:34.942Z" },
    { url = "https://files.pythonhosted.org/packages/06/b3/dbd332a988586fefb0aa49c779f59f47cae76855c2d00f450364bb574cac/Brotli-1.1.0-cp313-cp313-macosx_10_13_x86_64.whl", hash = "sha256:7bc37c4d6b87fb1017ea28c9508b36bbcb0c3d18b4260fcdf08b200c74a6aee8", size = 422475, upload-time = "2024-10-18T12:32:36.485Z" },
    { url = "https://files.pythonhosted.org/packages/bb/80/6aaddc2f63dbcf2d93c2d204e49c11a9ec93a8c7c63261e2b4bd35198283/Brotli-1.1.0-cp313-cp313-manylinux_2_17_aarch64.manylinux2014_aarch64.whl", hash = "sha256:3c0ef38c7a7014ffac184db9e04debe495d317cc9c6fb10071f7fefd93100a4f", size = 2906173, upload-time = "2024-10-18T12:32:37.978Z" },
    { url = "https://files.pythonhosted.org/packages/ea/1d/e6ca79c96ff5b641df6097d299347507d39a9604bde8915e76bf026d6c77/Brotli-1.1.0-cp313-cp313-manylinux_2_17_ppc64le.manylinux2014_ppc64le.whl", hash = "sha256:91d7cc2a76b5567591d12c01f019dd7afce6ba8cba6571187e21e2fc418ae648", size = 2943803, upload-time = "2024-10-18T12:32:39.606Z" },
    { url = "https://files.pythonhosted.org/packages/ac/a3/d98d2472e0130b7dd3acdbb7f390d478123dbf62b7d32bda5c830a96116d/Brotli-1.1.0-cp313-cp313-manylinux_2_17_x86_64.manylinux2014_x86_64.whl", hash = "sha256:a93dde851926f4f2678e704fadeb39e16c35d8baebd5252c9fd94ce8ce68c4a0", size = 2918946, upload-time = "2024-10-18T12:32:41.679Z" },
    { url = "https://files.pythonhosted.org/packages/c4/a5/c69e6d272aee3e1423ed005d8915a7eaa0384c7de503da987f2d224d0721/Brotli-1.1.0-cp313-cp313-manylinux_2_5_i686.manylinux1_i686.manylinux_2_17_i686.manylinux2014_i686.whl", hash = "sha256:f0db75f47be8b8abc8d9e31bc7aad0547ca26f24a54e6fd10231d623f183d089", size = 2845707, upload-time = "2024-10-18T12:32:43.478Z" },
    { url = "https://files.pythonhosted.org/packages/58/9f/4149d38b52725afa39067350696c09526de0125ebfbaab5acc5af28b42ea/Brotli-1.1.0-cp313-cp313-musllinux_1_2_aarch64.whl", hash = "sha256:6967ced6730aed543b8673008b5a391c3b1076d834ca438bbd70635c73775368", size = 2936231, upload-time = "2024-10-18T12:32:45.224Z" },
    { url = "https://files.pythonhosted.org/packages/5a/5a/145de884285611838a16bebfdb060c231c52b8f84dfbe52b852a15780386/Brotli-1.1.0-cp313-cp313-musllinux_1_2_i686.whl", hash = "sha256:7eedaa5d036d9336c95915035fb57422054014ebdeb6f3b42eac809928e40d0c", size = 2848157, upload-time = "2024-10-18T12:32:46.894Z" },
    { url = "https://files.pythonhosted.org/packages/50/ae/408b6bfb8525dadebd3b3dd5b19d631da4f7d46420321db44cd99dcf2f2c/Brotli-1.1.0-cp313-cp313-musllinux_1_2_ppc64le.whl", hash = "sha256:d487f5432bf35b60ed625d7e1b448e2dc855422e87469e3f450aa5552b0eb284", size = 3035122, upload-time = "2024-10-18T12:32:48.844Z" },
    { url = "https://files.pythonhosted.org/packages/af/85/a94e5cfaa0ca449d8f91c3d6f78313ebf919a0dbd55a100c711c6e9655bc/Brotli-1.1.0-cp313-cp313-musllinux_1_2_x86_64.whl", hash = "sha256:832436e59afb93e1836081a20f324cb185836c617659b07b129141a8426973c7", size = 2930206, upload-time = "2024-10-18T12:32:51.198Z" },
    { url = "https://files.pythonhosted.org/packages/c2/f0/a61d9262cd01351df22e57ad7c34f66794709acab13f34be2675f45bf89d/Brotli-1.1.0-cp313-cp313-win32.whl", hash = "sha256:43395e90523f9c23a3d5bdf004733246fba087f2948f87ab28015f12359ca6a0", size = 333804, upload-time = "2024-10-18T12:32:52.661Z" },
    { url = "https://files.pythonhosted.org/packages/7e/c1/ec214e9c94000d1c1974ec67ced1c970c148aa6b8d8373066123fc3dbf06/Brotli-1.1.0-cp313-cp313-win_amd64.whl", hash = "sha256:9011560a466d2eb3f5a6e4929cf4a09be405c64154e12df0dd72713f6500e32b", size = 358517, upload-time = "2024-10-18T12:32:54.066Z" },
]

[[package]]
name = "certifi"
version = "2025.10.5"
source = { registry = "https://pypi.org/simple" }
sdist = { url = "https://files.pythonhosted.org/packages/4c/5b/b6ce21586237c77ce67d01dc5507039d444b630dd76611bbca2d8e5dcd91/certifi-2025.10.5.tar.gz", hash = "sha256:47c09d31ccf2acf0be3f701ea53595ee7e0b8fa08801c6624be771df09ae7b43", size = 164519, upload-time = "2025-10-05T04:12:15.808Z" }
wheels = [
    { url = "https://files.pythonhosted.org/packages/e4/37/af0d2ef3967ac0d6113837b44a4f0bfe1328c2b9763bd5b1744520e5cfed/certifi-2025.10.5-py3-none-any.whl", hash = "sha256:0f212c2744a9bb6de0c56639a6f68afe01ecd92d91f14ae897c4fe7bbeeef0de", size = 163286, upload-time = "2025-10-05T04:12:14.03Z" },
]

[[package]]
name = "cffi"
version = "2.0.0"
source = { registry = "https://pypi.org/simple" }
dependencies = [
    { name = "pycparser", marker = "implementation_name != 'PyPy'" },
]
sdist = { url = "https://files.pythonhosted.org/packages/eb/56/b1ba7935a17738ae8453301356628e8147c79dbb825bcbc73dc7401f9846/cffi-2.0.0.tar.gz", hash = "sha256:44d1b5909021139fe36001ae048dbdde8214afa20200eda0f64c068cac5d5529", size = 523588, upload-time = "2025-09-08T23:24:04.541Z" }
wheels = [
    { url = "https://files.pythonhosted.org/packages/ea/47/4f61023ea636104d4f16ab488e268b93008c3d0bb76893b1b31db1f96802/cffi-2.0.0-cp312-cp312-macosx_10_13_x86_64.whl", hash = "sha256:6d02d6655b0e54f54c4ef0b94eb6be0607b70853c45ce98bd278dc7de718be5d", size = 185271, upload-time = "2025-09-08T23:22:44.795Z" },
    { url = "https://files.pythonhosted.org/packages/df/a2/781b623f57358e360d62cdd7a8c681f074a71d445418a776eef0aadb4ab4/cffi-2.0.0-cp312-cp312-macosx_11_0_arm64.whl", hash = "sha256:8eca2a813c1cb7ad4fb74d368c2ffbbb4789d377ee5bb8df98373c2cc0dee76c", size = 181048, upload-time = "2025-09-08T23:22:45.938Z" },
    { url = "https://files.pythonhosted.org/packages/ff/df/a4f0fbd47331ceeba3d37c2e51e9dfc9722498becbeec2bd8bc856c9538a/cffi-2.0.0-cp312-cp312-manylinux1_i686.manylinux2014_i686.manylinux_2_17_i686.manylinux_2_5_i686.whl", hash = "sha256:21d1152871b019407d8ac3985f6775c079416c282e431a4da6afe7aefd2bccbe", size = 212529, upload-time = "2025-09-08T23:22:47.349Z" },
    { url = "https://files.pythonhosted.org/packages/d5/72/12b5f8d3865bf0f87cf1404d8c374e7487dcf097a1c91c436e72e6badd83/cffi-2.0.0-cp312-cp312-manylinux2014_aarch64.manylinux_2_17_aarch64.whl", hash = "sha256:b21e08af67b8a103c71a250401c78d5e0893beff75e28c53c98f4de42f774062", size = 220097, upload-time = "2025-09-08T23:22:48.677Z" },
    { url = "https://files.pythonhosted.org/packages/c2/95/7a135d52a50dfa7c882ab0ac17e8dc11cec9d55d2c18dda414c051c5e69e/cffi-2.0.0-cp312-cp312-manylinux2014_ppc64le.manylinux_2_17_ppc64le.whl", hash = "sha256:1e3a615586f05fc4065a8b22b8152f0c1b00cdbc60596d187c2a74f9e3036e4e", size = 207983, upload-time = "2025-09-08T23:22:50.06Z" },
    { url = "https://files.pythonhosted.org/packages/3a/c8/15cb9ada8895957ea171c62dc78ff3e99159ee7adb13c0123c001a2546c1/cffi-2.0.0-cp312-cp312-manylinux2014_s390x.manylinux_2_17_s390x.whl", hash = "sha256:81afed14892743bbe14dacb9e36d9e0e504cd204e0b165062c488942b9718037", size = 206519, upload-time = "2025-09-08T23:22:51.364Z" },
    { url = "https://files.pythonhosted.org/packages/78/2d/7fa73dfa841b5ac06c7b8855cfc18622132e365f5b81d02230333ff26e9e/cffi-2.0.0-cp312-cp312-manylinux2014_x86_64.manylinux_2_17_x86_64.whl", hash = "sha256:3e17ed538242334bf70832644a32a7aae3d83b57567f9fd60a26257e992b79ba", size = 219572, upload-time = "2025-09-08T23:22:52.902Z" },
    { url = "https://files.pythonhosted.org/packages/07/e0/267e57e387b4ca276b90f0434ff88b2c2241ad72b16d31836adddfd6031b/cffi-2.0.0-cp312-cp312-musllinux_1_2_aarch64.whl", hash = "sha256:3925dd22fa2b7699ed2617149842d2e6adde22b262fcbfada50e3d195e4b3a94", size = 222963, upload-time = "2025-09-08T23:22:54.518Z" },
    { url = "https://files.pythonhosted.org/packages/b6/75/1f2747525e06f53efbd878f4d03bac5b859cbc11c633d0fb81432d98a795/cffi-2.0.0-cp312-cp312-musllinux_1_2_x86_64.whl", hash = "sha256:2c8f814d84194c9ea681642fd164267891702542f028a15fc97d4674b6206187", size = 221361, upload-time = "2025-09-08T23:22:55.867Z" },
    { url = "https://files.pythonhosted.org/packages/7b/2b/2b6435f76bfeb6bbf055596976da087377ede68df465419d192acf00c437/cffi-2.0.0-cp312-cp312-win32.whl", hash = "sha256:da902562c3e9c550df360bfa53c035b2f241fed6d9aef119048073680ace4a18", size = 172932, upload-time = "2025-09-08T23:22:57.188Z" },
    { url = "https://files.pythonhosted.org/packages/f8/ed/13bd4418627013bec4ed6e54283b1959cf6db888048c7cf4b4c3b5b36002/cffi-2.0.0-cp312-cp312-win_amd64.whl", hash = "sha256:da68248800ad6320861f129cd9c1bf96ca849a2771a59e0344e88681905916f5", size = 183557, upload-time = "2025-09-08T23:22:58.351Z" },
    { url = "https://files.pythonhosted.org/packages/95/31/9f7f93ad2f8eff1dbc1c3656d7ca5bfd8fb52c9d786b4dcf19b2d02217fa/cffi-2.0.0-cp312-cp312-win_arm64.whl", hash = "sha256:4671d9dd5ec934cb9a73e7ee9676f9362aba54f7f34910956b84d727b0d73fb6", size = 177762, upload-time = "2025-09-08T23:22:59.668Z" },
    { url = "https://files.pythonhosted.org/packages/4b/8d/a0a47a0c9e413a658623d014e91e74a50cdd2c423f7ccfd44086ef767f90/cffi-2.0.0-cp313-cp313-macosx_10_13_x86_64.whl", hash = "sha256:00bdf7acc5f795150faa6957054fbbca2439db2f775ce831222b66f192f03beb", size = 185230, upload-time = "2025-09-08T23:23:00.879Z" },
    { url = "https://files.pythonhosted.org/packages/4a/d2/a6c0296814556c68ee32009d9c2ad4f85f2707cdecfd7727951ec228005d/cffi-2.0.0-cp313-cp313-macosx_11_0_arm64.whl", hash = "sha256:45d5e886156860dc35862657e1494b9bae8dfa63bf56796f2fb56e1679fc0bca", size = 181043, upload-time = "2025-09-08T23:23:02.231Z" },
    { url = "https://files.pythonhosted.org/packages/b0/1e/d22cc63332bd59b06481ceaac49d6c507598642e2230f201649058a7e704/cffi-2.0.0-cp313-cp313-manylinux1_i686.manylinux2014_i686.manylinux_2_17_i686.manylinux_2_5_i686.whl", hash = "sha256:07b271772c100085dd28b74fa0cd81c8fb1a3ba18b21e03d7c27f3436a10606b", size = 212446, upload-time = "2025-09-08T23:23:03.472Z" },
    { url = "https://files.pythonhosted.org/packages/a9/f5/a2c23eb03b61a0b8747f211eb716446c826ad66818ddc7810cc2cc19b3f2/cffi-2.0.0-cp313-cp313-manylinux2014_aarch64.manylinux_2_17_aarch64.whl", hash = "sha256:d48a880098c96020b02d5a1f7d9251308510ce8858940e6fa99ece33f610838b", size = 220101, upload-time = "2025-09-08T23:23:04.792Z" },
    { url = "https://files.pythonhosted.org/packages/f2/7f/e6647792fc5850d634695bc0e6ab4111ae88e89981d35ac269956605feba/cffi-2.0.0-cp313-cp313-manylinux2014_ppc64le.manylinux_2_17_ppc64le.whl", hash = "sha256:f93fd8e5c8c0a4aa1f424d6173f14a892044054871c771f8566e4008eaa359d2", size = 207948, upload-time = "2025-09-08T23:23:06.127Z" },
    { url = "https://files.pythonhosted.org/packages/cb/1e/a5a1bd6f1fb30f22573f76533de12a00bf274abcdc55c8edab639078abb6/cffi-2.0.0-cp313-cp313-manylinux2014_s390x.manylinux_2_17_s390x.whl", hash = "sha256:dd4f05f54a52fb558f1ba9f528228066954fee3ebe629fc1660d874d040ae5a3", size = 206422, upload-time = "2025-09-08T23:23:07.753Z" },
    { url = "https://files.pythonhosted.org/packages/98/df/0a1755e750013a2081e863e7cd37e0cdd02664372c754e5560099eb7aa44/cffi-2.0.0-cp313-cp313-manylinux2014_x86_64.manylinux_2_17_x86_64.whl", hash = "sha256:c8d3b5532fc71b7a77c09192b4a5a200ea992702734a2e9279a37f2478236f26", size = 219499, upload-time = "2025-09-08T23:23:09.648Z" },
    { url = "https://files.pythonhosted.org/packages/50/e1/a969e687fcf9ea58e6e2a928ad5e2dd88cc12f6f0ab477e9971f2309b57c/cffi-2.0.0-cp313-cp313-musllinux_1_2_aarch64.whl", hash = "sha256:d9b29c1f0ae438d5ee9acb31cadee00a58c46cc9c0b2f9038c6b0b3470877a8c", size = 222928, upload-time = "2025-09-08T23:23:10.928Z" },
    { url = "https://files.pythonhosted.org/packages/36/54/0362578dd2c9e557a28ac77698ed67323ed5b9775ca9d3fe73fe191bb5d8/cffi-2.0.0-cp313-cp313-musllinux_1_2_x86_64.whl", hash = "sha256:6d50360be4546678fc1b79ffe7a66265e28667840010348dd69a314145807a1b", size = 221302, upload-time = "2025-09-08T23:23:12.42Z" },
    { url = "https://files.pythonhosted.org/packages/eb/6d/bf9bda840d5f1dfdbf0feca87fbdb64a918a69bca42cfa0ba7b137c48cb8/cffi-2.0.0-cp313-cp313-win32.whl", hash = "sha256:74a03b9698e198d47562765773b4a8309919089150a0bb17d829ad7b44b60d27", size = 172909, upload-time = "2025-09-08T23:23:14.32Z" },
    { url = "https://files.pythonhosted.org/packages/37/18/6519e1ee6f5a1e579e04b9ddb6f1676c17368a7aba48299c3759bbc3c8b3/cffi-2.0.0-cp313-cp313-win_amd64.whl", hash = "sha256:19f705ada2530c1167abacb171925dd886168931e0a7b78f5bffcae5c6b5be75", size = 183402, upload-time = "2025-09-08T23:23:15.535Z" },
    { url = "https://files.pythonhosted.org/packages/cb/0e/02ceeec9a7d6ee63bb596121c2c8e9b3a9e150936f4fbef6ca1943e6137c/cffi-2.0.0-cp313-cp313-win_arm64.whl", hash = "sha256:256f80b80ca3853f90c21b23ee78cd008713787b1b1e93eae9f3d6a7134abd91", size = 177780, upload-time = "2025-09-08T23:23:16.761Z" },
    { url = "https://files.pythonhosted.org/packages/92/c4/3ce07396253a83250ee98564f8d7e9789fab8e58858f35d07a9a2c78de9f/cffi-2.0.0-cp314-cp314-macosx_10_13_x86_64.whl", hash = "sha256:fc33c5141b55ed366cfaad382df24fe7dcbc686de5be719b207bb248e3053dc5", size = 185320, upload-time = "2025-09-08T23:23:18.087Z" },
    { url = "https://files.pythonhosted.org/packages/59/dd/27e9fa567a23931c838c6b02d0764611c62290062a6d4e8ff7863daf9730/cffi-2.0.0-cp314-cp314-macosx_11_0_arm64.whl", hash = "sha256:c654de545946e0db659b3400168c9ad31b5d29593291482c43e3564effbcee13", size = 181487, upload-time = "2025-09-08T23:23:19.622Z" },
    { url = "https://files.pythonhosted.org/packages/d6/43/0e822876f87ea8a4ef95442c3d766a06a51fc5298823f884ef87aaad168c/cffi-2.0.0-cp314-cp314-manylinux2014_aarch64.manylinux_2_17_aarch64.whl", hash = "sha256:24b6f81f1983e6df8db3adc38562c83f7d4a0c36162885ec7f7b77c7dcbec97b", size = 220049, upload-time = "2025-09-08T23:23:20.853Z" },
    { url = "https://files.pythonhosted.org/packages/b4/89/76799151d9c2d2d1ead63c2429da9ea9d7aac304603de0c6e8764e6e8e70/cffi-2.0.0-cp314-cp314-manylinux2014_ppc64le.manylinux_2_17_ppc64le.whl", hash = "sha256:12873ca6cb9b0f0d3a0da705d6086fe911591737a59f28b7936bdfed27c0d47c", size = 207793, upload-time = "2025-09-08T23:23:22.08Z" },
    { url = "https://files.pythonhosted.org/packages/bb/dd/3465b14bb9e24ee24cb88c9e3730f6de63111fffe513492bf8c808a3547e/cffi-2.0.0-cp314-cp314-manylinux2014_s390x.manylinux_2_17_s390x.whl", hash = "sha256:d9b97165e8aed9272a6bb17c01e3cc5871a594a446ebedc996e2397a1c1ea8ef", size = 206300, upload-time = "2025-09-08T23:23:23.314Z" },
    { url = "https://files.pythonhosted.org/packages/47/d9/d83e293854571c877a92da46fdec39158f8d7e68da75bf73581225d28e90/cffi-2.0.0-cp314-cp314-manylinux2014_x86_64.manylinux_2_17_x86_64.whl", hash = "sha256:afb8db5439b81cf9c9d0c80404b60c3cc9c3add93e114dcae767f1477cb53775", size = 219244, upload-time = "2025-09-08T23:23:24.541Z" },
    { url = "https://files.pythonhosted.org/packages/2b/0f/1f177e3683aead2bb00f7679a16451d302c436b5cbf2505f0ea8146ef59e/cffi-2.0.0-cp314-cp314-musllinux_1_2_aarch64.whl", hash = "sha256:737fe7d37e1a1bffe70bd5754ea763a62a066dc5913ca57e957824b72a85e205", size = 222828, upload-time = "2025-09-08T23:23:26.143Z" },
    { url = "https://files.pythonhosted.org/packages/c6/0f/cafacebd4b040e3119dcb32fed8bdef8dfe94da653155f9d0b9dc660166e/cffi-2.0.0-cp314-cp314-musllinux_1_2_x86_64.whl", hash = "sha256:38100abb9d1b1435bc4cc340bb4489635dc2f0da7456590877030c9b3d40b0c1", size = 220926, upload-time = "2025-09-08T23:23:27.873Z" },
    { url = "https://files.pythonhosted.org/packages/3e/aa/df335faa45b395396fcbc03de2dfcab242cd61a9900e914fe682a59170b1/cffi-2.0.0-cp314-cp314-win32.whl", hash = "sha256:087067fa8953339c723661eda6b54bc98c5625757ea62e95eb4898ad5e776e9f", size = 175328, upload-time = "2025-09-08T23:23:44.61Z" },
    { url = "https://files.pythonhosted.org/packages/bb/92/882c2d30831744296ce713f0feb4c1cd30f346ef747b530b5318715cc367/cffi-2.0.0-cp314-cp314-win_amd64.whl", hash = "sha256:203a48d1fb583fc7d78a4c6655692963b860a417c0528492a6bc21f1aaefab25", size = 185650, upload-time = "2025-09-08T23:23:45.848Z" },
    { url = "https://files.pythonhosted.org/packages/9f/2c/98ece204b9d35a7366b5b2c6539c350313ca13932143e79dc133ba757104/cffi-2.0.0-cp314-cp314-win_arm64.whl", hash = "sha256:dbd5c7a25a7cb98f5ca55d258b103a2054f859a46ae11aaf23134f9cc0d356ad", size = 180687, upload-time = "2025-09-08T23:23:47.105Z" },
    { url = "https://files.pythonhosted.org/packages/3e/61/c768e4d548bfa607abcda77423448df8c471f25dbe64fb2ef6d555eae006/cffi-2.0.0-cp314-cp314t-macosx_10_13_x86_64.whl", hash = "sha256:9a67fc9e8eb39039280526379fb3a70023d77caec1852002b4da7e8b270c4dd9", size = 188773, upload-time = "2025-09-08T23:23:29.347Z" },
    { url = "https://files.pythonhosted.org/packages/2c/ea/5f76bce7cf6fcd0ab1a1058b5af899bfbef198bea4d5686da88471ea0336/cffi-2.0.0-cp314-cp314t-macosx_11_0_arm64.whl", hash = "sha256:7a66c7204d8869299919db4d5069a82f1561581af12b11b3c9f48c584eb8743d", size = 185013, upload-time = "2025-09-08T23:23:30.63Z" },
    { url = "https://files.pythonhosted.org/packages/be/b4/c56878d0d1755cf9caa54ba71e5d049479c52f9e4afc230f06822162ab2f/cffi-2.0.0-cp314-cp314t-manylinux2014_aarch64.manylinux_2_17_aarch64.whl", hash = "sha256:7cc09976e8b56f8cebd752f7113ad07752461f48a58cbba644139015ac24954c", size = 221593, upload-time = "2025-09-08T23:23:31.91Z" },
    { url = "https://files.pythonhosted.org/packages/e0/0d/eb704606dfe8033e7128df5e90fee946bbcb64a04fcdaa97321309004000/cffi-2.0.0-cp314-cp314t-manylinux2014_ppc64le.manylinux_2_17_ppc64le.whl", hash = "sha256:92b68146a71df78564e4ef48af17551a5ddd142e5190cdf2c5624d0c3ff5b2e8", size = 209354, upload-time = "2025-09-08T23:23:33.214Z" },
    { url = "https://files.pythonhosted.org/packages/d8/19/3c435d727b368ca475fb8742ab97c9cb13a0de600ce86f62eab7fa3eea60/cffi-2.0.0-cp314-cp314t-manylinux2014_s390x.manylinux_2_17_s390x.whl", hash = "sha256:b1e74d11748e7e98e2f426ab176d4ed720a64412b6a15054378afdb71e0f37dc", size = 208480, upload-time = "2025-09-08T23:23:34.495Z" },
    { url = "https://files.pythonhosted.org/packages/d0/44/681604464ed9541673e486521497406fadcc15b5217c3e326b061696899a/cffi-2.0.0-cp314-cp314t-manylinux2014_x86_64.manylinux_2_17_x86_64.whl", hash = "sha256:28a3a209b96630bca57cce802da70c266eb08c6e97e5afd61a75611ee6c64592", size = 221584, upload-time = "2025-09-08T23:23:36.096Z" },
    { url = "https://files.pythonhosted.org/packages/25/8e/342a504ff018a2825d395d44d63a767dd8ebc927ebda557fecdaca3ac33a/cffi-2.0.0-cp314-cp314t-musllinux_1_2_aarch64.whl", hash = "sha256:7553fb2090d71822f02c629afe6042c299edf91ba1bf94951165613553984512", size = 224443, upload-time = "2025-09-08T23:23:37.328Z" },
    { url = "https://files.pythonhosted.org/packages/e1/5e/b666bacbbc60fbf415ba9988324a132c9a7a0448a9a8f125074671c0f2c3/cffi-2.0.0-cp314-cp314t-musllinux_1_2_x86_64.whl", hash = "sha256:6c6c373cfc5c83a975506110d17457138c8c63016b563cc9ed6e056a82f13ce4", size = 223437, upload-time = "2025-09-08T23:23:38.945Z" },
    { url = "https://files.pythonhosted.org/packages/a0/1d/ec1a60bd1a10daa292d3cd6bb0b359a81607154fb8165f3ec95fe003b85c/cffi-2.0.0-cp314-cp314t-win32.whl", hash = "sha256:1fc9ea04857caf665289b7a75923f2c6ed559b8298a1b8c49e59f7dd95c8481e", size = 180487, upload-time = "2025-09-08T23:23:40.423Z" },
    { url = "https://files.pythonhosted.org/packages/bf/41/4c1168c74fac325c0c8156f04b6749c8b6a8f405bbf91413ba088359f60d/cffi-2.0.0-cp314-cp314t-win_amd64.whl", hash = "sha256:d68b6cef7827e8641e8ef16f4494edda8b36104d79773a334beaa1e3521430f6", size = 191726, upload-time = "2025-09-08T23:23:41.742Z" },
    { url = "https://files.pythonhosted.org/packages/ae/3a/dbeec9d1ee0844c679f6bb5d6ad4e9f198b1224f4e7a32825f47f6192b0c/cffi-2.0.0-cp314-cp314t-win_arm64.whl", hash = "sha256:0a1527a803f0a659de1af2e1fd700213caba79377e27e4693648c2923da066f9", size = 184195, upload-time = "2025-09-08T23:23:43.004Z" },
]

[[package]]
name = "chompjs"
version = "1.4.0"
source = { registry = "https://pypi.org/simple" }
sdist = { url = "https://files.pythonhosted.org/packages/73/e7/e5a9874798ec4bc505b34b8cb766337acde9d1ffc8db411cfa96ac59de49/chompjs-1.4.0.tar.gz", hash = "sha256:b0bf92bb508de5c0dbd802e3e6dabac9f0e71caf5f67a6a29112d1213812bd68", size = 17383, upload-time = "2025-08-04T21:08:38.612Z" }
wheels = [
    { url = "https://files.pythonhosted.org/packages/f7/ac/37c5a771b99b038de6cdd0ae85ebc6a9d5beb6a5b4ed6f6b4d921e339c08/chompjs-1.4.0-cp312-cp312-macosx_10_13_x86_64.whl", hash = "sha256:d79a5a6b3199044aa6a3e5162dab42fef05d0e7395995e009b9cac878f669f3f", size = 17083, upload-time = "2025-08-04T21:08:11.474Z" },
    { url = "https://files.pythonhosted.org/packages/7d/40/528ec8ef3365803d8e7e6c9fd09e0dd9a8deb8404cf098a24f3336b49640/chompjs-1.4.0-cp312-cp312-macosx_11_0_arm64.whl", hash = "sha256:4ee47ca7fbcf59824e12eefb3e22fc477e2f78c00262c2f3ec0f5cf8bc93a231", size = 17476, upload-time = "2025-08-04T21:08:12.493Z" },
    { url = "https://files.pythonhosted.org/packages/d8/ed/559696b7be6e5d09acbd11c6f757e754ce82484f15a01dd2d586e24b2f5b/chompjs-1.4.0-cp312-cp312-manylinux_2_17_x86_64.manylinux2014_x86_64.whl", hash = "sha256:fd873ebf06b869c490c9aeb9a0127b4011e435c9302142d808461e196396a8a7", size = 33738, upload-time = "2025-08-04T21:08:13.481Z" },
    { url = "https://files.pythonhosted.org/packages/ee/97/288ef196ca4203a8c646802abc90a0ce1129b4ac5d8f0eb7430755d0c6b7/chompjs-1.4.0-cp312-cp312-manylinux_2_5_i686.manylinux1_i686.manylinux_2_17_i686.manylinux2014_i686.whl", hash = "sha256:b392204f49dd1a5e755fc483a372a4598c18d2c3a64edfbbbb87f5c14a34ae5c", size = 32164, upload-time = "2025-08-04T21:08:14.497Z" },
    { url = "https://files.pythonhosted.org/packages/4e/ea/1404cbbe89109fb150a7b857ec38113e99194525845f5ede71cc15df447d/chompjs-1.4.0-cp312-cp312-musllinux_1_2_i686.whl", hash = "sha256:e7bf87801b77962c5ac36295489dd450e50a12a28bbd3cb2ee0a7e183b55487a", size = 32166, upload-time = "2025-08-04T21:08:15.406Z" },
    { url = "https://files.pythonhosted.org/packages/e4/a4/527368c681bc00c7733202a20b01630f4e02f09b9ceff95d67e67fa02406/chompjs-1.4.0-cp312-cp312-musllinux_1_2_x86_64.whl", hash = "sha256:1e97ae9e635e7b7ac609acb65738506517034f7afc893302994d1aa5d8aeceaa", size = 33084, upload-time = "2025-08-04T21:08:16.703Z" },
    { url = "https://files.pythonhosted.org/packages/9b/a1/6e52f583570422d458767f4c03976a051cceb8b8a50589e38573a2ab15f4/chompjs-1.4.0-cp312-cp312-win32.whl", hash = "sha256:e9e1f896dfebc655ae2c416a91f576319959cb67850a16272775a4643af4e405", size = 17714, upload-time = "2025-08-04T21:08:18.045Z" },
    { url = "https://files.pythonhosted.org/packages/5b/fe/6daab4e7edd4018cad593309c6ba6c6ef7608760c88dd7922c50f5d0d36f/chompjs-1.4.0-cp312-cp312-win_amd64.whl", hash = "sha256:c78c432da60ef0b381c5275a329ced4790071a306b00f84ab96461ec2c7b8796", size = 18517, upload-time = "2025-08-04T21:08:18.931Z" },
    { url = "https://files.pythonhosted.org/packages/36/03/c089d4b62c4239b63ee30b216a28a3f97ff60bc5cd96ac8ccb0d12abe4ea/chompjs-1.4.0-cp313-cp313-macosx_10_13_x86_64.whl", hash = "sha256:0c7e44df2eda99377fc51c5df84446c33d35e15c42afe416a4d446fcfddd66df", size = 17075, upload-time = "2025-08-04T21:08:20.243Z" },
    { url = "https://files.pythonhosted.org/packages/33/eb/9475d48a758cd1dd60c8584d350312b63f59178ad2a7a80b08b801f5f066/chompjs-1.4.0-cp313-cp313-macosx_11_0_arm64.whl", hash = "sha256:5b543d2c74d23fe4ed785994afbab75e3a5abf2db16d626bd6ac79befcc8e141", size = 17470, upload-time = "2025-08-04T21:08:21.169Z" },
    { url = "https://files.pythonhosted.org/packages/5d/51/d40e3327ab4a0a2db6d55163204ed95fdda3e79c5074300dd730155076e7/chompjs-1.4.0-cp313-cp313-manylinux_2_17_x86_64.manylinux2014_x86_64.whl", hash = "sha256:b08d9360a0f68932d56cb7de373dacd3f6d55b6df3f21edb8f5bc63e36be8d9a", size = 33673, upload-time = "2025-08-04T21:08:22.546Z" },
    { url = "https://files.pythonhosted.org/packages/4d/93/9a5d6526b87f464dfba99f6550672969c4b1dc8774b345f55b38faae21d1/chompjs-1.4.0-cp313-cp313-manylinux_2_5_i686.manylinux1_i686.manylinux_2_17_i686.manylinux2014_i686.whl", hash = "sha256:a16f4d651342c385fc15c1bc816cf45c9be125cf95a2afa43d1de2015dea2f9b", size = 32093, upload-time = "2025-08-04T21:08:23.794Z" },
    { url = "https://files.pythonhosted.org/packages/67/41/e5fbbbb0110d4943a422202d6c825ca1e33b945edb6d771b30d8307ccf32/chompjs-1.4.0-cp313-cp313-musllinux_1_2_i686.whl", hash = "sha256:87a02fae308d80bc3993151059df4a1b2e28115ab7af68423cc641d04b6bcb48", size = 32221, upload-time = "2025-08-04T21:08:25.18Z" },
    { url = "https://files.pythonhosted.org/packages/bb/d7/3da8893a8461692c99f2784f822ea0222384aee706d6f94210a9f49282d1/chompjs-1.4.0-cp313-cp313-musllinux_1_2_x86_64.whl", hash = "sha256:95f11788f6111c2e779ddd79908d35a61eaa2c2f527865701322c1ceab12a5f2", size = 33130, upload-time = "2025-08-04T21:08:26.131Z" },
    { url = "https://files.pythonhosted.org/packages/ef/2b/143028f52e7fd4b049dc9b9d4cf1ad879de2121f8d6c5800ebc2f8d33627/chompjs-1.4.0-cp313-cp313-win32.whl", hash = "sha256:6a0af74bf2ea05217c107b01c8e128d30999a85f2795116666ff019d8b12d7bb", size = 17717, upload-time = "2025-08-04T21:08:27.079Z" },
    { url = "https://files.pythonhosted.org/packages/42/de/f5fbc56c91c19c4cabdba5186ccc658dfd71715e591cfdaaf8f4ab247e83/chompjs-1.4.0-cp313-cp313-win_amd64.whl", hash = "sha256:76620487f40cd28407b06ab5dc1c2854f7261b5975adfe3fa64d4dd47c87235c", size = 18513, upload-time = "2025-08-04T21:08:28.076Z" },
]

[[package]]
name = "click"
version = "8.3.0"
source = { registry = "https://pypi.org/simple" }
dependencies = [
    { name = "colorama", marker = "sys_platform == 'win32'" },
]
sdist = { url = "https://files.pythonhosted.org/packages/46/61/de6cd827efad202d7057d93e0fed9294b96952e188f7384832791c7b2254/click-8.3.0.tar.gz", hash = "sha256:e7b8232224eba16f4ebe410c25ced9f7875cb5f3263ffc93cc3e8da705e229c4", size = 276943, upload-time = "2025-09-18T17:32:23.696Z" }
wheels = [
    { url = "https://files.pythonhosted.org/packages/db/d3/9dcc0f5797f070ec8edf30fbadfb200e71d9db6b84d211e3b2085a7589a0/click-8.3.0-py3-none-any.whl", hash = "sha256:9b9f285302c6e3064f4330c05f05b81945b2a39544279343e6e7c5f27a9baddc", size = 107295, upload-time = "2025-09-18T17:32:22.42Z" },
]

[[package]]
name = "colorama"
version = "0.4.6"
source = { registry = "https://pypi.org/simple" }
sdist = { url = "https://files.pythonhosted.org/packages/d8/53/6f443c9a4a8358a93a6792e2acffb9d9d5cb0a5cfd8802644b7b1c9a02e4/colorama-0.4.6.tar.gz", hash = "sha256:08695f5cb7ed6e0531a20572697297273c47b8cae5a63ffc6d6ed5c201be6e44", size = 27697, upload-time = "2022-10-25T02:36:22.414Z" }
wheels = [
    { url = "https://files.pythonhosted.org/packages/d1/d6/3965ed04c63042e047cb6a3e6ed1a63a35087b6a609aa3a15ed8ac56c221/colorama-0.4.6-py2.py3-none-any.whl", hash = "sha256:4f1d9991f5acc0ca119f9d443620b77f9d6b33703e51011c16baf57afb285fc6", size = 25335, upload-time = "2022-10-25T02:36:20.889Z" },
]

[[package]]
name = "cryptography"
version = "46.0.3"
source = { registry = "https://pypi.org/simple" }
dependencies = [
    { name = "cffi", marker = "platform_python_implementation != 'PyPy'" },
]
sdist = { url = "https://files.pythonhosted.org/packages/9f/33/c00162f49c0e2fe8064a62cb92b93e50c74a72bc370ab92f86112b33ff62/cryptography-46.0.3.tar.gz", hash = "sha256:a8b17438104fed022ce745b362294d9ce35b4c2e45c1d958ad4a4b019285f4a1", size = 749258, upload-time = "2025-10-15T23:18:31.74Z" }
wheels = [
    { url = "https://files.pythonhosted.org/packages/1d/42/9c391dd801d6cf0d561b5890549d4b27bafcc53b39c31a817e69d87c625b/cryptography-46.0.3-cp311-abi3-macosx_10_9_universal2.whl", hash = "sha256:109d4ddfadf17e8e7779c39f9b18111a09efb969a301a31e987416a0191ed93a", size = 7225004, upload-time = "2025-10-15T23:16:52.239Z" },
    { url = "https://files.pythonhosted.org/packages/1c/67/38769ca6b65f07461eb200e85fc1639b438bdc667be02cf7f2cd6a64601c/cryptography-46.0.3-cp311-abi3-manylinux2014_aarch64.manylinux_2_17_aarch64.whl", hash = "sha256:09859af8466b69bc3c27bdf4f5d84a665e0f7ab5088412e9e2ec49758eca5cbc", size = 4296667, upload-time = "2025-10-15T23:16:54.369Z" },
    { url = "https://files.pythonhosted.org/packages/5c/49/498c86566a1d80e978b42f0d702795f69887005548c041636df6ae1ca64c/cryptography-46.0.3-cp311-abi3-manylinux2014_x86_64.manylinux_2_17_x86_64.whl", hash = "sha256:01ca9ff2885f3acc98c29f1860552e37f6d7c7d013d7334ff2a9de43a449315d", size = 4450807, upload-time = "2025-10-15T23:16:56.414Z" },
    { url = "https://files.pythonhosted.org/packages/4b/0a/863a3604112174c8624a2ac3c038662d9e59970c7f926acdcfaed8d61142/cryptography-46.0.3-cp311-abi3-manylinux_2_28_aarch64.whl", hash = "sha256:6eae65d4c3d33da080cff9c4ab1f711b15c1d9760809dad6ea763f3812d254cb", size = 4299615, upload-time = "2025-10-15T23:16:58.442Z" },
    { url = "https://files.pythonhosted.org/packages/64/02/b73a533f6b64a69f3cd3872acb6ebc12aef924d8d103133bb3ea750dc703/cryptography-46.0.3-cp311-abi3-manylinux_2_28_armv7l.manylinux_2_31_armv7l.whl", hash = "sha256:e5bf0ed4490068a2e72ac03d786693adeb909981cc596425d09032d372bcc849", size = 4016800, upload-time = "2025-10-15T23:17:00.378Z" },
    { url = "https://files.pythonhosted.org/packages/25/d5/16e41afbfa450cde85a3b7ec599bebefaef16b5c6ba4ec49a3532336ed72/cryptography-46.0.3-cp311-abi3-manylinux_2_28_ppc64le.whl", hash = "sha256:5ecfccd2329e37e9b7112a888e76d9feca2347f12f37918facbb893d7bb88ee8", size = 4984707, upload-time = "2025-10-15T23:17:01.98Z" },
    { url = "https://files.pythonhosted.org/packages/c9/56/e7e69b427c3878352c2fb9b450bd0e19ed552753491d39d7d0a2f5226d41/cryptography-46.0.3-cp311-abi3-manylinux_2_28_x86_64.whl", hash = "sha256:a2c0cd47381a3229c403062f764160d57d4d175e022c1df84e168c6251a22eec", size = 4482541, upload-time = "2025-10-15T23:17:04.078Z" },
    { url = "https://files.pythonhosted.org/packages/78/f6/50736d40d97e8483172f1bb6e698895b92a223dba513b0ca6f06b2365339/cryptography-46.0.3-cp311-abi3-manylinux_2_34_aarch64.whl", hash = "sha256:549e234ff32571b1f4076ac269fcce7a808d3bf98b76c8dd560e42dbc66d7d91", size = 4299464, upload-time = "2025-10-15T23:17:05.483Z" },
    { url = "https://files.pythonhosted.org/packages/00/de/d8e26b1a855f19d9994a19c702fa2e93b0456beccbcfe437eda00e0701f2/cryptography-46.0.3-cp311-abi3-manylinux_2_34_ppc64le.whl", hash = "sha256:c0a7bb1a68a5d3471880e264621346c48665b3bf1c3759d682fc0864c540bd9e", size = 4950838, upload-time = "2025-10-15T23:17:07.425Z" },
    { url = "https://files.pythonhosted.org/packages/8f/29/798fc4ec461a1c9e9f735f2fc58741b0daae30688f41b2497dcbc9ed1355/cryptography-46.0.3-cp311-abi3-manylinux_2_34_x86_64.whl", hash = "sha256:10b01676fc208c3e6feeb25a8b83d81767e8059e1fe86e1dc62d10a3018fa926", size = 4481596, upload-time = "2025-10-15T23:17:09.343Z" },
    { url = "https://files.pythonhosted.org/packages/15/8d/03cd48b20a573adfff7652b76271078e3045b9f49387920e7f1f631d125e/cryptography-46.0.3-cp311-abi3-musllinux_1_2_aarch64.whl", hash = "sha256:0abf1ffd6e57c67e92af68330d05760b7b7efb243aab8377e583284dbab72c71", size = 4426782, upload-time = "2025-10-15T23:17:11.22Z" },
    { url = "https://files.pythonhosted.org/packages/fa/b1/ebacbfe53317d55cf33165bda24c86523497a6881f339f9aae5c2e13e57b/cryptography-46.0.3-cp311-abi3-musllinux_1_2_x86_64.whl", hash = "sha256:a04bee9ab6a4da801eb9b51f1b708a1b5b5c9eb48c03f74198464c66f0d344ac", size = 4698381, upload-time = "2025-10-15T23:17:12.829Z" },
    { url = "https://files.pythonhosted.org/packages/96/92/8a6a9525893325fc057a01f654d7efc2c64b9de90413adcf605a85744ff4/cryptography-46.0.3-cp311-abi3-win32.whl", hash = "sha256:f260d0d41e9b4da1ed1e0f1ce571f97fe370b152ab18778e9e8f67d6af432018", size = 3055988, upload-time = "2025-10-15T23:17:14.65Z" },
    { url = "https://files.pythonhosted.org/packages/7e/bf/80fbf45253ea585a1e492a6a17efcb93467701fa79e71550a430c5e60df0/cryptography-46.0.3-cp311-abi3-win_amd64.whl", hash = "sha256:a9a3008438615669153eb86b26b61e09993921ebdd75385ddd748702c5adfddb", size = 3514451, upload-time = "2025-10-15T23:17:16.142Z" },
    { url = "https://files.pythonhosted.org/packages/2e/af/9b302da4c87b0beb9db4e756386a7c6c5b8003cd0e742277888d352ae91d/cryptography-46.0.3-cp311-abi3-win_arm64.whl", hash = "sha256:5d7f93296ee28f68447397bf5198428c9aeeab45705a55d53a6343455dcb2c3c", size = 2928007, upload-time = "2025-10-15T23:17:18.04Z" },
    { url = "https://files.pythonhosted.org/packages/f5/e2/a510aa736755bffa9d2f75029c229111a1d02f8ecd5de03078f4c18d91a3/cryptography-46.0.3-cp314-cp314t-macosx_10_9_universal2.whl", hash = "sha256:00a5e7e87938e5ff9ff5447ab086a5706a957137e6e433841e9d24f38a065217", size = 7158012, upload-time = "2025-10-15T23:17:19.982Z" },
    { url = "https://files.pythonhosted.org/packages/73/dc/9aa866fbdbb95b02e7f9d086f1fccfeebf8953509b87e3f28fff927ff8a0/cryptography-46.0.3-cp314-cp314t-manylinux2014_aarch64.manylinux_2_17_aarch64.whl", hash = "sha256:c8daeb2d2174beb4575b77482320303f3d39b8e81153da4f0fb08eb5fe86a6c5", size = 4288728, upload-time = "2025-10-15T23:17:21.527Z" },
    { url = "https://files.pythonhosted.org/packages/c5/fd/bc1daf8230eaa075184cbbf5f8cd00ba9db4fd32d63fb83da4671b72ed8a/cryptography-46.0.3-cp314-cp314t-manylinux2014_x86_64.manylinux_2_17_x86_64.whl", hash = "sha256:39b6755623145ad5eff1dab323f4eae2a32a77a7abef2c5089a04a3d04366715", size = 4435078, upload-time = "2025-10-15T23:17:23.042Z" },
    { url = "https://files.pythonhosted.org/packages/82/98/d3bd5407ce4c60017f8ff9e63ffee4200ab3e23fe05b765cab805a7db008/cryptography-46.0.3-cp314-cp314t-manylinux_2_28_aarch64.whl", hash = "sha256:db391fa7c66df6762ee3f00c95a89e6d428f4d60e7abc8328f4fe155b5ac6e54", size = 4293460, upload-time = "2025-10-15T23:17:24.885Z" },
    { url = "https://files.pythonhosted.org/packages/26/e9/e23e7900983c2b8af7a08098db406cf989d7f09caea7897e347598d4cd5b/cryptography-46.0.3-cp314-cp314t-manylinux_2_28_armv7l.manylinux_2_31_armv7l.whl", hash = "sha256:78a97cf6a8839a48c49271cdcbd5cf37ca2c1d6b7fdd86cc864f302b5e9bf459", size = 3995237, upload-time = "2025-10-15T23:17:26.449Z" },
    { url = "https://files.pythonhosted.org/packages/91/15/af68c509d4a138cfe299d0d7ddb14afba15233223ebd933b4bbdbc7155d3/cryptography-46.0.3-cp314-cp314t-manylinux_2_28_ppc64le.whl", hash = "sha256:dfb781ff7eaa91a6f7fd41776ec37c5853c795d3b358d4896fdbb5df168af422", size = 4967344, upload-time = "2025-10-15T23:17:28.06Z" },
    { url = "https://files.pythonhosted.org/packages/ca/e3/8643d077c53868b681af077edf6b3cb58288b5423610f21c62aadcbe99f4/cryptography-46.0.3-cp314-cp314t-manylinux_2_28_x86_64.whl", hash = "sha256:6f61efb26e76c45c4a227835ddeae96d83624fb0d29eb5df5b96e14ed1a0afb7", size = 4466564, upload-time = "2025-10-15T23:17:29.665Z" },
    { url = "https://files.pythonhosted.org/packages/0e/43/c1e8726fa59c236ff477ff2b5dc071e54b21e5a1e51aa2cee1676f1c986f/cryptography-46.0.3-cp314-cp314t-manylinux_2_34_aarch64.whl", hash = "sha256:23b1a8f26e43f47ceb6d6a43115f33a5a37d57df4ea0ca295b780ae8546e8044", size = 4292415, upload-time = "2025-10-15T23:17:31.686Z" },
    { url = "https://files.pythonhosted.org/packages/42/f9/2f8fefdb1aee8a8e3256a0568cffc4e6d517b256a2fe97a029b3f1b9fe7e/cryptography-46.0.3-cp314-cp314t-manylinux_2_34_ppc64le.whl", hash = "sha256:b419ae593c86b87014b9be7396b385491ad7f320bde96826d0dd174459e54665", size = 4931457, upload-time = "2025-10-15T23:17:33.478Z" },
    { url = "https://files.pythonhosted.org/packages/79/30/9b54127a9a778ccd6d27c3da7563e9f2d341826075ceab89ae3b41bf5be2/cryptography-46.0.3-cp314-cp314t-manylinux_2_34_x86_64.whl", hash = "sha256:50fc3343ac490c6b08c0cf0d704e881d0d660be923fd3076db3e932007e726e3", size = 4466074, upload-time = "2025-10-15T23:17:35.158Z" },
    { url = "https://files.pythonhosted.org/packages/ac/68/b4f4a10928e26c941b1b6a179143af9f4d27d88fe84a6a3c53592d2e76bf/cryptography-46.0.3-cp314-cp314t-musllinux_1_2_aarch64.whl", hash = "sha256:22d7e97932f511d6b0b04f2bfd818d73dcd5928db509460aaf48384778eb6d20", size = 4420569, upload-time = "2025-10-15T23:17:37.188Z" },
    { url = "https://files.pythonhosted.org/packages/a3/49/3746dab4c0d1979888f125226357d3262a6dd40e114ac29e3d2abdf1ec55/cryptography-46.0.3-cp314-cp314t-musllinux_1_2_x86_64.whl", hash = "sha256:d55f3dffadd674514ad19451161118fd010988540cee43d8bc20675e775925de", size = 4681941, upload-time = "2025-10-15T23:17:39.236Z" },
    { url = "https://files.pythonhosted.org/packages/fd/30/27654c1dbaf7e4a3531fa1fc77986d04aefa4d6d78259a62c9dc13d7ad36/cryptography-46.0.3-cp314-cp314t-win32.whl", hash = "sha256:8a6e050cb6164d3f830453754094c086ff2d0b2f3a897a1d9820f6139a1f0914", size = 3022339, upload-time = "2025-10-15T23:17:40.888Z" },
    { url = "https://files.pythonhosted.org/packages/f6/30/640f34ccd4d2a1bc88367b54b926b781b5a018d65f404d409aba76a84b1c/cryptography-46.0.3-cp314-cp314t-win_amd64.whl", hash = "sha256:760f83faa07f8b64e9c33fc963d790a2edb24efb479e3520c14a45741cd9b2db", size = 3494315, upload-time = "2025-10-15T23:17:42.769Z" },
    { url = "https://files.pythonhosted.org/packages/ba/8b/88cc7e3bd0a8e7b861f26981f7b820e1f46aa9d26cc482d0feba0ecb4919/cryptography-46.0.3-cp314-cp314t-win_arm64.whl", hash = "sha256:516ea134e703e9fe26bcd1277a4b59ad30586ea90c365a87781d7887a646fe21", size = 2919331, upload-time = "2025-10-15T23:17:44.468Z" },
    { url = "https://files.pythonhosted.org/packages/fd/23/45fe7f376a7df8daf6da3556603b36f53475a99ce4faacb6ba2cf3d82021/cryptography-46.0.3-cp38-abi3-macosx_10_9_universal2.whl", hash = "sha256:cb3d760a6117f621261d662bccc8ef5bc32ca673e037c83fbe565324f5c46936", size = 7218248, upload-time = "2025-10-15T23:17:46.294Z" },
    { url = "https://files.pythonhosted.org/packages/27/32/b68d27471372737054cbd34c84981f9edbc24fe67ca225d389799614e27f/cryptography-46.0.3-cp38-abi3-manylinux2014_aarch64.manylinux_2_17_aarch64.whl", hash = "sha256:4b7387121ac7d15e550f5cb4a43aef2559ed759c35df7336c402bb8275ac9683", size = 4294089, upload-time = "2025-10-15T23:17:48.269Z" },
    { url = "https://files.pythonhosted.org/packages/26/42/fa8389d4478368743e24e61eea78846a0006caffaf72ea24a15159215a14/cryptography-46.0.3-cp38-abi3-manylinux2014_x86_64.manylinux_2_17_x86_64.whl", hash = "sha256:15ab9b093e8f09daab0f2159bb7e47532596075139dd74365da52ecc9cb46c5d", size = 4440029, upload-time = "2025-10-15T23:17:49.837Z" },
    { url = "https://files.pythonhosted.org/packages/5f/eb/f483db0ec5ac040824f269e93dd2bd8a21ecd1027e77ad7bdf6914f2fd80/cryptography-46.0.3-cp38-abi3-manylinux_2_28_aarch64.whl", hash = "sha256:46acf53b40ea38f9c6c229599a4a13f0d46a6c3fa9ef19fc1a124d62e338dfa0", size = 4297222, upload-time = "2025-10-15T23:17:51.357Z" },
    { url = "https://files.pythonhosted.org/packages/fd/cf/da9502c4e1912cb1da3807ea3618a6829bee8207456fbbeebc361ec38ba3/cryptography-46.0.3-cp38-abi3-manylinux_2_28_armv7l.manylinux_2_31_armv7l.whl", hash = "sha256:10ca84c4668d066a9878890047f03546f3ae0a6b8b39b697457b7757aaf18dbc", size = 4012280, upload-time = "2025-10-15T23:17:52.964Z" },
    { url = "https://files.pythonhosted.org/packages/6b/8f/9adb86b93330e0df8b3dcf03eae67c33ba89958fc2e03862ef1ac2b42465/cryptography-46.0.3-cp38-abi3-manylinux_2_28_ppc64le.whl", hash = "sha256:36e627112085bb3b81b19fed209c05ce2a52ee8b15d161b7c643a7d5a88491f3", size = 4978958, upload-time = "2025-10-15T23:17:54.965Z" },
    { url = "https://files.pythonhosted.org/packages/d1/a0/5fa77988289c34bdb9f913f5606ecc9ada1adb5ae870bd0d1054a7021cc4/cryptography-46.0.3-cp38-abi3-manylinux_2_28_x86_64.whl", hash = "sha256:1000713389b75c449a6e979ffc7dcc8ac90b437048766cef052d4d30b8220971", size = 4473714, upload-time = "2025-10-15T23:17:56.754Z" },
    { url = "https://files.pythonhosted.org/packages/14/e5/fc82d72a58d41c393697aa18c9abe5ae1214ff6f2a5c18ac470f92777895/cryptography-46.0.3-cp38-abi3-manylinux_2_34_aarch64.whl", hash = "sha256:b02cf04496f6576afffef5ddd04a0cb7d49cf6be16a9059d793a30b035f6b6ac", size = 4296970, upload-time = "2025-10-15T23:17:58.588Z" },
    { url = "https://files.pythonhosted.org/packages/78/06/5663ed35438d0b09056973994f1aec467492b33bd31da36e468b01ec1097/cryptography-46.0.3-cp38-abi3-manylinux_2_34_ppc64le.whl", hash = "sha256:71e842ec9bc7abf543b47cf86b9a743baa95f4677d22baa4c7d5c69e49e9bc04", size = 4940236, upload-time = "2025-10-15T23:18:00.897Z" },
    { url = "https://files.pythonhosted.org/packages/fc/59/873633f3f2dcd8a053b8dd1d38f783043b5fce589c0f6988bf55ef57e43e/cryptography-46.0.3-cp38-abi3-manylinux_2_34_x86_64.whl", hash = "sha256:402b58fc32614f00980b66d6e56a5b4118e6cb362ae8f3fda141ba4689bd4506", size = 4472642, upload-time = "2025-10-15T23:18:02.749Z" },
    { url = "https://files.pythonhosted.org/packages/3d/39/8e71f3930e40f6877737d6f69248cf74d4e34b886a3967d32f919cc50d3b/cryptography-46.0.3-cp38-abi3-musllinux_1_2_aarch64.whl", hash = "sha256:ef639cb3372f69ec44915fafcd6698b6cc78fbe0c2ea41be867f6ed612811963", size = 4423126, upload-time = "2025-10-15T23:18:04.85Z" },
    { url = "https://files.pythonhosted.org/packages/cd/c7/f65027c2810e14c3e7268353b1681932b87e5a48e65505d8cc17c99e36ae/cryptography-46.0.3-cp38-abi3-musllinux_1_2_x86_64.whl", hash = "sha256:3b51b8ca4f1c6453d8829e1eb7299499ca7f313900dd4d89a24b8b87c0a780d4", size = 4686573, upload-time = "2025-10-15T23:18:06.908Z" },
    { url = "https://files.pythonhosted.org/packages/0a/6e/1c8331ddf91ca4730ab3086a0f1be19c65510a33b5a441cb334e7a2d2560/cryptography-46.0.3-cp38-abi3-win32.whl", hash = "sha256:6276eb85ef938dc035d59b87c8a7dc559a232f954962520137529d77b18ff1df", size = 3036695, upload-time = "2025-10-15T23:18:08.672Z" },
    { url = "https://files.pythonhosted.org/packages/90/45/b0d691df20633eff80955a0fc7695ff9051ffce8b69741444bd9ed7bd0db/cryptography-46.0.3-cp38-abi3-win_amd64.whl", hash = "sha256:416260257577718c05135c55958b674000baef9a1c7d9e8f306ec60d71db850f", size = 3501720, upload-time = "2025-10-15T23:18:10.632Z" },
    { url = "https://files.pythonhosted.org/packages/e8/cb/2da4cc83f5edb9c3257d09e1e7ab7b23f049c7962cae8d842bbef0a9cec9/cryptography-46.0.3-cp38-abi3-win_arm64.whl", hash = "sha256:d89c3468de4cdc4f08a57e214384d0471911a3830fcdaf7a8cc587e42a866372", size = 2918740, upload-time = "2025-10-15T23:18:12.277Z" },
]

[[package]]
name = "deprecated"
version = "1.2.18"
source = { registry = "https://pypi.org/simple" }
dependencies = [
    { name = "wrapt" },
]
sdist = { url = "https://files.pythonhosted.org/packages/98/97/06afe62762c9a8a86af0cfb7bfdab22a43ad17138b07af5b1a58442690a2/deprecated-1.2.18.tar.gz", hash = "sha256:422b6f6d859da6f2ef57857761bfb392480502a64c3028ca9bbe86085d72115d", size = 2928744, upload-time = "2025-01-27T10:46:25.7Z" }
wheels = [
    { url = "https://files.pythonhosted.org/packages/6e/c6/ac0b6c1e2d138f1002bcf799d330bd6d85084fece321e662a14223794041/Deprecated-1.2.18-py2.py3-none-any.whl", hash = "sha256:bd5011788200372a32418f888e326a09ff80d0214bd961147cfed01b5c018eec", size = 9998, upload-time = "2025-01-27T10:46:09.186Z" },
]

[[package]]
name = "dictdiffer"
version = "0.9.0"
source = { registry = "https://pypi.org/simple" }
sdist = { url = "https://files.pythonhosted.org/packages/61/7b/35cbccb7effc5d7e40f4c55e2b79399e1853041997fcda15c9ff160abba0/dictdiffer-0.9.0.tar.gz", hash = "sha256:17bacf5fbfe613ccf1b6d512bd766e6b21fb798822a133aa86098b8ac9997578", size = 31513, upload-time = "2021-07-22T13:24:29.276Z" }
wheels = [
    { url = "https://files.pythonhosted.org/packages/47/ef/4cb333825d10317a36a1154341ba37e6e9c087bac99c1990ef07ffdb376f/dictdiffer-0.9.0-py2.py3-none-any.whl", hash = "sha256:442bfc693cfcadaf46674575d2eba1c53b42f5e404218ca2c2ff549f2df56595", size = 16754, upload-time = "2021-07-22T13:24:26.783Z" },
]

[[package]]
name = "discord-py"
version = "2.6.4"
source = { registry = "https://pypi.org/simple" }
dependencies = [
    { name = "aiohttp" },
    { name = "audioop-lts", marker = "python_full_version >= '3.13'" },
]
sdist = { url = "https://files.pythonhosted.org/packages/ce/e7/9b1dbb9b2fc07616132a526c05af23cfd420381793968a189ee08e12e35f/discord_py-2.6.4.tar.gz", hash = "sha256:44384920bae9b7a073df64ae9b14c8cf85f9274b5ad5d1d07bd5a67539de2da9", size = 1092623, upload-time = "2025-10-08T21:45:43.593Z" }
wheels = [
    { url = "https://files.pythonhosted.org/packages/ca/ae/3d3a89b06f005dc5fa8618528dde519b3ba7775c365750f7932b9831ef05/discord_py-2.6.4-py3-none-any.whl", hash = "sha256:2783b7fb7f8affa26847bfc025144652c294e8fe6e0f8877c67ed895749eb227", size = 1209284, upload-time = "2025-10-08T21:45:41.679Z" },
]

[package.optional-dependencies]
speed = [
    { name = "aiodns", marker = "sys_platform != 'win32'" },
    { name = "brotli" },
    { name = "orjson" },
    { name = "zstandard", marker = "python_full_version < '3.14'" },
]

[[package]]
name = "enka"
version = "2.5.14"
source = { git = "https://github.com/seriaati/enka-py#29d69a7ef9dd65c4cea70d0490b83e9031af08b1" }
dependencies = [
    { name = "aiofiles" },
    { name = "aiohttp" },
    { name = "deprecated" },
    { name = "loguru" },
    { name = "orjson" },
    { name = "pydantic" },
]

[package.optional-dependencies]
redis = [
    { name = "redis", extra = ["hiredis"] },
]

[[package]]
name = "fastapi"
version = "0.120.1"
source = { registry = "https://pypi.org/simple" }
dependencies = [
    { name = "annotated-doc" },
    { name = "pydantic" },
    { name = "starlette" },
    { name = "typing-extensions" },
]
sdist = { url = "https://files.pythonhosted.org/packages/40/cc/28aff6e246ee85bd571b26e4a793b84d42700e3bdc3008c3d747eda7b06d/fastapi-0.120.1.tar.gz", hash = "sha256:b5c6217e9ddca6dfcf54c97986180d4a1955e10c693d74943fc5327700178bff", size = 337616, upload-time = "2025-10-27T17:53:42.954Z" }
wheels = [
    { url = "https://files.pythonhosted.org/packages/7e/bb/1a74dbe87e9a595bf63052c886dfef965dc5b91d149456a8301eb3d41ce2/fastapi-0.120.1-py3-none-any.whl", hash = "sha256:0e8a2c328e96c117272d8c794d3a97d205f753cc2e69dd7ee387b7488a75601f", size = 108254, upload-time = "2025-10-27T17:53:40.076Z" },
]

[[package]]
name = "flet"
version = "0.28.3"
source = { registry = "https://pypi.org/simple" }
dependencies = [
    { name = "httpx", marker = "platform_system != 'Pyodide'" },
    { name = "oauthlib", marker = "platform_system != 'Pyodide'" },
    { name = "repath" },
]
wheels = [
    { url = "https://files.pythonhosted.org/packages/2f/d0/9ba4ee34972e9e0cf54b1f7d17c695491632421f81301993f2aec8d12105/flet-0.28.3-py3-none-any.whl", hash = "sha256:649bfc4af7933956ecf44963df6c0d997bff9ceeaf89d3c86d96803840cab83e", size = 463000, upload-time = "2025-05-20T19:44:58.651Z" },
]

[package.optional-dependencies]
web = [
    { name = "flet-web" },
]

[[package]]
name = "flet-web"
version = "0.28.3"
source = { registry = "https://pypi.org/simple" }
dependencies = [
    { name = "fastapi" },
    { name = "flet" },
    { name = "uvicorn", extra = ["standard"] },
]
wheels = [
    { url = "https://files.pythonhosted.org/packages/65/8a/01f73ae7123090b2974f0c5ba70d7d9fc463f47f6e12daeca59fdc40e1a9/flet_web-0.28.3-py3-none-any.whl", hash = "sha256:919c13f374e7cee539d29a8ccd6decb739528ef257c88e60af4df1ebab045bfb", size = 3137744, upload-time = "2025-05-20T19:27:32.443Z" },
]

[[package]]
name = "fonttools"
version = "4.60.1"
source = { registry = "https://pypi.org/simple" }
sdist = { url = "https://files.pythonhosted.org/packages/4b/42/97a13e47a1e51a5a7142475bbcf5107fe3a68fc34aef331c897d5fb98ad0/fonttools-4.60.1.tar.gz", hash = "sha256:ef00af0439ebfee806b25f24c8f92109157ff3fac5731dc7867957812e87b8d9", size = 3559823, upload-time = "2025-09-29T21:13:27.129Z" }
wheels = [
    { url = "https://files.pythonhosted.org/packages/e3/f7/a10b101b7a6f8836a5adb47f2791f2075d044a6ca123f35985c42edc82d8/fonttools-4.60.1-cp312-cp312-macosx_10_13_universal2.whl", hash = "sha256:7b0c6d57ab00dae9529f3faf187f2254ea0aa1e04215cf2f1a8ec277c96661bc", size = 2832953, upload-time = "2025-09-29T21:11:39.616Z" },
    { url = "https://files.pythonhosted.org/packages/ed/fe/7bd094b59c926acf2304d2151354ddbeb74b94812f3dc943c231db09cb41/fonttools-4.60.1-cp312-cp312-macosx_10_13_x86_64.whl", hash = "sha256:839565cbf14645952d933853e8ade66a463684ed6ed6c9345d0faf1f0e868877", size = 2352706, upload-time = "2025-09-29T21:11:41.826Z" },
    { url = "https://files.pythonhosted.org/packages/c0/ca/4bb48a26ed95a1e7eba175535fe5805887682140ee0a0d10a88e1de84208/fonttools-4.60.1-cp312-cp312-manylinux1_x86_64.manylinux2014_x86_64.manylinux_2_17_x86_64.manylinux_2_5_x86_64.whl", hash = "sha256:8177ec9676ea6e1793c8a084a90b65a9f778771998eb919d05db6d4b1c0b114c", size = 4923716, upload-time = "2025-09-29T21:11:43.893Z" },
    { url = "https://files.pythonhosted.org/packages/b8/9f/2cb82999f686c1d1ddf06f6ae1a9117a880adbec113611cc9d22b2fdd465/fonttools-4.60.1-cp312-cp312-manylinux2014_aarch64.manylinux_2_17_aarch64.manylinux_2_28_aarch64.whl", hash = "sha256:996a4d1834524adbb423385d5a629b868ef9d774670856c63c9a0408a3063401", size = 4968175, upload-time = "2025-09-29T21:11:46.439Z" },
    { url = "https://files.pythonhosted.org/packages/18/79/be569699e37d166b78e6218f2cde8c550204f2505038cdd83b42edc469b9/fonttools-4.60.1-cp312-cp312-musllinux_1_2_aarch64.whl", hash = "sha256:a46b2f450bc79e06ef3b6394f0c68660529ed51692606ad7f953fc2e448bc903", size = 4911031, upload-time = "2025-09-29T21:11:48.977Z" },
    { url = "https://files.pythonhosted.org/packages/cc/9f/89411cc116effaec5260ad519162f64f9c150e5522a27cbb05eb62d0c05b/fonttools-4.60.1-cp312-cp312-musllinux_1_2_x86_64.whl", hash = "sha256:6ec722ee589e89a89f5b7574f5c45604030aa6ae24cb2c751e2707193b466fed", size = 5062966, upload-time = "2025-09-29T21:11:54.344Z" },
    { url = "https://files.pythonhosted.org/packages/62/a1/f888221934b5731d46cb9991c7a71f30cb1f97c0ef5fcf37f8da8fce6c8e/fonttools-4.60.1-cp312-cp312-win32.whl", hash = "sha256:b2cf105cee600d2de04ca3cfa1f74f1127f8455b71dbad02b9da6ec266e116d6", size = 2218750, upload-time = "2025-09-29T21:11:56.601Z" },
    { url = "https://files.pythonhosted.org/packages/88/8f/a55b5550cd33cd1028601df41acd057d4be20efa5c958f417b0c0613924d/fonttools-4.60.1-cp312-cp312-win_amd64.whl", hash = "sha256:992775c9fbe2cf794786fa0ffca7f09f564ba3499b8fe9f2f80bd7197db60383", size = 2267026, upload-time = "2025-09-29T21:11:58.852Z" },
    { url = "https://files.pythonhosted.org/packages/7c/5b/cdd2c612277b7ac7ec8c0c9bc41812c43dc7b2d5f2b0897e15fdf5a1f915/fonttools-4.60.1-cp313-cp313-macosx_10_13_universal2.whl", hash = "sha256:6f68576bb4bbf6060c7ab047b1574a1ebe5c50a17de62830079967b211059ebb", size = 2825777, upload-time = "2025-09-29T21:12:01.22Z" },
    { url = "https://files.pythonhosted.org/packages/d6/8a/de9cc0540f542963ba5e8f3a1f6ad48fa211badc3177783b9d5cadf79b5d/fonttools-4.60.1-cp313-cp313-macosx_10_13_x86_64.whl", hash = "sha256:eedacb5c5d22b7097482fa834bda0dafa3d914a4e829ec83cdea2a01f8c813c4", size = 2348080, upload-time = "2025-09-29T21:12:03.785Z" },
    { url = "https://files.pythonhosted.org/packages/2d/8b/371ab3cec97ee3fe1126b3406b7abd60c8fec8975fd79a3c75cdea0c3d83/fonttools-4.60.1-cp313-cp313-manylinux1_x86_64.manylinux2014_x86_64.manylinux_2_17_x86_64.manylinux_2_5_x86_64.whl", hash = "sha256:b33a7884fabd72bdf5f910d0cf46be50dce86a0362a65cfc746a4168c67eb96c", size = 4903082, upload-time = "2025-09-29T21:12:06.382Z" },
    { url = "https://files.pythonhosted.org/packages/04/05/06b1455e4bc653fcb2117ac3ef5fa3a8a14919b93c60742d04440605d058/fonttools-4.60.1-cp313-cp313-manylinux2014_aarch64.manylinux_2_17_aarch64.manylinux_2_28_aarch64.whl", hash = "sha256:2409d5fb7b55fd70f715e6d34e7a6e4f7511b8ad29a49d6df225ee76da76dd77", size = 4960125, upload-time = "2025-09-29T21:12:09.314Z" },
    { url = "https://files.pythonhosted.org/packages/8e/37/f3b840fcb2666f6cb97038793606bdd83488dca2d0b0fc542ccc20afa668/fonttools-4.60.1-cp313-cp313-musllinux_1_2_aarch64.whl", hash = "sha256:c8651e0d4b3bdeda6602b85fdc2abbefc1b41e573ecb37b6779c4ca50753a199", size = 4901454, upload-time = "2025-09-29T21:12:11.931Z" },
    { url = "https://files.pythonhosted.org/packages/fd/9e/eb76f77e82f8d4a46420aadff12cec6237751b0fb9ef1de373186dcffb5f/fonttools-4.60.1-cp313-cp313-musllinux_1_2_x86_64.whl", hash = "sha256:145daa14bf24824b677b9357c5e44fd8895c2a8f53596e1b9ea3496081dc692c", size = 5044495, upload-time = "2025-09-29T21:12:15.241Z" },
    { url = "https://files.pythonhosted.org/packages/f8/b3/cede8f8235d42ff7ae891bae8d619d02c8ac9fd0cfc450c5927a6200c70d/fonttools-4.60.1-cp313-cp313-win32.whl", hash = "sha256:2299df884c11162617a66b7c316957d74a18e3758c0274762d2cc87df7bc0272", size = 2217028, upload-time = "2025-09-29T21:12:17.96Z" },
    { url = "https://files.pythonhosted.org/packages/75/4d/b022c1577807ce8b31ffe055306ec13a866f2337ecee96e75b24b9b753ea/fonttools-4.60.1-cp313-cp313-win_amd64.whl", hash = "sha256:a3db56f153bd4c5c2b619ab02c5db5192e222150ce5a1bc10f16164714bc39ac", size = 2266200, upload-time = "2025-09-29T21:12:20.14Z" },
    { url = "https://files.pythonhosted.org/packages/9a/83/752ca11c1aa9a899b793a130f2e466b79ea0cf7279c8d79c178fc954a07b/fonttools-4.60.1-cp314-cp314-macosx_10_13_universal2.whl", hash = "sha256:a884aef09d45ba1206712c7dbda5829562d3fea7726935d3289d343232ecb0d3", size = 2822830, upload-time = "2025-09-29T21:12:24.406Z" },
    { url = "https://files.pythonhosted.org/packages/57/17/bbeab391100331950a96ce55cfbbff27d781c1b85ebafb4167eae50d9fe3/fonttools-4.60.1-cp314-cp314-macosx_10_13_x86_64.whl", hash = "sha256:8a44788d9d91df72d1a5eac49b31aeb887a5f4aab761b4cffc4196c74907ea85", size = 2345524, upload-time = "2025-09-29T21:12:26.819Z" },
    { url = "https://files.pythonhosted.org/packages/3d/2e/d4831caa96d85a84dd0da1d9f90d81cec081f551e0ea216df684092c6c97/fonttools-4.60.1-cp314-cp314-manylinux1_x86_64.manylinux2014_x86_64.manylinux_2_17_x86_64.manylinux_2_5_x86_64.whl", hash = "sha256:e852d9dda9f93ad3651ae1e3bb770eac544ec93c3807888798eccddf84596537", size = 4843490, upload-time = "2025-09-29T21:12:29.123Z" },
    { url = "https://files.pythonhosted.org/packages/49/13/5e2ea7c7a101b6fc3941be65307ef8df92cbbfa6ec4804032baf1893b434/fonttools-4.60.1-cp314-cp314-manylinux2014_aarch64.manylinux_2_17_aarch64.manylinux_2_28_aarch64.whl", hash = "sha256:154cb6ee417e417bf5f7c42fe25858c9140c26f647c7347c06f0cc2d47eff003", size = 4944184, upload-time = "2025-09-29T21:12:31.414Z" },
    { url = "https://files.pythonhosted.org/packages/0c/2b/cf9603551c525b73fc47c52ee0b82a891579a93d9651ed694e4e2cd08bb8/fonttools-4.60.1-cp314-cp314-musllinux_1_2_aarch64.whl", hash = "sha256:5664fd1a9ea7f244487ac8f10340c4e37664675e8667d6fee420766e0fb3cf08", size = 4890218, upload-time = "2025-09-29T21:12:33.936Z" },
    { url = "https://files.pythonhosted.org/packages/fd/2f/933d2352422e25f2376aae74f79eaa882a50fb3bfef3c0d4f50501267101/fonttools-4.60.1-cp314-cp314-musllinux_1_2_x86_64.whl", hash = "sha256:583b7f8e3c49486e4d489ad1deacfb8d5be54a8ef34d6df824f6a171f8511d99", size = 4999324, upload-time = "2025-09-29T21:12:36.637Z" },
    { url = "https://files.pythonhosted.org/packages/38/99/234594c0391221f66216bc2c886923513b3399a148defaccf81dc3be6560/fonttools-4.60.1-cp314-cp314-win32.whl", hash = "sha256:66929e2ea2810c6533a5184f938502cfdaea4bc3efb7130d8cc02e1c1b4108d6", size = 2220861, upload-time = "2025-09-29T21:12:39.108Z" },
    { url = "https://files.pythonhosted.org/packages/3e/1d/edb5b23726dde50fc4068e1493e4fc7658eeefcaf75d4c5ffce067d07ae5/fonttools-4.60.1-cp314-cp314-win_amd64.whl", hash = "sha256:f3d5be054c461d6a2268831f04091dc82753176f6ea06dc6047a5e168265a987", size = 2270934, upload-time = "2025-09-29T21:12:41.339Z" },
    { url = "https://files.pythonhosted.org/packages/fb/da/1392aaa2170adc7071fe7f9cfd181a5684a7afcde605aebddf1fb4d76df5/fonttools-4.60.1-cp314-cp314t-macosx_10_13_universal2.whl", hash = "sha256:b6379e7546ba4ae4b18f8ae2b9bc5960936007a1c0e30b342f662577e8bc3299", size = 2894340, upload-time = "2025-09-29T21:12:43.774Z" },
    { url = "https://files.pythonhosted.org/packages/bf/a7/3b9f16e010d536ce567058b931a20b590d8f3177b2eda09edd92e392375d/fonttools-4.60.1-cp314-cp314t-macosx_10_13_x86_64.whl", hash = "sha256:9d0ced62b59e0430b3690dbc5373df1c2aa7585e9a8ce38eff87f0fd993c5b01", size = 2375073, upload-time = "2025-09-29T21:12:46.437Z" },
    { url = "https://files.pythonhosted.org/packages/9b/b5/e9bcf51980f98e59bb5bb7c382a63c6f6cac0eec5f67de6d8f2322382065/fonttools-4.60.1-cp314-cp314t-manylinux1_x86_64.manylinux2014_x86_64.manylinux_2_17_x86_64.manylinux_2_5_x86_64.whl", hash = "sha256:875cb7764708b3132637f6c5fb385b16eeba0f7ac9fa45a69d35e09b47045801", size = 4849758, upload-time = "2025-09-29T21:12:48.694Z" },
    { url = "https://files.pythonhosted.org/packages/e3/dc/1d2cf7d1cba82264b2f8385db3f5960e3d8ce756b4dc65b700d2c496f7e9/fonttools-4.60.1-cp314-cp314t-manylinux2014_aarch64.manylinux_2_17_aarch64.manylinux_2_28_aarch64.whl", hash = "sha256:a184b2ea57b13680ab6d5fbde99ccef152c95c06746cb7718c583abd8f945ccc", size = 5085598, upload-time = "2025-09-29T21:12:51.081Z" },
    { url = "https://files.pythonhosted.org/packages/5d/4d/279e28ba87fb20e0c69baf72b60bbf1c4d873af1476806a7b5f2b7fac1ff/fonttools-4.60.1-cp314-cp314t-musllinux_1_2_aarch64.whl", hash = "sha256:026290e4ec76583881763fac284aca67365e0be9f13a7fb137257096114cb3bc", size = 4957603, upload-time = "2025-09-29T21:12:53.423Z" },
    { url = "https://files.pythonhosted.org/packages/78/d4/ff19976305e0c05aa3340c805475abb00224c954d3c65e82c0a69633d55d/fonttools-4.60.1-cp314-cp314t-musllinux_1_2_x86_64.whl", hash = "sha256:f0e8817c7d1a0c2eedebf57ef9a9896f3ea23324769a9a2061a80fe8852705ed", size = 4974184, upload-time = "2025-09-29T21:12:55.962Z" },
    { url = "https://files.pythonhosted.org/packages/63/22/8553ff6166f5cd21cfaa115aaacaa0dc73b91c079a8cfd54a482cbc0f4f5/fonttools-4.60.1-cp314-cp314t-win32.whl", hash = "sha256:1410155d0e764a4615774e5c2c6fc516259fe3eca5882f034eb9bfdbee056259", size = 2282241, upload-time = "2025-09-29T21:12:58.179Z" },
    { url = "https://files.pythonhosted.org/packages/8a/cb/fa7b4d148e11d5a72761a22e595344133e83a9507a4c231df972e657579b/fonttools-4.60.1-cp314-cp314t-win_amd64.whl", hash = "sha256:022beaea4b73a70295b688f817ddc24ed3e3418b5036ffcd5658141184ef0d0c", size = 2345760, upload-time = "2025-09-29T21:13:00.375Z" },
    { url = "https://files.pythonhosted.org/packages/c7/93/0dd45cd283c32dea1545151d8c3637b4b8c53cdb3a625aeb2885b184d74d/fonttools-4.60.1-py3-none-any.whl", hash = "sha256:906306ac7afe2156fcf0042173d6ebbb05416af70f6b370967b47f8f00103bbb", size = 1143175, upload-time = "2025-09-29T21:13:24.134Z" },
]

[[package]]
name = "frozenlist"
version = "1.8.0"
source = { registry = "https://pypi.org/simple" }
sdist = { url = "https://files.pythonhosted.org/packages/2d/f5/c831fac6cc817d26fd54c7eaccd04ef7e0288806943f7cc5bbf69f3ac1f0/frozenlist-1.8.0.tar.gz", hash = "sha256:3ede829ed8d842f6cd48fc7081d7a41001a56f1f38603f9d49bf3020d59a31ad", size = 45875, upload-time = "2025-10-06T05:38:17.865Z" }
wheels = [
    { url = "https://files.pythonhosted.org/packages/69/29/948b9aa87e75820a38650af445d2ef2b6b8a6fab1a23b6bb9e4ef0be2d59/frozenlist-1.8.0-cp312-cp312-macosx_10_13_universal2.whl", hash = "sha256:78f7b9e5d6f2fdb88cdde9440dc147259b62b9d3b019924def9f6478be254ac1", size = 87782, upload-time = "2025-10-06T05:36:06.649Z" },
    { url = "https://files.pythonhosted.org/packages/64/80/4f6e318ee2a7c0750ed724fa33a4bdf1eacdc5a39a7a24e818a773cd91af/frozenlist-1.8.0-cp312-cp312-macosx_10_13_x86_64.whl", hash = "sha256:229bf37d2e4acdaf808fd3f06e854a4a7a3661e871b10dc1f8f1896a3b05f18b", size = 50594, upload-time = "2025-10-06T05:36:07.69Z" },
    { url = "https://files.pythonhosted.org/packages/2b/94/5c8a2b50a496b11dd519f4a24cb5496cf125681dd99e94c604ccdea9419a/frozenlist-1.8.0-cp312-cp312-macosx_11_0_arm64.whl", hash = "sha256:f833670942247a14eafbb675458b4e61c82e002a148f49e68257b79296e865c4", size = 50448, upload-time = "2025-10-06T05:36:08.78Z" },
    { url = "https://files.pythonhosted.org/packages/6a/bd/d91c5e39f490a49df14320f4e8c80161cfcce09f1e2cde1edd16a551abb3/frozenlist-1.8.0-cp312-cp312-manylinux1_x86_64.manylinux_2_28_x86_64.manylinux_2_5_x86_64.whl", hash = "sha256:494a5952b1c597ba44e0e78113a7266e656b9794eec897b19ead706bd7074383", size = 242411, upload-time = "2025-10-06T05:36:09.801Z" },
    { url = "https://files.pythonhosted.org/packages/8f/83/f61505a05109ef3293dfb1ff594d13d64a2324ac3482be2cedc2be818256/frozenlist-1.8.0-cp312-cp312-manylinux2014_aarch64.manylinux_2_17_aarch64.manylinux_2_28_aarch64.whl", hash = "sha256:96f423a119f4777a4a056b66ce11527366a8bb92f54e541ade21f2374433f6d4", size = 243014, upload-time = "2025-10-06T05:36:11.394Z" },
    { url = "https://files.pythonhosted.org/packages/d8/cb/cb6c7b0f7d4023ddda30cf56b8b17494eb3a79e3fda666bf735f63118b35/frozenlist-1.8.0-cp312-cp312-manylinux2014_armv7l.manylinux_2_17_armv7l.manylinux_2_31_armv7l.whl", hash = "sha256:3462dd9475af2025c31cc61be6652dfa25cbfb56cbbf52f4ccfe029f38decaf8", size = 234909, upload-time = "2025-10-06T05:36:12.598Z" },
    { url = "https://files.pythonhosted.org/packages/31/c5/cd7a1f3b8b34af009fb17d4123c5a778b44ae2804e3ad6b86204255f9ec5/frozenlist-1.8.0-cp312-cp312-manylinux2014_ppc64le.manylinux_2_17_ppc64le.manylinux_2_28_ppc64le.whl", hash = "sha256:c4c800524c9cd9bac5166cd6f55285957fcfc907db323e193f2afcd4d9abd69b", size = 250049, upload-time = "2025-10-06T05:36:14.065Z" },
    { url = "https://files.pythonhosted.org/packages/c0/01/2f95d3b416c584a1e7f0e1d6d31998c4a795f7544069ee2e0962a4b60740/frozenlist-1.8.0-cp312-cp312-manylinux2014_s390x.manylinux_2_17_s390x.manylinux_2_28_s390x.whl", hash = "sha256:d6a5df73acd3399d893dafc71663ad22534b5aa4f94e8a2fabfe856c3c1b6a52", size = 256485, upload-time = "2025-10-06T05:36:15.39Z" },
    { url = "https://files.pythonhosted.org/packages/ce/03/024bf7720b3abaebcff6d0793d73c154237b85bdf67b7ed55e5e9596dc9a/frozenlist-1.8.0-cp312-cp312-musllinux_1_2_aarch64.whl", hash = "sha256:405e8fe955c2280ce66428b3ca55e12b3c4e9c336fb2103a4937e891c69a4a29", size = 237619, upload-time = "2025-10-06T05:36:16.558Z" },
    { url = "https://files.pythonhosted.org/packages/69/fa/f8abdfe7d76b731f5d8bd217827cf6764d4f1d9763407e42717b4bed50a0/frozenlist-1.8.0-cp312-cp312-musllinux_1_2_armv7l.whl", hash = "sha256:908bd3f6439f2fef9e85031b59fd4f1297af54415fb60e4254a95f75b3cab3f3", size = 250320, upload-time = "2025-10-06T05:36:17.821Z" },
    { url = "https://files.pythonhosted.org/packages/f5/3c/b051329f718b463b22613e269ad72138cc256c540f78a6de89452803a47d/frozenlist-1.8.0-cp312-cp312-musllinux_1_2_ppc64le.whl", hash = "sha256:294e487f9ec720bd8ffcebc99d575f7eff3568a08a253d1ee1a0378754b74143", size = 246820, upload-time = "2025-10-06T05:36:19.046Z" },
    { url = "https://files.pythonhosted.org/packages/0f/ae/58282e8f98e444b3f4dd42448ff36fa38bef29e40d40f330b22e7108f565/frozenlist-1.8.0-cp312-cp312-musllinux_1_2_s390x.whl", hash = "sha256:74c51543498289c0c43656701be6b077f4b265868fa7f8a8859c197006efb608", size = 250518, upload-time = "2025-10-06T05:36:20.763Z" },
    { url = "https://files.pythonhosted.org/packages/8f/96/007e5944694d66123183845a106547a15944fbbb7154788cbf7272789536/frozenlist-1.8.0-cp312-cp312-musllinux_1_2_x86_64.whl", hash = "sha256:776f352e8329135506a1d6bf16ac3f87bc25b28e765949282dcc627af36123aa", size = 239096, upload-time = "2025-10-06T05:36:22.129Z" },
    { url = "https://files.pythonhosted.org/packages/66/bb/852b9d6db2fa40be96f29c0d1205c306288f0684df8fd26ca1951d461a56/frozenlist-1.8.0-cp312-cp312-win32.whl", hash = "sha256:433403ae80709741ce34038da08511d4a77062aa924baf411ef73d1146e74faf", size = 39985, upload-time = "2025-10-06T05:36:23.661Z" },
    { url = "https://files.pythonhosted.org/packages/b8/af/38e51a553dd66eb064cdf193841f16f077585d4d28394c2fa6235cb41765/frozenlist-1.8.0-cp312-cp312-win_amd64.whl", hash = "sha256:34187385b08f866104f0c0617404c8eb08165ab1272e884abc89c112e9c00746", size = 44591, upload-time = "2025-10-06T05:36:24.958Z" },
    { url = "https://files.pythonhosted.org/packages/a7/06/1dc65480ab147339fecc70797e9c2f69d9cea9cf38934ce08df070fdb9cb/frozenlist-1.8.0-cp312-cp312-win_arm64.whl", hash = "sha256:fe3c58d2f5db5fbd18c2987cba06d51b0529f52bc3a6cdc33d3f4eab725104bd", size = 40102, upload-time = "2025-10-06T05:36:26.333Z" },
    { url = "https://files.pythonhosted.org/packages/2d/40/0832c31a37d60f60ed79e9dfb5a92e1e2af4f40a16a29abcc7992af9edff/frozenlist-1.8.0-cp313-cp313-macosx_10_13_universal2.whl", hash = "sha256:8d92f1a84bb12d9e56f818b3a746f3efba93c1b63c8387a73dde655e1e42282a", size = 85717, upload-time = "2025-10-06T05:36:27.341Z" },
    { url = "https://files.pythonhosted.org/packages/30/ba/b0b3de23f40bc55a7057bd38434e25c34fa48e17f20ee273bbde5e0650f3/frozenlist-1.8.0-cp313-cp313-macosx_10_13_x86_64.whl", hash = "sha256:96153e77a591c8adc2ee805756c61f59fef4cf4073a9275ee86fe8cba41241f7", size = 49651, upload-time = "2025-10-06T05:36:28.855Z" },
    { url = "https://files.pythonhosted.org/packages/0c/ab/6e5080ee374f875296c4243c381bbdef97a9ac39c6e3ce1d5f7d42cb78d6/frozenlist-1.8.0-cp313-cp313-macosx_11_0_arm64.whl", hash = "sha256:f21f00a91358803399890ab167098c131ec2ddd5f8f5fd5fe9c9f2c6fcd91e40", size = 49417, upload-time = "2025-10-06T05:36:29.877Z" },
    { url = "https://files.pythonhosted.org/packages/d5/4e/e4691508f9477ce67da2015d8c00acd751e6287739123113a9fca6f1604e/frozenlist-1.8.0-cp313-cp313-manylinux1_x86_64.manylinux_2_28_x86_64.manylinux_2_5_x86_64.whl", hash = "sha256:fb30f9626572a76dfe4293c7194a09fb1fe93ba94c7d4f720dfae3b646b45027", size = 234391, upload-time = "2025-10-06T05:36:31.301Z" },
    { url = "https://files.pythonhosted.org/packages/40/76/c202df58e3acdf12969a7895fd6f3bc016c642e6726aa63bd3025e0fc71c/frozenlist-1.8.0-cp313-cp313-manylinux2014_aarch64.manylinux_2_17_aarch64.manylinux_2_28_aarch64.whl", hash = "sha256:eaa352d7047a31d87dafcacbabe89df0aa506abb5b1b85a2fb91bc3faa02d822", size = 233048, upload-time = "2025-10-06T05:36:32.531Z" },
    { url = "https://files.pythonhosted.org/packages/f9/c0/8746afb90f17b73ca5979c7a3958116e105ff796e718575175319b5bb4ce/frozenlist-1.8.0-cp313-cp313-manylinux2014_armv7l.manylinux_2_17_armv7l.manylinux_2_31_armv7l.whl", hash = "sha256:03ae967b4e297f58f8c774c7eabcce57fe3c2434817d4385c50661845a058121", size = 226549, upload-time = "2025-10-06T05:36:33.706Z" },
    { url = "https://files.pythonhosted.org/packages/7e/eb/4c7eefc718ff72f9b6c4893291abaae5fbc0c82226a32dcd8ef4f7a5dbef/frozenlist-1.8.0-cp313-cp313-manylinux2014_ppc64le.manylinux_2_17_ppc64le.manylinux_2_28_ppc64le.whl", hash = "sha256:f6292f1de555ffcc675941d65fffffb0a5bcd992905015f85d0592201793e0e5", size = 239833, upload-time = "2025-10-06T05:36:34.947Z" },
    { url = "https://files.pythonhosted.org/packages/c2/4e/e5c02187cf704224f8b21bee886f3d713ca379535f16893233b9d672ea71/frozenlist-1.8.0-cp313-cp313-manylinux2014_s390x.manylinux_2_17_s390x.manylinux_2_28_s390x.whl", hash = "sha256:29548f9b5b5e3460ce7378144c3010363d8035cea44bc0bf02d57f5a685e084e", size = 245363, upload-time = "2025-10-06T05:36:36.534Z" },
    { url = "https://files.pythonhosted.org/packages/1f/96/cb85ec608464472e82ad37a17f844889c36100eed57bea094518bf270692/frozenlist-1.8.0-cp313-cp313-musllinux_1_2_aarch64.whl", hash = "sha256:ec3cc8c5d4084591b4237c0a272cc4f50a5b03396a47d9caaf76f5d7b38a4f11", size = 229314, upload-time = "2025-10-06T05:36:38.582Z" },
    { url = "https://files.pythonhosted.org/packages/5d/6f/4ae69c550e4cee66b57887daeebe006fe985917c01d0fff9caab9883f6d0/frozenlist-1.8.0-cp313-cp313-musllinux_1_2_armv7l.whl", hash = "sha256:517279f58009d0b1f2e7c1b130b377a349405da3f7621ed6bfae50b10adf20c1", size = 243365, upload-time = "2025-10-06T05:36:40.152Z" },
    { url = "https://files.pythonhosted.org/packages/7a/58/afd56de246cf11780a40a2c28dc7cbabbf06337cc8ddb1c780a2d97e88d8/frozenlist-1.8.0-cp313-cp313-musllinux_1_2_ppc64le.whl", hash = "sha256:db1e72ede2d0d7ccb213f218df6a078a9c09a7de257c2fe8fcef16d5925230b1", size = 237763, upload-time = "2025-10-06T05:36:41.355Z" },
    { url = "https://files.pythonhosted.org/packages/cb/36/cdfaf6ed42e2644740d4a10452d8e97fa1c062e2a8006e4b09f1b5fd7d63/frozenlist-1.8.0-cp313-cp313-musllinux_1_2_s390x.whl", hash = "sha256:b4dec9482a65c54a5044486847b8a66bf10c9cb4926d42927ec4e8fd5db7fed8", size = 240110, upload-time = "2025-10-06T05:36:42.716Z" },
    { url = "https://files.pythonhosted.org/packages/03/a8/9ea226fbefad669f11b52e864c55f0bd57d3c8d7eb07e9f2e9a0b39502e1/frozenlist-1.8.0-cp313-cp313-musllinux_1_2_x86_64.whl", hash = "sha256:21900c48ae04d13d416f0e1e0c4d81f7931f73a9dfa0b7a8746fb2fe7dd970ed", size = 233717, upload-time = "2025-10-06T05:36:44.251Z" },
    { url = "https://files.pythonhosted.org/packages/1e/0b/1b5531611e83ba7d13ccc9988967ea1b51186af64c42b7a7af465dcc9568/frozenlist-1.8.0-cp313-cp313-win32.whl", hash = "sha256:8b7b94a067d1c504ee0b16def57ad5738701e4ba10cec90529f13fa03c833496", size = 39628, upload-time = "2025-10-06T05:36:45.423Z" },
    { url = "https://files.pythonhosted.org/packages/d8/cf/174c91dbc9cc49bc7b7aab74d8b734e974d1faa8f191c74af9b7e80848e6/frozenlist-1.8.0-cp313-cp313-win_amd64.whl", hash = "sha256:878be833caa6a3821caf85eb39c5ba92d28e85df26d57afb06b35b2efd937231", size = 43882, upload-time = "2025-10-06T05:36:46.796Z" },
    { url = "https://files.pythonhosted.org/packages/c1/17/502cd212cbfa96eb1388614fe39a3fc9ab87dbbe042b66f97acb57474834/frozenlist-1.8.0-cp313-cp313-win_arm64.whl", hash = "sha256:44389d135b3ff43ba8cc89ff7f51f5a0bb6b63d829c8300f79a2fe4fe61bcc62", size = 39676, upload-time = "2025-10-06T05:36:47.8Z" },
    { url = "https://files.pythonhosted.org/packages/d2/5c/3bbfaa920dfab09e76946a5d2833a7cbdf7b9b4a91c714666ac4855b88b4/frozenlist-1.8.0-cp313-cp313t-macosx_10_13_universal2.whl", hash = "sha256:e25ac20a2ef37e91c1b39938b591457666a0fa835c7783c3a8f33ea42870db94", size = 89235, upload-time = "2025-10-06T05:36:48.78Z" },
    { url = "https://files.pythonhosted.org/packages/d2/d6/f03961ef72166cec1687e84e8925838442b615bd0b8854b54923ce5b7b8a/frozenlist-1.8.0-cp313-cp313t-macosx_10_13_x86_64.whl", hash = "sha256:07cdca25a91a4386d2e76ad992916a85038a9b97561bf7a3fd12d5d9ce31870c", size = 50742, upload-time = "2025-10-06T05:36:49.837Z" },
    { url = "https://files.pythonhosted.org/packages/1e/bb/a6d12b7ba4c3337667d0e421f7181c82dda448ce4e7ad7ecd249a16fa806/frozenlist-1.8.0-cp313-cp313t-macosx_11_0_arm64.whl", hash = "sha256:4e0c11f2cc6717e0a741f84a527c52616140741cd812a50422f83dc31749fb52", size = 51725, upload-time = "2025-10-06T05:36:50.851Z" },
    { url = "https://files.pythonhosted.org/packages/bc/71/d1fed0ffe2c2ccd70b43714c6cab0f4188f09f8a67a7914a6b46ee30f274/frozenlist-1.8.0-cp313-cp313t-manylinux1_x86_64.manylinux_2_28_x86_64.manylinux_2_5_x86_64.whl", hash = "sha256:b3210649ee28062ea6099cfda39e147fa1bc039583c8ee4481cb7811e2448c51", size = 284533, upload-time = "2025-10-06T05:36:51.898Z" },
    { url = "https://files.pythonhosted.org/packages/c9/1f/fb1685a7b009d89f9bf78a42d94461bc06581f6e718c39344754a5d9bada/frozenlist-1.8.0-cp313-cp313t-manylinux2014_aarch64.manylinux_2_17_aarch64.manylinux_2_28_aarch64.whl", hash = "sha256:581ef5194c48035a7de2aefc72ac6539823bb71508189e5de01d60c9dcd5fa65", size = 292506, upload-time = "2025-10-06T05:36:53.101Z" },
    { url = "https://files.pythonhosted.org/packages/e6/3b/b991fe1612703f7e0d05c0cf734c1b77aaf7c7d321df4572e8d36e7048c8/frozenlist-1.8.0-cp313-cp313t-manylinux2014_armv7l.manylinux_2_17_armv7l.manylinux_2_31_armv7l.whl", hash = "sha256:3ef2d026f16a2b1866e1d86fc4e1291e1ed8a387b2c333809419a2f8b3a77b82", size = 274161, upload-time = "2025-10-06T05:36:54.309Z" },
    { url = "https://files.pythonhosted.org/packages/ca/ec/c5c618767bcdf66e88945ec0157d7f6c4a1322f1473392319b7a2501ded7/frozenlist-1.8.0-cp313-cp313t-manylinux2014_ppc64le.manylinux_2_17_ppc64le.manylinux_2_28_ppc64le.whl", hash = "sha256:5500ef82073f599ac84d888e3a8c1f77ac831183244bfd7f11eaa0289fb30714", size = 294676, upload-time = "2025-10-06T05:36:55.566Z" },
    { url = "https://files.pythonhosted.org/packages/7c/ce/3934758637d8f8a88d11f0585d6495ef54b2044ed6ec84492a91fa3b27aa/frozenlist-1.8.0-cp313-cp313t-manylinux2014_s390x.manylinux_2_17_s390x.manylinux_2_28_s390x.whl", hash = "sha256:50066c3997d0091c411a66e710f4e11752251e6d2d73d70d8d5d4c76442a199d", size = 300638, upload-time = "2025-10-06T05:36:56.758Z" },
    { url = "https://files.pythonhosted.org/packages/fc/4f/a7e4d0d467298f42de4b41cbc7ddaf19d3cfeabaf9ff97c20c6c7ee409f9/frozenlist-1.8.0-cp313-cp313t-musllinux_1_2_aarch64.whl", hash = "sha256:5c1c8e78426e59b3f8005e9b19f6ff46e5845895adbde20ece9218319eca6506", size = 283067, upload-time = "2025-10-06T05:36:57.965Z" },
    { url = "https://files.pythonhosted.org/packages/dc/48/c7b163063d55a83772b268e6d1affb960771b0e203b632cfe09522d67ea5/frozenlist-1.8.0-cp313-cp313t-musllinux_1_2_armv7l.whl", hash = "sha256:eefdba20de0d938cec6a89bd4d70f346a03108a19b9df4248d3cf0d88f1b0f51", size = 292101, upload-time = "2025-10-06T05:36:59.237Z" },
    { url = "https://files.pythonhosted.org/packages/9f/d0/2366d3c4ecdc2fd391e0afa6e11500bfba0ea772764d631bbf82f0136c9d/frozenlist-1.8.0-cp313-cp313t-musllinux_1_2_ppc64le.whl", hash = "sha256:cf253e0e1c3ceb4aaff6df637ce033ff6535fb8c70a764a8f46aafd3d6ab798e", size = 289901, upload-time = "2025-10-06T05:37:00.811Z" },
    { url = "https://files.pythonhosted.org/packages/b8/94/daff920e82c1b70e3618a2ac39fbc01ae3e2ff6124e80739ce5d71c9b920/frozenlist-1.8.0-cp313-cp313t-musllinux_1_2_s390x.whl", hash = "sha256:032efa2674356903cd0261c4317a561a6850f3ac864a63fc1583147fb05a79b0", size = 289395, upload-time = "2025-10-06T05:37:02.115Z" },
    { url = "https://files.pythonhosted.org/packages/e3/20/bba307ab4235a09fdcd3cc5508dbabd17c4634a1af4b96e0f69bfe551ebd/frozenlist-1.8.0-cp313-cp313t-musllinux_1_2_x86_64.whl", hash = "sha256:6da155091429aeba16851ecb10a9104a108bcd32f6c1642867eadaee401c1c41", size = 283659, upload-time = "2025-10-06T05:37:03.711Z" },
    { url = "https://files.pythonhosted.org/packages/fd/00/04ca1c3a7a124b6de4f8a9a17cc2fcad138b4608e7a3fc5877804b8715d7/frozenlist-1.8.0-cp313-cp313t-win32.whl", hash = "sha256:0f96534f8bfebc1a394209427d0f8a63d343c9779cda6fc25e8e121b5fd8555b", size = 43492, upload-time = "2025-10-06T05:37:04.915Z" },
    { url = "https://files.pythonhosted.org/packages/59/5e/c69f733a86a94ab10f68e496dc6b7e8bc078ebb415281d5698313e3af3a1/frozenlist-1.8.0-cp313-cp313t-win_amd64.whl", hash = "sha256:5d63a068f978fc69421fb0e6eb91a9603187527c86b7cd3f534a5b77a592b888", size = 48034, upload-time = "2025-10-06T05:37:06.343Z" },
    { url = "https://files.pythonhosted.org/packages/16/6c/be9d79775d8abe79b05fa6d23da99ad6e7763a1d080fbae7290b286093fd/frozenlist-1.8.0-cp313-cp313t-win_arm64.whl", hash = "sha256:bf0a7e10b077bf5fb9380ad3ae8ce20ef919a6ad93b4552896419ac7e1d8e042", size = 41749, upload-time = "2025-10-06T05:37:07.431Z" },
    { url = "https://files.pythonhosted.org/packages/f1/c8/85da824b7e7b9b6e7f7705b2ecaf9591ba6f79c1177f324c2735e41d36a2/frozenlist-1.8.0-cp314-cp314-macosx_10_13_universal2.whl", hash = "sha256:cee686f1f4cadeb2136007ddedd0aaf928ab95216e7691c63e50a8ec066336d0", size = 86127, upload-time = "2025-10-06T05:37:08.438Z" },
    { url = "https://files.pythonhosted.org/packages/8e/e8/a1185e236ec66c20afd72399522f142c3724c785789255202d27ae992818/frozenlist-1.8.0-cp314-cp314-macosx_10_13_x86_64.whl", hash = "sha256:119fb2a1bd47307e899c2fac7f28e85b9a543864df47aa7ec9d3c1b4545f096f", size = 49698, upload-time = "2025-10-06T05:37:09.48Z" },
    { url = "https://files.pythonhosted.org/packages/a1/93/72b1736d68f03fda5fdf0f2180fb6caaae3894f1b854d006ac61ecc727ee/frozenlist-1.8.0-cp314-cp314-macosx_11_0_arm64.whl", hash = "sha256:4970ece02dbc8c3a92fcc5228e36a3e933a01a999f7094ff7c23fbd2beeaa67c", size = 49749, upload-time = "2025-10-06T05:37:10.569Z" },
    { url = "https://files.pythonhosted.org/packages/a7/b2/fabede9fafd976b991e9f1b9c8c873ed86f202889b864756f240ce6dd855/frozenlist-1.8.0-cp314-cp314-manylinux1_x86_64.manylinux_2_28_x86_64.manylinux_2_5_x86_64.whl", hash = "sha256:cba69cb73723c3f329622e34bdbf5ce1f80c21c290ff04256cff1cd3c2036ed2", size = 231298, upload-time = "2025-10-06T05:37:11.993Z" },
    { url = "https://files.pythonhosted.org/packages/3a/3b/d9b1e0b0eed36e70477ffb8360c49c85c8ca8ef9700a4e6711f39a6e8b45/frozenlist-1.8.0-cp314-cp314-manylinux2014_aarch64.manylinux_2_17_aarch64.manylinux_2_28_aarch64.whl", hash = "sha256:778a11b15673f6f1df23d9586f83c4846c471a8af693a22e066508b77d201ec8", size = 232015, upload-time = "2025-10-06T05:37:13.194Z" },
    { url = "https://files.pythonhosted.org/packages/dc/94/be719d2766c1138148564a3960fc2c06eb688da592bdc25adcf856101be7/frozenlist-1.8.0-cp314-cp314-manylinux2014_armv7l.manylinux_2_17_armv7l.manylinux_2_31_armv7l.whl", hash = "sha256:0325024fe97f94c41c08872db482cf8ac4800d80e79222c6b0b7b162d5b13686", size = 225038, upload-time = "2025-10-06T05:37:14.577Z" },
    { url = "https://files.pythonhosted.org/packages/e4/09/6712b6c5465f083f52f50cf74167b92d4ea2f50e46a9eea0523d658454ae/frozenlist-1.8.0-cp314-cp314-manylinux2014_ppc64le.manylinux_2_17_ppc64le.manylinux_2_28_ppc64le.whl", hash = "sha256:97260ff46b207a82a7567b581ab4190bd4dfa09f4db8a8b49d1a958f6aa4940e", size = 240130, upload-time = "2025-10-06T05:37:15.781Z" },
    { url = "https://files.pythonhosted.org/packages/f8/d4/cd065cdcf21550b54f3ce6a22e143ac9e4836ca42a0de1022da8498eac89/frozenlist-1.8.0-cp314-cp314-manylinux2014_s390x.manylinux_2_17_s390x.manylinux_2_28_s390x.whl", hash = "sha256:54b2077180eb7f83dd52c40b2750d0a9f175e06a42e3213ce047219de902717a", size = 242845, upload-time = "2025-10-06T05:37:17.037Z" },
    { url = "https://files.pythonhosted.org/packages/62/c3/f57a5c8c70cd1ead3d5d5f776f89d33110b1addae0ab010ad774d9a44fb9/frozenlist-1.8.0-cp314-cp314-musllinux_1_2_aarch64.whl", hash = "sha256:2f05983daecab868a31e1da44462873306d3cbfd76d1f0b5b69c473d21dbb128", size = 229131, upload-time = "2025-10-06T05:37:18.221Z" },
    { url = "https://files.pythonhosted.org/packages/6c/52/232476fe9cb64f0742f3fde2b7d26c1dac18b6d62071c74d4ded55e0ef94/frozenlist-1.8.0-cp314-cp314-musllinux_1_2_armv7l.whl", hash = "sha256:33f48f51a446114bc5d251fb2954ab0164d5be02ad3382abcbfe07e2531d650f", size = 240542, upload-time = "2025-10-06T05:37:19.771Z" },
    { url = "https://files.pythonhosted.org/packages/5f/85/07bf3f5d0fb5414aee5f47d33c6f5c77bfe49aac680bfece33d4fdf6a246/frozenlist-1.8.0-cp314-cp314-musllinux_1_2_ppc64le.whl", hash = "sha256:154e55ec0655291b5dd1b8731c637ecdb50975a2ae70c606d100750a540082f7", size = 237308, upload-time = "2025-10-06T05:37:20.969Z" },
    { url = "https://files.pythonhosted.org/packages/11/99/ae3a33d5befd41ac0ca2cc7fd3aa707c9c324de2e89db0e0f45db9a64c26/frozenlist-1.8.0-cp314-cp314-musllinux_1_2_s390x.whl", hash = "sha256:4314debad13beb564b708b4a496020e5306c7333fa9a3ab90374169a20ffab30", size = 238210, upload-time = "2025-10-06T05:37:22.252Z" },
    { url = "https://files.pythonhosted.org/packages/b2/60/b1d2da22f4970e7a155f0adde9b1435712ece01b3cd45ba63702aea33938/frozenlist-1.8.0-cp314-cp314-musllinux_1_2_x86_64.whl", hash = "sha256:073f8bf8becba60aa931eb3bc420b217bb7d5b8f4750e6f8b3be7f3da85d38b7", size = 231972, upload-time = "2025-10-06T05:37:23.5Z" },
    { url = "https://files.pythonhosted.org/packages/3f/ab/945b2f32de889993b9c9133216c068b7fcf257d8595a0ac420ac8677cab0/frozenlist-1.8.0-cp314-cp314-win32.whl", hash = "sha256:bac9c42ba2ac65ddc115d930c78d24ab8d4f465fd3fc473cdedfccadb9429806", size = 40536, upload-time = "2025-10-06T05:37:25.581Z" },
    { url = "https://files.pythonhosted.org/packages/59/ad/9caa9b9c836d9ad6f067157a531ac48b7d36499f5036d4141ce78c230b1b/frozenlist-1.8.0-cp314-cp314-win_amd64.whl", hash = "sha256:3e0761f4d1a44f1d1a47996511752cf3dcec5bbdd9cc2b4fe595caf97754b7a0", size = 44330, upload-time = "2025-10-06T05:37:26.928Z" },
    { url = "https://files.pythonhosted.org/packages/82/13/e6950121764f2676f43534c555249f57030150260aee9dcf7d64efda11dd/frozenlist-1.8.0-cp314-cp314-win_arm64.whl", hash = "sha256:d1eaff1d00c7751b7c6662e9c5ba6eb2c17a2306ba5e2a37f24ddf3cc953402b", size = 40627, upload-time = "2025-10-06T05:37:28.075Z" },
    { url = "https://files.pythonhosted.org/packages/c0/c7/43200656ecc4e02d3f8bc248df68256cd9572b3f0017f0a0c4e93440ae23/frozenlist-1.8.0-cp314-cp314t-macosx_10_13_universal2.whl", hash = "sha256:d3bb933317c52d7ea5004a1c442eef86f426886fba134ef8cf4226ea6ee1821d", size = 89238, upload-time = "2025-10-06T05:37:29.373Z" },
    { url = "https://files.pythonhosted.org/packages/d1/29/55c5f0689b9c0fb765055629f472c0de484dcaf0acee2f7707266ae3583c/frozenlist-1.8.0-cp314-cp314t-macosx_10_13_x86_64.whl", hash = "sha256:8009897cdef112072f93a0efdce29cd819e717fd2f649ee3016efd3cd885a7ed", size = 50738, upload-time = "2025-10-06T05:37:30.792Z" },
    { url = "https://files.pythonhosted.org/packages/ba/7d/b7282a445956506fa11da8c2db7d276adcbf2b17d8bb8407a47685263f90/frozenlist-1.8.0-cp314-cp314t-macosx_11_0_arm64.whl", hash = "sha256:2c5dcbbc55383e5883246d11fd179782a9d07a986c40f49abe89ddf865913930", size = 51739, upload-time = "2025-10-06T05:37:32.127Z" },
    { url = "https://files.pythonhosted.org/packages/62/1c/3d8622e60d0b767a5510d1d3cf21065b9db874696a51ea6d7a43180a259c/frozenlist-1.8.0-cp314-cp314t-manylinux1_x86_64.manylinux_2_28_x86_64.manylinux_2_5_x86_64.whl", hash = "sha256:39ecbc32f1390387d2aa4f5a995e465e9e2f79ba3adcac92d68e3e0afae6657c", size = 284186, upload-time = "2025-10-06T05:37:33.21Z" },
    { url = "https://files.pythonhosted.org/packages/2d/14/aa36d5f85a89679a85a1d44cd7a6657e0b1c75f61e7cad987b203d2daca8/frozenlist-1.8.0-cp314-cp314t-manylinux2014_aarch64.manylinux_2_17_aarch64.manylinux_2_28_aarch64.whl", hash = "sha256:92db2bf818d5cc8d9c1f1fc56b897662e24ea5adb36ad1f1d82875bd64e03c24", size = 292196, upload-time = "2025-10-06T05:37:36.107Z" },
    { url = "https://files.pythonhosted.org/packages/05/23/6bde59eb55abd407d34f77d39a5126fb7b4f109a3f611d3929f14b700c66/frozenlist-1.8.0-cp314-cp314t-manylinux2014_armv7l.manylinux_2_17_armv7l.manylinux_2_31_armv7l.whl", hash = "sha256:2dc43a022e555de94c3b68a4ef0b11c4f747d12c024a520c7101709a2144fb37", size = 273830, upload-time = "2025-10-06T05:37:37.663Z" },
    { url = "https://files.pythonhosted.org/packages/d2/3f/22cff331bfad7a8afa616289000ba793347fcd7bc275f3b28ecea2a27909/frozenlist-1.8.0-cp314-cp314t-manylinux2014_ppc64le.manylinux_2_17_ppc64le.manylinux_2_28_ppc64le.whl", hash = "sha256:cb89a7f2de3602cfed448095bab3f178399646ab7c61454315089787df07733a", size = 294289, upload-time = "2025-10-06T05:37:39.261Z" },
    { url = "https://files.pythonhosted.org/packages/a4/89/5b057c799de4838b6c69aa82b79705f2027615e01be996d2486a69ca99c4/frozenlist-1.8.0-cp314-cp314t-manylinux2014_s390x.manylinux_2_17_s390x.manylinux_2_28_s390x.whl", hash = "sha256:33139dc858c580ea50e7e60a1b0ea003efa1fd42e6ec7fdbad78fff65fad2fd2", size = 300318, upload-time = "2025-10-06T05:37:43.213Z" },
    { url = "https://files.pythonhosted.org/packages/30/de/2c22ab3eb2a8af6d69dc799e48455813bab3690c760de58e1bf43b36da3e/frozenlist-1.8.0-cp314-cp314t-musllinux_1_2_aarch64.whl", hash = "sha256:168c0969a329b416119507ba30b9ea13688fafffac1b7822802537569a1cb0ef", size = 282814, upload-time = "2025-10-06T05:37:45.337Z" },
    { url = "https://files.pythonhosted.org/packages/59/f7/970141a6a8dbd7f556d94977858cfb36fa9b66e0892c6dd780d2219d8cd8/frozenlist-1.8.0-cp314-cp314t-musllinux_1_2_armv7l.whl", hash = "sha256:28bd570e8e189d7f7b001966435f9dac6718324b5be2990ac496cf1ea9ddb7fe", size = 291762, upload-time = "2025-10-06T05:37:46.657Z" },
    { url = "https://files.pythonhosted.org/packages/c1/15/ca1adae83a719f82df9116d66f5bb28bb95557b3951903d39135620ef157/frozenlist-1.8.0-cp314-cp314t-musllinux_1_2_ppc64le.whl", hash = "sha256:b2a095d45c5d46e5e79ba1e5b9cb787f541a8dee0433836cea4b96a2c439dcd8", size = 289470, upload-time = "2025-10-06T05:37:47.946Z" },
    { url = "https://files.pythonhosted.org/packages/ac/83/dca6dc53bf657d371fbc88ddeb21b79891e747189c5de990b9dfff2ccba1/frozenlist-1.8.0-cp314-cp314t-musllinux_1_2_s390x.whl", hash = "sha256:eab8145831a0d56ec9c4139b6c3e594c7a83c2c8be25d5bcf2d86136a532287a", size = 289042, upload-time = "2025-10-06T05:37:49.499Z" },
    { url = "https://files.pythonhosted.org/packages/96/52/abddd34ca99be142f354398700536c5bd315880ed0a213812bc491cff5e4/frozenlist-1.8.0-cp314-cp314t-musllinux_1_2_x86_64.whl", hash = "sha256:974b28cf63cc99dfb2188d8d222bc6843656188164848c4f679e63dae4b0708e", size = 283148, upload-time = "2025-10-06T05:37:50.745Z" },
    { url = "https://files.pythonhosted.org/packages/af/d3/76bd4ed4317e7119c2b7f57c3f6934aba26d277acc6309f873341640e21f/frozenlist-1.8.0-cp314-cp314t-win32.whl", hash = "sha256:342c97bf697ac5480c0a7ec73cd700ecfa5a8a40ac923bd035484616efecc2df", size = 44676, upload-time = "2025-10-06T05:37:52.222Z" },
    { url = "https://files.pythonhosted.org/packages/89/76/c615883b7b521ead2944bb3480398cbb07e12b7b4e4d073d3752eb721558/frozenlist-1.8.0-cp314-cp314t-win_amd64.whl", hash = "sha256:06be8f67f39c8b1dc671f5d83aaefd3358ae5cdcf8314552c57e7ed3e6475bdd", size = 49451, upload-time = "2025-10-06T05:37:53.425Z" },
    { url = "https://files.pythonhosted.org/packages/e0/a3/5982da14e113d07b325230f95060e2169f5311b1017ea8af2a29b374c289/frozenlist-1.8.0-cp314-cp314t-win_arm64.whl", hash = "sha256:102e6314ca4da683dca92e3b1355490fed5f313b768500084fbe6371fddfdb79", size = 42507, upload-time = "2025-10-06T05:37:54.513Z" },
    { url = "https://files.pythonhosted.org/packages/9a/9a/e35b4a917281c0b8419d4207f4334c8e8c5dbf4f3f5f9ada73958d937dcc/frozenlist-1.8.0-py3-none-any.whl", hash = "sha256:0c18a16eab41e82c295618a77502e17b195883241c563b00f0aa5106fc4eaa0d", size = 13409, upload-time = "2025-10-06T05:38:16.721Z" },
]

[[package]]
name = "genshin"
version = "1.7.19"
source = { git = "https://github.com/thesadru/genshin.py?branch=master#28a3c871730f65ff142b6edfcd924c68964b8cad" }
dependencies = [
    { name = "aiohttp" },
    { name = "pydantic" },
    { name = "tenacity" },
]

[package.optional-dependencies]
auth = [
    { name = "qrcode", extra = ["pil"] },
    { name = "rsa" },
]
socks-proxy = [
    { name = "aiohttp-socks" },
]
sqlite = [
    { name = "aiosqlite" },
]

[[package]]
name = "h11"
version = "0.16.0"
source = { registry = "https://pypi.org/simple" }
sdist = { url = "https://files.pythonhosted.org/packages/01/ee/02a2c011bdab74c6fb3c75474d40b3052059d95df7e73351460c8588d963/h11-0.16.0.tar.gz", hash = "sha256:4e35b956cf45792e4caa5885e69fba00bdbc6ffafbfa020300e549b208ee5ff1", size = 101250, upload-time = "2025-04-24T03:35:25.427Z" }
wheels = [
    { url = "https://files.pythonhosted.org/packages/04/4b/29cac41a4d98d144bf5f6d33995617b185d14b22401f75ca86f384e87ff1/h11-0.16.0-py3-none-any.whl", hash = "sha256:63cf8bbe7522de3bf65932fda1d9c2772064ffb3dae62d55932da54b31cb6c86", size = 37515, upload-time = "2025-04-24T03:35:24.344Z" },
]

[[package]]
name = "hakushin-py"
version = "0.5.1"
source = { git = "https://github.com/seriaati/hakushin-py#86383a515a42fd7ef32c3001f510a8bda5a93de4" }
dependencies = [
    { name = "aiohttp" },
    { name = "aiohttp-client-cache", extra = ["sqlite"] },
    { name = "loguru" },
    { name = "pydantic" },
]

[[package]]
name = "hiredis"
version = "3.3.0"
source = { registry = "https://pypi.org/simple" }
sdist = { url = "https://files.pythonhosted.org/packages/65/82/d2817ce0653628e0a0cb128533f6af0dd6318a49f3f3a6a7bd1f2f2154af/hiredis-3.3.0.tar.gz", hash = "sha256:105596aad9249634361815c574351f1bd50455dc23b537c2940066c4a9dea685", size = 89048, upload-time = "2025-10-14T16:33:34.263Z" }
wheels = [
    { url = "https://files.pythonhosted.org/packages/48/1c/ed28ae5d704f5c7e85b946fa327f30d269e6272c847fef7e91ba5fc86193/hiredis-3.3.0-cp312-cp312-macosx_10_15_universal2.whl", hash = "sha256:5b8e1d6a2277ec5b82af5dce11534d3ed5dffeb131fd9b210bc1940643b39b5f", size = 82026, upload-time = "2025-10-14T16:32:12.004Z" },
    { url = "https://files.pythonhosted.org/packages/f4/9b/79f30c5c40e248291023b7412bfdef4ad9a8a92d9e9285d65d600817dac7/hiredis-3.3.0-cp312-cp312-macosx_10_15_x86_64.whl", hash = "sha256:c4981de4d335f996822419e8a8b3b87367fcef67dc5fb74d3bff4df9f6f17783", size = 46217, upload-time = "2025-10-14T16:32:13.133Z" },
    { url = "https://files.pythonhosted.org/packages/e7/c3/02b9ed430ad9087aadd8afcdf616717452d16271b701fa47edfe257b681e/hiredis-3.3.0-cp312-cp312-macosx_11_0_arm64.whl", hash = "sha256:1706480a683e328ae9ba5d704629dee2298e75016aa0207e7067b9c40cecc271", size = 41858, upload-time = "2025-10-14T16:32:13.98Z" },
    { url = "https://files.pythonhosted.org/packages/f1/98/b2a42878b82130a535c7aa20bc937ba2d07d72e9af3ad1ad93e837c419b5/hiredis-3.3.0-cp312-cp312-manylinux2014_aarch64.manylinux_2_17_aarch64.manylinux_2_28_aarch64.whl", hash = "sha256:0a95cef9989736ac313639f8f545b76b60b797e44e65834aabbb54e4fad8d6c8", size = 170195, upload-time = "2025-10-14T16:32:14.728Z" },
    { url = "https://files.pythonhosted.org/packages/66/1d/9dcde7a75115d3601b016113d9b90300726fa8e48aacdd11bf01a453c145/hiredis-3.3.0-cp312-cp312-manylinux2014_ppc64le.manylinux_2_17_ppc64le.manylinux_2_28_ppc64le.whl", hash = "sha256:ca2802934557ccc28a954414c245ba7ad904718e9712cb67c05152cf6b9dd0a3", size = 181808, upload-time = "2025-10-14T16:32:15.622Z" },
    { url = "https://files.pythonhosted.org/packages/56/a1/60f6bda9b20b4e73c85f7f5f046bc2c154a5194fc94eb6861e1fd97ced52/hiredis-3.3.0-cp312-cp312-manylinux2014_s390x.manylinux_2_17_s390x.manylinux_2_28_s390x.whl", hash = "sha256:fe730716775f61e76d75810a38ee4c349d3af3896450f1525f5a4034cf8f2ed7", size = 180578, upload-time = "2025-10-14T16:32:16.514Z" },
    { url = "https://files.pythonhosted.org/packages/d9/01/859d21de65085f323a701824e23ea3330a0ac05f8e184544d7aa5c26128d/hiredis-3.3.0-cp312-cp312-manylinux2014_x86_64.manylinux_2_17_x86_64.manylinux_2_28_x86_64.whl", hash = "sha256:749faa69b1ce1f741f5eaf743435ac261a9262e2d2d66089192477e7708a9abc", size = 172508, upload-time = "2025-10-14T16:32:17.411Z" },
    { url = "https://files.pythonhosted.org/packages/99/a8/28fd526e554c80853d0fbf57ef2a3235f00e4ed34ce0e622e05d27d0f788/hiredis-3.3.0-cp312-cp312-musllinux_1_2_aarch64.whl", hash = "sha256:95c9427f2ac3f1dd016a3da4e1161fa9d82f221346c8f3fdd6f3f77d4e28946c", size = 166341, upload-time = "2025-10-14T16:32:18.561Z" },
    { url = "https://files.pythonhosted.org/packages/f2/91/ded746b7d2914f557fbbf77be55e90d21f34ba758ae10db6591927c642c8/hiredis-3.3.0-cp312-cp312-musllinux_1_2_ppc64le.whl", hash = "sha256:c863ee44fe7bff25e41f3a5105c936a63938b76299b802d758f40994ab340071", size = 176765, upload-time = "2025-10-14T16:32:19.491Z" },
    { url = "https://files.pythonhosted.org/packages/d6/4c/04aa46ff386532cb5f08ee495c2bf07303e93c0acf2fa13850e031347372/hiredis-3.3.0-cp312-cp312-musllinux_1_2_s390x.whl", hash = "sha256:2213c7eb8ad5267434891f3241c7776e3bafd92b5933fc57d53d4456247dc542", size = 170312, upload-time = "2025-10-14T16:32:20.404Z" },
    { url = "https://files.pythonhosted.org/packages/90/6e/67f9d481c63f542a9cf4c9f0ea4e5717db0312fb6f37fb1f78f3a66de93c/hiredis-3.3.0-cp312-cp312-musllinux_1_2_x86_64.whl", hash = "sha256:a172bae3e2837d74530cd60b06b141005075db1b814d966755977c69bd882ce8", size = 167965, upload-time = "2025-10-14T16:32:21.259Z" },
    { url = "https://files.pythonhosted.org/packages/7a/df/dde65144d59c3c0d85e43255798f1fa0c48d413e668cfd92b3d9f87924ef/hiredis-3.3.0-cp312-cp312-win32.whl", hash = "sha256:cb91363b9fd6d41c80df9795e12fffbaf5c399819e6ae8120f414dedce6de068", size = 20533, upload-time = "2025-10-14T16:32:22.192Z" },
    { url = "https://files.pythonhosted.org/packages/f5/a9/55a4ac9c16fdf32e92e9e22c49f61affe5135e177ca19b014484e28950f7/hiredis-3.3.0-cp312-cp312-win_amd64.whl", hash = "sha256:04ec150e95eea3de9ff8bac754978aa17b8bf30a86d4ab2689862020945396b0", size = 22379, upload-time = "2025-10-14T16:32:22.916Z" },
    { url = "https://files.pythonhosted.org/packages/6d/39/2b789ebadd1548ccb04a2c18fbc123746ad1a7e248b7f3f3cac618ca10a6/hiredis-3.3.0-cp313-cp313-macosx_10_15_universal2.whl", hash = "sha256:b7048b4ec0d5dddc8ddd03da603de0c4b43ef2540bf6e4c54f47d23e3480a4fa", size = 82035, upload-time = "2025-10-14T16:32:23.715Z" },
    { url = "https://files.pythonhosted.org/packages/85/74/4066d9c1093be744158ede277f2a0a4e4cd0fefeaa525c79e2876e9e5c72/hiredis-3.3.0-cp313-cp313-macosx_10_15_x86_64.whl", hash = "sha256:e5f86ce5a779319c15567b79e0be806e8e92c18bb2ea9153e136312fafa4b7d6", size = 46219, upload-time = "2025-10-14T16:32:24.554Z" },
    { url = "https://files.pythonhosted.org/packages/fa/3f/f9e0f6d632f399d95b3635703e1558ffaa2de3aea4cfcbc2d7832606ba43/hiredis-3.3.0-cp313-cp313-macosx_11_0_arm64.whl", hash = "sha256:fbdb97a942e66016fff034df48a7a184e2b7dc69f14c4acd20772e156f20d04b", size = 41860, upload-time = "2025-10-14T16:32:25.356Z" },
    { url = "https://files.pythonhosted.org/packages/4a/c5/b7dde5ec390dabd1cabe7b364a509c66d4e26de783b0b64cf1618f7149fc/hiredis-3.3.0-cp313-cp313-manylinux2014_aarch64.manylinux_2_17_aarch64.manylinux_2_28_aarch64.whl", hash = "sha256:b0fb4bea72fe45ff13e93ddd1352b43ff0749f9866263b5cca759a4c960c776f", size = 170094, upload-time = "2025-10-14T16:32:26.148Z" },
    { url = "https://files.pythonhosted.org/packages/3e/d6/7f05c08ee74d41613be466935688068e07f7b6c55266784b5ace7b35b766/hiredis-3.3.0-cp313-cp313-manylinux2014_ppc64le.manylinux_2_17_ppc64le.manylinux_2_28_ppc64le.whl", hash = "sha256:85b9baf98050e8f43c2826ab46aaf775090d608217baf7af7882596aef74e7f9", size = 181746, upload-time = "2025-10-14T16:32:27.844Z" },
    { url = "https://files.pythonhosted.org/packages/0e/d2/aaf9f8edab06fbf5b766e0cae3996324297c0516a91eb2ca3bd1959a0308/hiredis-3.3.0-cp313-cp313-manylinux2014_s390x.manylinux_2_17_s390x.manylinux_2_28_s390x.whl", hash = "sha256:69079fb0f0ebb61ba63340b9c4bce9388ad016092ca157e5772eb2818209d930", size = 180465, upload-time = "2025-10-14T16:32:29.185Z" },
    { url = "https://files.pythonhosted.org/packages/8d/1e/93ded8b9b484519b211fc71746a231af98c98928e3ebebb9086ed20bb1ad/hiredis-3.3.0-cp313-cp313-manylinux2014_x86_64.manylinux_2_17_x86_64.manylinux_2_28_x86_64.whl", hash = "sha256:c17f77b79031ea4b0967d30255d2ae6e7df0603ee2426ad3274067f406938236", size = 172419, upload-time = "2025-10-14T16:32:30.059Z" },
    { url = "https://files.pythonhosted.org/packages/68/13/02880458e02bbfcedcaabb8f7510f9dda1c89d7c1921b1bb28c22bb38cbf/hiredis-3.3.0-cp313-cp313-musllinux_1_2_aarch64.whl", hash = "sha256:45d14f745fc177bc05fc24bdf20e2b515e9a068d3d4cce90a0fb78d04c9c9d9a", size = 166400, upload-time = "2025-10-14T16:32:31.173Z" },
    { url = "https://files.pythonhosted.org/packages/11/60/896e03267670570f19f61dc65a2137fcb2b06e83ab0911d58eeec9f3cb88/hiredis-3.3.0-cp313-cp313-musllinux_1_2_ppc64le.whl", hash = "sha256:ba063fdf1eff6377a0c409609cbe890389aefddfec109c2d20fcc19cfdafe9da", size = 176845, upload-time = "2025-10-14T16:32:32.12Z" },
    { url = "https://files.pythonhosted.org/packages/f1/90/a1d4bd0cdcf251fda72ac0bd932f547b48ad3420f89bb2ef91bf6a494534/hiredis-3.3.0-cp313-cp313-musllinux_1_2_s390x.whl", hash = "sha256:1799cc66353ad066bfdd410135c951959da9f16bcb757c845aab2f21fc4ef099", size = 170365, upload-time = "2025-10-14T16:32:33.035Z" },
    { url = "https://files.pythonhosted.org/packages/f1/9a/7c98f7bb76bdb4a6a6003cf8209721f083e65d2eed2b514f4a5514bda665/hiredis-3.3.0-cp313-cp313-musllinux_1_2_x86_64.whl", hash = "sha256:2cbf71a121996ffac82436b6153290815b746afb010cac19b3290a1644381b07", size = 168022, upload-time = "2025-10-14T16:32:34.81Z" },
    { url = "https://files.pythonhosted.org/packages/0d/ca/672ee658ffe9525558615d955b554ecd36aa185acd4431ccc9701c655c9b/hiredis-3.3.0-cp313-cp313-win32.whl", hash = "sha256:a7cbbc6026bf03659f0b25e94bbf6e64f6c8c22f7b4bc52fe569d041de274194", size = 20533, upload-time = "2025-10-14T16:32:35.7Z" },
    { url = "https://files.pythonhosted.org/packages/20/93/511fd94f6a7b6d72a4cf9c2b159bf3d780585a9a1dca52715dd463825299/hiredis-3.3.0-cp313-cp313-win_amd64.whl", hash = "sha256:a8def89dd19d4e2e4482b7412d453dec4a5898954d9a210d7d05f60576cedef6", size = 22387, upload-time = "2025-10-14T16:32:36.441Z" },
    { url = "https://files.pythonhosted.org/packages/aa/b3/b948ee76a6b2bc7e45249861646f91f29704f743b52565cf64cee9c4658b/hiredis-3.3.0-cp314-cp314-macosx_10_15_universal2.whl", hash = "sha256:c135bda87211f7af9e2fd4e046ab433c576cd17b69e639a0f5bb2eed5e0e71a9", size = 82105, upload-time = "2025-10-14T16:32:37.204Z" },
    { url = "https://files.pythonhosted.org/packages/a2/9b/4210f4ebfb3ab4ada964b8de08190f54cbac147198fb463cd3c111cc13e0/hiredis-3.3.0-cp314-cp314-macosx_10_15_x86_64.whl", hash = "sha256:2f855c678230aed6fc29b962ce1cc67e5858a785ef3a3fd6b15dece0487a2e60", size = 46237, upload-time = "2025-10-14T16:32:38.07Z" },
    { url = "https://files.pythonhosted.org/packages/b3/7a/e38bfd7d04c05036b4ccc6f42b86b1032185cf6ae426e112a97551fece14/hiredis-3.3.0-cp314-cp314-macosx_11_0_arm64.whl", hash = "sha256:4059c78a930cbb33c391452ccce75b137d6f89e2eebf6273d75dafc5c2143c03", size = 41894, upload-time = "2025-10-14T16:32:38.929Z" },
    { url = "https://files.pythonhosted.org/packages/28/d3/eae43d9609c5d9a6effef0586ee47e13a0d84b44264b688d97a75cd17ee5/hiredis-3.3.0-cp314-cp314-manylinux2014_aarch64.manylinux_2_17_aarch64.manylinux_2_28_aarch64.whl", hash = "sha256:334a3f1d14c253bb092e187736c3384203bd486b244e726319bbb3f7dffa4a20", size = 170486, upload-time = "2025-10-14T16:32:40.147Z" },
    { url = "https://files.pythonhosted.org/packages/c3/fd/34d664554880b27741ab2916d66207357563b1639e2648685f4c84cfb755/hiredis-3.3.0-cp314-cp314-manylinux2014_ppc64le.manylinux_2_17_ppc64le.manylinux_2_28_ppc64le.whl", hash = "sha256:fd137b147235447b3d067ec952c5b9b95ca54b71837e1b38dbb2ec03b89f24fc", size = 182031, upload-time = "2025-10-14T16:32:41.06Z" },
    { url = "https://files.pythonhosted.org/packages/08/a3/0c69fdde3f4155b9f7acc64ccffde46f312781469260061b3bbaa487fd34/hiredis-3.3.0-cp314-cp314-manylinux2014_s390x.manylinux_2_17_s390x.manylinux_2_28_s390x.whl", hash = "sha256:8f88f4f2aceb73329ece86a1cb0794fdbc8e6d614cb5ca2d1023c9b7eb432db8", size = 180542, upload-time = "2025-10-14T16:32:42.993Z" },
    { url = "https://files.pythonhosted.org/packages/68/7a/ad5da4d7bc241e57c5b0c4fe95aa75d1f2116e6e6c51577394d773216e01/hiredis-3.3.0-cp314-cp314-manylinux2014_x86_64.manylinux_2_17_x86_64.manylinux_2_28_x86_64.whl", hash = "sha256:550f4d1538822fc75ebf8cf63adc396b23d4958bdbbad424521f2c0e3dfcb169", size = 172353, upload-time = "2025-10-14T16:32:43.965Z" },
    { url = "https://files.pythonhosted.org/packages/4b/dc/c46eace64eb047a5b31acd5e4b0dc6d2f0390a4a3f6d507442d9efa570ad/hiredis-3.3.0-cp314-cp314-musllinux_1_2_aarch64.whl", hash = "sha256:54b14211fbd5930fc696f6fcd1f1f364c660970d61af065a80e48a1fa5464dd6", size = 166435, upload-time = "2025-10-14T16:32:44.97Z" },
    { url = "https://files.pythonhosted.org/packages/4a/ac/ad13a714e27883a2e4113c980c94caf46b801b810de5622c40f8d3e8335f/hiredis-3.3.0-cp314-cp314-musllinux_1_2_ppc64le.whl", hash = "sha256:c9e96f63dbc489fc86f69951e9f83dadb9582271f64f6822c47dcffa6fac7e4a", size = 177218, upload-time = "2025-10-14T16:32:45.936Z" },
    { url = "https://files.pythonhosted.org/packages/c2/38/268fabd85b225271fe1ba82cb4a484fcc1bf922493ff2c74b400f1a6f339/hiredis-3.3.0-cp314-cp314-musllinux_1_2_s390x.whl", hash = "sha256:106e99885d46684d62ab3ec1d6b01573cc0e0083ac295b11aaa56870b536c7ec", size = 170477, upload-time = "2025-10-14T16:32:46.898Z" },
    { url = "https://files.pythonhosted.org/packages/20/6b/02bb8af810ea04247334ab7148acff7a61c08a8832830c6703f464be83a9/hiredis-3.3.0-cp314-cp314-musllinux_1_2_x86_64.whl", hash = "sha256:087e2ef3206361281b1a658b5b4263572b6ba99465253e827796964208680459", size = 167915, upload-time = "2025-10-14T16:32:47.847Z" },
    { url = "https://files.pythonhosted.org/packages/83/94/901fa817e667b2e69957626395e6dee416e31609dca738f28e6b545ca6c2/hiredis-3.3.0-cp314-cp314-win32.whl", hash = "sha256:80638ebeab1cefda9420e9fedc7920e1ec7b4f0513a6b23d58c9d13c882f8065", size = 21165, upload-time = "2025-10-14T16:32:50.753Z" },
    { url = "https://files.pythonhosted.org/packages/b1/7e/4881b9c1d0b4cdaba11bd10e600e97863f977ea9d67c5988f7ec8cd363e5/hiredis-3.3.0-cp314-cp314-win_amd64.whl", hash = "sha256:a68aaf9ba024f4e28cf23df9196ff4e897bd7085872f3a30644dca07fa787816", size = 22996, upload-time = "2025-10-14T16:32:51.543Z" },
    { url = "https://files.pythonhosted.org/packages/a7/b6/d7e6c17da032665a954a89c1e6ee3bd12cb51cd78c37527842b03519981d/hiredis-3.3.0-cp314-cp314t-macosx_10_15_universal2.whl", hash = "sha256:f7f80442a32ce51ee5d89aeb5a84ee56189a0e0e875f1a57bbf8d462555ae48f", size = 83034, upload-time = "2025-10-14T16:32:52.395Z" },
    { url = "https://files.pythonhosted.org/packages/27/6c/6751b698060cdd1b2d8427702cff367c9ed7a1705bcf3792eb5b896f149b/hiredis-3.3.0-cp314-cp314t-macosx_10_15_x86_64.whl", hash = "sha256:a1a67530da714954ed50579f4fe1ab0ddbac9c43643b1721c2cb226a50dde263", size = 46701, upload-time = "2025-10-14T16:32:53.572Z" },
    { url = "https://files.pythonhosted.org/packages/ce/8e/20a5cf2c83c7a7e08c76b9abab113f99f71cd57468a9c7909737ce6e9bf8/hiredis-3.3.0-cp314-cp314t-macosx_11_0_arm64.whl", hash = "sha256:616868352e47ab355559adca30f4f3859f9db895b4e7bc71e2323409a2add751", size = 42381, upload-time = "2025-10-14T16:32:54.762Z" },
    { url = "https://files.pythonhosted.org/packages/be/0a/547c29c06e8c9c337d0df3eec39da0cf1aad701daf8a9658dd37f25aca66/hiredis-3.3.0-cp314-cp314t-manylinux2014_aarch64.manylinux_2_17_aarch64.manylinux_2_28_aarch64.whl", hash = "sha256:e799b79f3150083e9702fc37e6243c0bd47a443d6eae3f3077b0b3f510d6a145", size = 180313, upload-time = "2025-10-14T16:32:55.644Z" },
    { url = "https://files.pythonhosted.org/packages/89/8a/488de5469e3d0921a1c425045bf00e983d48b2111a90e47cf5769eaa536c/hiredis-3.3.0-cp314-cp314t-manylinux2014_ppc64le.manylinux_2_17_ppc64le.manylinux_2_28_ppc64le.whl", hash = "sha256:9ef1dfb0d2c92c3701655e2927e6bbe10c499aba632c7ea57b6392516df3864b", size = 190488, upload-time = "2025-10-14T16:32:56.649Z" },
    { url = "https://files.pythonhosted.org/packages/b5/59/8493edc3eb9ae0dbea2b2230c2041a52bc03e390b02ffa3ac0bca2af9aea/hiredis-3.3.0-cp314-cp314t-manylinux2014_s390x.manylinux_2_17_s390x.manylinux_2_28_s390x.whl", hash = "sha256:c290da6bc2a57e854c7da9956cd65013483ede935677e84560da3b848f253596", size = 189210, upload-time = "2025-10-14T16:32:57.759Z" },
    { url = "https://files.pythonhosted.org/packages/f0/de/8c9a653922057b32fb1e2546ecd43ef44c9aa1a7cf460c87cae507eb2bc7/hiredis-3.3.0-cp314-cp314t-manylinux2014_x86_64.manylinux_2_17_x86_64.manylinux_2_28_x86_64.whl", hash = "sha256:fd8c438d9e1728f0085bf9b3c9484d19ec31f41002311464e75b69550c32ffa8", size = 180972, upload-time = "2025-10-14T16:32:58.737Z" },
    { url = "https://files.pythonhosted.org/packages/e4/a3/51e6e6afaef2990986d685ca6e254ffbd191f1635a59b2d06c9e5d10c8a2/hiredis-3.3.0-cp314-cp314t-musllinux_1_2_aarch64.whl", hash = "sha256:1bbc6b8a88bbe331e3ebf6685452cebca6dfe6d38a6d4efc5651d7e363ba28bd", size = 175315, upload-time = "2025-10-14T16:32:59.774Z" },
    { url = "https://files.pythonhosted.org/packages/96/54/e436312feb97601f70f8b39263b8da5ac4a5d18305ebdfb08ad7621f6119/hiredis-3.3.0-cp314-cp314t-musllinux_1_2_ppc64le.whl", hash = "sha256:55d8c18fe9a05496c5c04e6eccc695169d89bf358dff964bcad95696958ec05f", size = 185653, upload-time = "2025-10-14T16:33:00.749Z" },
    { url = "https://files.pythonhosted.org/packages/ed/a3/88e66030d066337c6c0f883a912c6d4b2d6d7173490fbbc113a6cbe414ff/hiredis-3.3.0-cp314-cp314t-musllinux_1_2_s390x.whl", hash = "sha256:4ddc79afa76b805d364e202a754666cb3c4d9c85153cbfed522871ff55827838", size = 179032, upload-time = "2025-10-14T16:33:01.711Z" },
    { url = "https://files.pythonhosted.org/packages/bc/1f/fb7375467e9adaa371cd617c2984fefe44bdce73add4c70b8dd8cab1b33a/hiredis-3.3.0-cp314-cp314t-musllinux_1_2_x86_64.whl", hash = "sha256:8e8a4b8540581dcd1b2b25827a54cfd538e0afeaa1a0e3ca87ad7126965981cc", size = 176127, upload-time = "2025-10-14T16:33:02.793Z" },
    { url = "https://files.pythonhosted.org/packages/66/14/0dc2b99209c400f3b8f24067273e9c3cb383d894e155830879108fb19e98/hiredis-3.3.0-cp314-cp314t-win32.whl", hash = "sha256:298593bb08487753b3afe6dc38bac2532e9bac8dcee8d992ef9977d539cc6776", size = 22024, upload-time = "2025-10-14T16:33:03.812Z" },
    { url = "https://files.pythonhosted.org/packages/b2/2f/8a0befeed8bbe142d5a6cf3b51e8cbe019c32a64a596b0ebcbc007a8f8f1/hiredis-3.3.0-cp314-cp314t-win_amd64.whl", hash = "sha256:b442b6ab038a6f3b5109874d2514c4edf389d8d8b553f10f12654548808683bc", size = 23808, upload-time = "2025-10-14T16:33:04.965Z" },
]

[[package]]
name = "hoyo-buddy"
version = "1.16.12"
source = { virtual = "." }
dependencies = [
    { name = "aerich" },
    { name = "aiocache" },
    { name = "aiofiles" },
    { name = "aiohttp" },
    { name = "akasha-py" },
    { name = "ambr-py" },
    { name = "anyio" },
    { name = "apscheduler" },
    { name = "asyncpg" },
    { name = "asyncpg-listen" },
    { name = "chompjs" },
    { name = "cryptography" },
    { name = "discord-py", extra = ["speed"] },
    { name = "enka", extra = ["redis"] },
    { name = "flet", extra = ["web"] },
    { name = "fonttools" },
    { name = "genshin", extra = ["auth", "socks-proxy", "sqlite"] },
    { name = "hakushin-py" },
    { name = "jishaku" },
    { name = "loguru" },
    { name = "novelai" },
    { name = "orjson" },
    { name = "pandas" },
    { name = "pillow" },
    { name = "prometheus-client" },
    { name = "psutil" },
    { name = "pydantic" },
    { name = "pydantic-settings" },
    { name = "python-dotenv" },
    { name = "redis", extra = ["hiredis"] },
    { name = "sentry-sdk" },
    { name = "seria-library", extra = ["files"] },
    { name = "toml" },
    { name = "tortoise-orm" },
    { name = "uvloop", marker = "sys_platform == 'linux'" },
    { name = "yatta-py" },
]

[package.dev-dependencies]
lint = [
    { name = "ruff" },
]
type-check = [
    { name = "pyright", extra = ["nodejs"] },
]

[package.metadata]
requires-dist = [
    { name = "aerich", specifier = ">=0.7.2" },
    { name = "aiocache", specifier = ">=0.12.2" },
    { name = "aiofiles", specifier = ">=24.1.0" },
    { name = "aiohttp", specifier = "==3.13.2" },
    { name = "akasha-py", specifier = ">=0.2.9" },
    { name = "ambr-py", git = "https://github.com/seriaati/ambr" },
    { name = "anyio", specifier = ">=4.11.0" },
    { name = "apscheduler", specifier = ">=3.11.0" },
    { name = "asyncpg", specifier = ">=0.29.0" },
    { name = "asyncpg-listen", specifier = ">=0.0.6" },
    { name = "chompjs", specifier = ">=1.4.0" },
    { name = "cryptography", specifier = ">=43.0.0" },
    { name = "discord-py", extras = ["speed"], specifier = ">=2.5.0" },
    { name = "enka", extras = ["redis"], git = "https://github.com/seriaati/enka-py" },
    { name = "flet", extras = ["web"], specifier = ">=0.26.0" },
    { name = "fonttools", specifier = ">=4.53.1" },
    { name = "genshin", extras = ["auth", "sqlite", "socks-proxy"], git = "https://github.com/thesadru/genshin.py?branch=master" },
    { name = "hakushin-py", git = "https://github.com/seriaati/hakushin-py" },
    { name = "jishaku", specifier = ">=2.5.2" },
    { name = "loguru", specifier = ">=0.7.2" },
    { name = "novelai", git = "https://github.com/seriaati/NovelAI-API" },
    { name = "orjson", specifier = ">=3.10.7" },
    { name = "pandas", specifier = ">=2.2.2" },
    { name = "pillow", specifier = ">=10.4.0" },
    { name = "prometheus-client", specifier = ">=0.21.1" },
    { name = "psutil", specifier = ">=6.0.0" },
    { name = "pydantic", specifier = ">=2.8.2" },
    { name = "pydantic-settings", specifier = ">=2.7.1" },
    { name = "python-dotenv", specifier = ">=1.0.1" },
    { name = "redis", extras = ["hiredis"], specifier = ">=6.2.0" },
    { name = "sentry-sdk", specifier = ">=2.13.0" },
    { name = "seria-library", extras = ["files"], specifier = ">=1.5.4" },
    { name = "toml", specifier = ">=0.10.2" },
    { name = "tortoise-orm", specifier = ">=0.21.7" },
    { name = "uvloop", marker = "sys_platform == 'linux'", specifier = ">=0.20.0" },
    { name = "yatta-py", git = "https://github.com/seriaati/yatta" },
]

[package.metadata.requires-dev]
lint = [{ name = "ruff", specifier = ">=0.12.3" }]
type-check = [{ name = "pyright", extras = ["nodejs"], specifier = ">=1.1.403,<1.1.407" }]

[[package]]
name = "httpcore"
version = "1.0.9"
source = { registry = "https://pypi.org/simple" }
dependencies = [
    { name = "certifi" },
    { name = "h11" },
]
sdist = { url = "https://files.pythonhosted.org/packages/06/94/82699a10bca87a5556c9c59b5963f2d039dbd239f25bc2a63907a05a14cb/httpcore-1.0.9.tar.gz", hash = "sha256:6e34463af53fd2ab5d807f399a9b45ea31c3dfa2276f15a2c3f00afff6e176e8", size = 85484, upload-time = "2025-04-24T22:06:22.219Z" }
wheels = [
    { url = "https://files.pythonhosted.org/packages/7e/f5/f66802a942d491edb555dd61e3a9961140fd64c90bce1eafd741609d334d/httpcore-1.0.9-py3-none-any.whl", hash = "sha256:2d400746a40668fc9dec9810239072b40b4484b640a8c38fd654a024c7a1bf55", size = 78784, upload-time = "2025-04-24T22:06:20.566Z" },
]

[[package]]
name = "httptools"
version = "0.7.1"
source = { registry = "https://pypi.org/simple" }
sdist = { url = "https://files.pythonhosted.org/packages/b5/46/120a669232c7bdedb9d52d4aeae7e6c7dfe151e99dc70802e2fc7a5e1993/httptools-0.7.1.tar.gz", hash = "sha256:abd72556974f8e7c74a259655924a717a2365b236c882c3f6f8a45fe94703ac9", size = 258961, upload-time = "2025-10-10T03:55:08.559Z" }
wheels = [
    { url = "https://files.pythonhosted.org/packages/53/7f/403e5d787dc4942316e515e949b0c8a013d84078a915910e9f391ba9b3ed/httptools-0.7.1-cp312-cp312-macosx_10_13_universal2.whl", hash = "sha256:38e0c83a2ea9746ebbd643bdfb521b9aa4a91703e2cd705c20443405d2fd16a5", size = 206280, upload-time = "2025-10-10T03:54:39.274Z" },
    { url = "https://files.pythonhosted.org/packages/2a/0d/7f3fd28e2ce311ccc998c388dd1c53b18120fda3b70ebb022b135dc9839b/httptools-0.7.1-cp312-cp312-macosx_11_0_arm64.whl", hash = "sha256:f25bbaf1235e27704f1a7b86cd3304eabc04f569c828101d94a0e605ef7205a5", size = 110004, upload-time = "2025-10-10T03:54:40.403Z" },
    { url = "https://files.pythonhosted.org/packages/84/a6/b3965e1e146ef5762870bbe76117876ceba51a201e18cc31f5703e454596/httptools-0.7.1-cp312-cp312-manylinux1_x86_64.manylinux_2_28_x86_64.manylinux_2_5_x86_64.whl", hash = "sha256:2c15f37ef679ab9ecc06bfc4e6e8628c32a8e4b305459de7cf6785acd57e4d03", size = 517655, upload-time = "2025-10-10T03:54:41.347Z" },
    { url = "https://files.pythonhosted.org/packages/11/7d/71fee6f1844e6fa378f2eddde6c3e41ce3a1fb4b2d81118dd544e3441ec0/httptools-0.7.1-cp312-cp312-manylinux2014_aarch64.manylinux_2_17_aarch64.manylinux_2_28_aarch64.whl", hash = "sha256:7fe6e96090df46b36ccfaf746f03034e5ab723162bc51b0a4cf58305324036f2", size = 511440, upload-time = "2025-10-10T03:54:42.452Z" },
    { url = "https://files.pythonhosted.org/packages/22/a5/079d216712a4f3ffa24af4a0381b108aa9c45b7a5cc6eb141f81726b1823/httptools-0.7.1-cp312-cp312-musllinux_1_2_aarch64.whl", hash = "sha256:f72fdbae2dbc6e68b8239defb48e6a5937b12218e6ffc2c7846cc37befa84362", size = 495186, upload-time = "2025-10-10T03:54:43.937Z" },
    { url = "https://files.pythonhosted.org/packages/e9/9e/025ad7b65278745dee3bd0ebf9314934c4592560878308a6121f7f812084/httptools-0.7.1-cp312-cp312-musllinux_1_2_x86_64.whl", hash = "sha256:e99c7b90a29fd82fea9ef57943d501a16f3404d7b9ee81799d41639bdaae412c", size = 499192, upload-time = "2025-10-10T03:54:45.003Z" },
    { url = "https://files.pythonhosted.org/packages/6d/de/40a8f202b987d43afc4d54689600ff03ce65680ede2f31df348d7f368b8f/httptools-0.7.1-cp312-cp312-win_amd64.whl", hash = "sha256:3e14f530fefa7499334a79b0cf7e7cd2992870eb893526fb097d51b4f2d0f321", size = 86694, upload-time = "2025-10-10T03:54:45.923Z" },
    { url = "https://files.pythonhosted.org/packages/09/8f/c77b1fcbfd262d422f12da02feb0d218fa228d52485b77b953832105bb90/httptools-0.7.1-cp313-cp313-macosx_10_13_universal2.whl", hash = "sha256:6babce6cfa2a99545c60bfef8bee0cc0545413cb0018f617c8059a30ad985de3", size = 202889, upload-time = "2025-10-10T03:54:47.089Z" },
    { url = "https://files.pythonhosted.org/packages/0a/1a/22887f53602feaa066354867bc49a68fc295c2293433177ee90870a7d517/httptools-0.7.1-cp313-cp313-macosx_11_0_arm64.whl", hash = "sha256:601b7628de7504077dd3dcb3791c6b8694bbd967148a6d1f01806509254fb1ca", size = 108180, upload-time = "2025-10-10T03:54:48.052Z" },
    { url = "https://files.pythonhosted.org/packages/32/6a/6aaa91937f0010d288d3d124ca2946d48d60c3a5ee7ca62afe870e3ea011/httptools-0.7.1-cp313-cp313-manylinux1_x86_64.manylinux_2_28_x86_64.manylinux_2_5_x86_64.whl", hash = "sha256:04c6c0e6c5fb0739c5b8a9eb046d298650a0ff38cf42537fc372b28dc7e4472c", size = 478596, upload-time = "2025-10-10T03:54:48.919Z" },
    { url = "https://files.pythonhosted.org/packages/6d/70/023d7ce117993107be88d2cbca566a7c1323ccbaf0af7eabf2064fe356f6/httptools-0.7.1-cp313-cp313-manylinux2014_aarch64.manylinux_2_17_aarch64.manylinux_2_28_aarch64.whl", hash = "sha256:69d4f9705c405ae3ee83d6a12283dc9feba8cc6aaec671b412917e644ab4fa66", size = 473268, upload-time = "2025-10-10T03:54:49.993Z" },
    { url = "https://files.pythonhosted.org/packages/32/4d/9dd616c38da088e3f436e9a616e1d0cc66544b8cdac405cc4e81c8679fc7/httptools-0.7.1-cp313-cp313-musllinux_1_2_aarch64.whl", hash = "sha256:44c8f4347d4b31269c8a9205d8a5ee2df5322b09bbbd30f8f862185bb6b05346", size = 455517, upload-time = "2025-10-10T03:54:51.066Z" },
    { url = "https://files.pythonhosted.org/packages/1d/3a/a6c595c310b7df958e739aae88724e24f9246a514d909547778d776799be/httptools-0.7.1-cp313-cp313-musllinux_1_2_x86_64.whl", hash = "sha256:465275d76db4d554918aba40bf1cbebe324670f3dfc979eaffaa5d108e2ed650", size = 458337, upload-time = "2025-10-10T03:54:52.196Z" },
    { url = "https://files.pythonhosted.org/packages/fd/82/88e8d6d2c51edc1cc391b6e044c6c435b6aebe97b1abc33db1b0b24cd582/httptools-0.7.1-cp313-cp313-win_amd64.whl", hash = "sha256:322d00c2068d125bd570f7bf78b2d367dad02b919d8581d7476d8b75b294e3e6", size = 85743, upload-time = "2025-10-10T03:54:53.448Z" },
    { url = "https://files.pythonhosted.org/packages/34/50/9d095fcbb6de2d523e027a2f304d4551855c2f46e0b82befd718b8b20056/httptools-0.7.1-cp314-cp314-macosx_10_13_universal2.whl", hash = "sha256:c08fe65728b8d70b6923ce31e3956f859d5e1e8548e6f22ec520a962c6757270", size = 203619, upload-time = "2025-10-10T03:54:54.321Z" },
    { url = "https://files.pythonhosted.org/packages/07/f0/89720dc5139ae54b03f861b5e2c55a37dba9a5da7d51e1e824a1f343627f/httptools-0.7.1-cp314-cp314-macosx_11_0_arm64.whl", hash = "sha256:7aea2e3c3953521c3c51106ee11487a910d45586e351202474d45472db7d72d3", size = 108714, upload-time = "2025-10-10T03:54:55.163Z" },
    { url = "https://files.pythonhosted.org/packages/b3/cb/eea88506f191fb552c11787c23f9a405f4c7b0c5799bf73f2249cd4f5228/httptools-0.7.1-cp314-cp314-manylinux1_x86_64.manylinux_2_28_x86_64.manylinux_2_5_x86_64.whl", hash = "sha256:0e68b8582f4ea9166be62926077a3334064d422cf08ab87d8b74664f8e9058e1", size = 472909, upload-time = "2025-10-10T03:54:56.056Z" },
    { url = "https://files.pythonhosted.org/packages/e0/4a/a548bdfae6369c0d078bab5769f7b66f17f1bfaa6fa28f81d6be6959066b/httptools-0.7.1-cp314-cp314-manylinux2014_aarch64.manylinux_2_17_aarch64.manylinux_2_28_aarch64.whl", hash = "sha256:df091cf961a3be783d6aebae963cc9b71e00d57fa6f149025075217bc6a55a7b", size = 470831, upload-time = "2025-10-10T03:54:57.219Z" },
    { url = "https://files.pythonhosted.org/packages/4d/31/14df99e1c43bd132eec921c2e7e11cda7852f65619bc0fc5bdc2d0cb126c/httptools-0.7.1-cp314-cp314-musllinux_1_2_aarch64.whl", hash = "sha256:f084813239e1eb403ddacd06a30de3d3e09a9b76e7894dcda2b22f8a726e9c60", size = 452631, upload-time = "2025-10-10T03:54:58.219Z" },
    { url = "https://files.pythonhosted.org/packages/22/d2/b7e131f7be8d854d48cb6d048113c30f9a46dca0c9a8b08fcb3fcd588cdc/httptools-0.7.1-cp314-cp314-musllinux_1_2_x86_64.whl", hash = "sha256:7347714368fb2b335e9063bc2b96f2f87a9ceffcd9758ac295f8bbcd3ffbc0ca", size = 452910, upload-time = "2025-10-10T03:54:59.366Z" },
    { url = "https://files.pythonhosted.org/packages/53/cf/878f3b91e4e6e011eff6d1fa9ca39f7eb17d19c9d7971b04873734112f30/httptools-0.7.1-cp314-cp314-win_amd64.whl", hash = "sha256:cfabda2a5bb85aa2a904ce06d974a3f30fb36cc63d7feaddec05d2050acede96", size = 88205, upload-time = "2025-10-10T03:55:00.389Z" },
]

[[package]]
name = "httpx"
version = "0.28.1"
source = { registry = "https://pypi.org/simple" }
dependencies = [
    { name = "anyio" },
    { name = "certifi" },
    { name = "httpcore" },
    { name = "idna" },
]
sdist = { url = "https://files.pythonhosted.org/packages/b1/df/48c586a5fe32a0f01324ee087459e112ebb7224f646c0b5023f5e79e9956/httpx-0.28.1.tar.gz", hash = "sha256:75e98c5f16b0f35b567856f597f06ff2270a374470a5c2392242528e3e3e42fc", size = 141406, upload-time = "2024-12-06T15:37:23.222Z" }
wheels = [
    { url = "https://files.pythonhosted.org/packages/2a/39/e50c7c3a983047577ee07d2a9e53faf5a69493943ec3f6a384bdc792deb2/httpx-0.28.1-py3-none-any.whl", hash = "sha256:d909fcccc110f8c7faf814ca82a9a4d816bc5a6dbfea25d6591d6985b8ba59ad", size = 73517, upload-time = "2024-12-06T15:37:21.509Z" },
]

[[package]]
name = "idna"
version = "3.11"
source = { registry = "https://pypi.org/simple" }
sdist = { url = "https://files.pythonhosted.org/packages/6f/6d/0703ccc57f3a7233505399edb88de3cbd678da106337b9fcde432b65ed60/idna-3.11.tar.gz", hash = "sha256:795dafcc9c04ed0c1fb032c2aa73654d8e8c5023a7df64a53f39190ada629902", size = 194582, upload-time = "2025-10-12T14:55:20.501Z" }
wheels = [
    { url = "https://files.pythonhosted.org/packages/0e/61/66938bbb5fc52dbdf84594873d5b51fb1f7c7794e9c0f5bd885f30bc507b/idna-3.11-py3-none-any.whl", hash = "sha256:771a87f49d9defaf64091e6e6fe9c18d4833f140bd19464795bc32d966ca37ea", size = 71008, upload-time = "2025-10-12T14:55:18.883Z" },
]

[[package]]
name = "import-expression"
version = "2.2.1.post1"
source = { registry = "https://pypi.org/simple" }
sdist = { url = "https://files.pythonhosted.org/packages/95/dd/4c561ce20064985b2a7d3eadb4002c981c8906a4efd309a0b595acb2727a/import_expression-2.2.1.post1.tar.gz", hash = "sha256:1c831bf26bef7edf36a97b34c687b962e7abe06116c66f00e14f9a3218623d4f", size = 16044, upload-time = "2024-10-23T06:06:37.221Z" }
wheels = [
    { url = "https://files.pythonhosted.org/packages/38/92/437a1dbc58241770198dc4d966a2e6363bd684f961070623aec975cfe03f/import_expression-2.2.1.post1-py3-none-any.whl", hash = "sha256:7b3677e889816e0dbdcc7f42f4534071c54c667f32c71097522ea602f6497902", size = 23919, upload-time = "2024-10-23T06:06:35.892Z" },
]

[[package]]
name = "iso8601"
version = "2.1.0"
source = { registry = "https://pypi.org/simple" }
sdist = { url = "https://files.pythonhosted.org/packages/b9/f3/ef59cee614d5e0accf6fd0cbba025b93b272e626ca89fb70a3e9187c5d15/iso8601-2.1.0.tar.gz", hash = "sha256:6b1d3829ee8921c4301998c909f7829fa9ed3cbdac0d3b16af2d743aed1ba8df", size = 6522, upload-time = "2023-10-03T00:25:39.317Z" }
wheels = [
    { url = "https://files.pythonhosted.org/packages/6c/0c/f37b6a241f0759b7653ffa7213889d89ad49a2b76eb2ddf3b57b2738c347/iso8601-2.1.0-py3-none-any.whl", hash = "sha256:aac4145c4dcb66ad8b648a02830f5e2ff6c24af20f4f482689be402db2429242", size = 7545, upload-time = "2023-10-03T00:25:32.304Z" },
]

[[package]]
name = "itsdangerous"
version = "2.2.0"
source = { registry = "https://pypi.org/simple" }
sdist = { url = "https://files.pythonhosted.org/packages/9c/cb/8ac0172223afbccb63986cc25049b154ecfb5e85932587206f42317be31d/itsdangerous-2.2.0.tar.gz", hash = "sha256:e0050c0b7da1eea53ffaf149c0cfbb5c6e2e2b69c4bef22c81fa6eb73e5f6173", size = 54410, upload-time = "2024-04-16T21:28:15.614Z" }
wheels = [
    { url = "https://files.pythonhosted.org/packages/04/96/92447566d16df59b2a776c0fb82dbc4d9e07cd95062562af01e408583fc4/itsdangerous-2.2.0-py3-none-any.whl", hash = "sha256:c6242fc49e35958c8b15141343aa660db5fc54d4f13a1db01a3f5891b98700ef", size = 16234, upload-time = "2024-04-16T21:28:14.499Z" },
]

[[package]]
name = "jishaku"
version = "2.6.3"
source = { registry = "https://pypi.org/simple" }
dependencies = [
    { name = "braceexpand" },
    { name = "click" },
    { name = "discord-py" },
    { name = "import-expression" },
    { name = "tabulate" },
    { name = "typing-extensions" },
]
sdist = { url = "https://files.pythonhosted.org/packages/ac/4e/1b846182ba10f1989187dab75503fb5c56f69afd71b267aecb07c614a7c5/jishaku-2.6.3.tar.gz", hash = "sha256:5b1b91981b6809f68645a16ebc56492c868d4ff1e72566e54fe4bbf43f00a603", size = 75923, upload-time = "2025-10-19T21:25:11.948Z" }
wheels = [
    { url = "https://files.pythonhosted.org/packages/75/e3/703b6e4f49b16957626a47df3bbc3344d13ef9122ed2848836bd05a1b69f/jishaku-2.6.3-py3-none-any.whl", hash = "sha256:96ea7c4564b6bc3910b829be71889b837b0384b263a922512afd1ee0036f7c74", size = 81728, upload-time = "2025-10-19T21:25:10.686Z" },
]

[[package]]
name = "loguru"
version = "0.7.3"
source = { registry = "https://pypi.org/simple" }
dependencies = [
    { name = "colorama", marker = "sys_platform == 'win32'" },
    { name = "win32-setctime", marker = "sys_platform == 'win32'" },
]
sdist = { url = "https://files.pythonhosted.org/packages/3a/05/a1dae3dffd1116099471c643b8924f5aa6524411dc6c63fdae648c4f1aca/loguru-0.7.3.tar.gz", hash = "sha256:19480589e77d47b8d85b2c827ad95d49bf31b0dcde16593892eb51dd18706eb6", size = 63559, upload-time = "2024-12-06T11:20:56.608Z" }
wheels = [
    { url = "https://files.pythonhosted.org/packages/0c/29/0348de65b8cc732daa3e33e67806420b2ae89bdce2b04af740289c5c6c8c/loguru-0.7.3-py3-none-any.whl", hash = "sha256:31a33c10c8e1e10422bfd431aeb5d351c7cf7fa671e3c4df004162264b28220c", size = 61595, upload-time = "2024-12-06T11:20:54.538Z" },
]

[[package]]
name = "multidict"
version = "6.7.0"
source = { registry = "https://pypi.org/simple" }
sdist = { url = "https://files.pythonhosted.org/packages/80/1e/5492c365f222f907de1039b91f922b93fa4f764c713ee858d235495d8f50/multidict-6.7.0.tar.gz", hash = "sha256:c6e99d9a65ca282e578dfea819cfa9c0a62b2499d8677392e09feaf305e9e6f5", size = 101834, upload-time = "2025-10-06T14:52:30.657Z" }
wheels = [
    { url = "https://files.pythonhosted.org/packages/c2/9e/9f61ac18d9c8b475889f32ccfa91c9f59363480613fc807b6e3023d6f60b/multidict-6.7.0-cp312-cp312-macosx_10_13_universal2.whl", hash = "sha256:8a3862568a36d26e650a19bb5cbbba14b71789032aebc0423f8cc5f150730184", size = 76877, upload-time = "2025-10-06T14:49:20.884Z" },
    { url = "https://files.pythonhosted.org/packages/38/6f/614f09a04e6184f8824268fce4bc925e9849edfa654ddd59f0b64508c595/multidict-6.7.0-cp312-cp312-macosx_10_13_x86_64.whl", hash = "sha256:960c60b5849b9b4f9dcc9bea6e3626143c252c74113df2c1540aebce70209b45", size = 45467, upload-time = "2025-10-06T14:49:22.054Z" },
    { url = "https://files.pythonhosted.org/packages/b3/93/c4f67a436dd026f2e780c433277fff72be79152894d9fc36f44569cab1a6/multidict-6.7.0-cp312-cp312-macosx_11_0_arm64.whl", hash = "sha256:2049be98fb57a31b4ccf870bf377af2504d4ae35646a19037ec271e4c07998aa", size = 43834, upload-time = "2025-10-06T14:49:23.566Z" },
    { url = "https://files.pythonhosted.org/packages/7f/f5/013798161ca665e4a422afbc5e2d9e4070142a9ff8905e482139cd09e4d0/multidict-6.7.0-cp312-cp312-manylinux1_i686.manylinux_2_28_i686.manylinux_2_5_i686.whl", hash = "sha256:0934f3843a1860dd465d38895c17fce1f1cb37295149ab05cd1b9a03afacb2a7", size = 250545, upload-time = "2025-10-06T14:49:24.882Z" },
    { url = "https://files.pythonhosted.org/packages/71/2f/91dbac13e0ba94669ea5119ba267c9a832f0cb65419aca75549fcf09a3dc/multidict-6.7.0-cp312-cp312-manylinux2014_aarch64.manylinux_2_17_aarch64.manylinux_2_28_aarch64.whl", hash = "sha256:b3e34f3a1b8131ba06f1a73adab24f30934d148afcd5f5de9a73565a4404384e", size = 258305, upload-time = "2025-10-06T14:49:26.778Z" },
    { url = "https://files.pythonhosted.org/packages/ef/b0/754038b26f6e04488b48ac621f779c341338d78503fb45403755af2df477/multidict-6.7.0-cp312-cp312-manylinux2014_armv7l.manylinux_2_17_armv7l.manylinux_2_31_armv7l.whl", hash = "sha256:efbb54e98446892590dc2458c19c10344ee9a883a79b5cec4bc34d6656e8d546", size = 242363, upload-time = "2025-10-06T14:49:28.562Z" },
    { url = "https://files.pythonhosted.org/packages/87/15/9da40b9336a7c9fa606c4cf2ed80a649dffeb42b905d4f63a1d7eb17d746/multidict-6.7.0-cp312-cp312-manylinux2014_ppc64le.manylinux_2_17_ppc64le.manylinux_2_28_ppc64le.whl", hash = "sha256:a35c5fc61d4f51eb045061e7967cfe3123d622cd500e8868e7c0c592a09fedc4", size = 268375, upload-time = "2025-10-06T14:49:29.96Z" },
    { url = "https://files.pythonhosted.org/packages/82/72/c53fcade0cc94dfaad583105fd92b3a783af2091eddcb41a6d5a52474000/multidict-6.7.0-cp312-cp312-manylinux2014_s390x.manylinux_2_17_s390x.manylinux_2_28_s390x.whl", hash = "sha256:29fe6740ebccba4175af1b9b87bf553e9c15cd5868ee967e010efcf94e4fd0f1", size = 269346, upload-time = "2025-10-06T14:49:31.404Z" },
    { url = "https://files.pythonhosted.org/packages/0d/e2/9baffdae21a76f77ef8447f1a05a96ec4bc0a24dae08767abc0a2fe680b8/multidict-6.7.0-cp312-cp312-manylinux2014_x86_64.manylinux_2_17_x86_64.manylinux_2_28_x86_64.whl", hash = "sha256:123e2a72e20537add2f33a79e605f6191fba2afda4cbb876e35c1a7074298a7d", size = 256107, upload-time = "2025-10-06T14:49:32.974Z" },
    { url = "https://files.pythonhosted.org/packages/3c/06/3f06f611087dc60d65ef775f1fb5aca7c6d61c6db4990e7cda0cef9b1651/multidict-6.7.0-cp312-cp312-musllinux_1_2_aarch64.whl", hash = "sha256:b284e319754366c1aee2267a2036248b24eeb17ecd5dc16022095e747f2f4304", size = 253592, upload-time = "2025-10-06T14:49:34.52Z" },
    { url = "https://files.pythonhosted.org/packages/20/24/54e804ec7945b6023b340c412ce9c3f81e91b3bf5fa5ce65558740141bee/multidict-6.7.0-cp312-cp312-musllinux_1_2_armv7l.whl", hash = "sha256:803d685de7be4303b5a657b76e2f6d1240e7e0a8aa2968ad5811fa2285553a12", size = 251024, upload-time = "2025-10-06T14:49:35.956Z" },
    { url = "https://files.pythonhosted.org/packages/14/48/011cba467ea0b17ceb938315d219391d3e421dfd35928e5dbdc3f4ae76ef/multidict-6.7.0-cp312-cp312-musllinux_1_2_i686.whl", hash = "sha256:c04a328260dfd5db8c39538f999f02779012268f54614902d0afc775d44e0a62", size = 251484, upload-time = "2025-10-06T14:49:37.631Z" },
    { url = "https://files.pythonhosted.org/packages/0d/2f/919258b43bb35b99fa127435cfb2d91798eb3a943396631ef43e3720dcf4/multidict-6.7.0-cp312-cp312-musllinux_1_2_ppc64le.whl", hash = "sha256:8a19cdb57cd3df4cd865849d93ee14920fb97224300c88501f16ecfa2604b4e0", size = 263579, upload-time = "2025-10-06T14:49:39.502Z" },
    { url = "https://files.pythonhosted.org/packages/31/22/a0e884d86b5242b5a74cf08e876bdf299e413016b66e55511f7a804a366e/multidict-6.7.0-cp312-cp312-musllinux_1_2_s390x.whl", hash = "sha256:9b2fd74c52accced7e75de26023b7dccee62511a600e62311b918ec5c168fc2a", size = 259654, upload-time = "2025-10-06T14:49:41.32Z" },
    { url = "https://files.pythonhosted.org/packages/b2/e5/17e10e1b5c5f5a40f2fcbb45953c9b215f8a4098003915e46a93f5fcaa8f/multidict-6.7.0-cp312-cp312-musllinux_1_2_x86_64.whl", hash = "sha256:3e8bfdd0e487acf992407a140d2589fe598238eaeffa3da8448d63a63cd363f8", size = 251511, upload-time = "2025-10-06T14:49:46.021Z" },
    { url = "https://files.pythonhosted.org/packages/e3/9a/201bb1e17e7af53139597069c375e7b0dcbd47594604f65c2d5359508566/multidict-6.7.0-cp312-cp312-win32.whl", hash = "sha256:dd32a49400a2c3d52088e120ee00c1e3576cbff7e10b98467962c74fdb762ed4", size = 41895, upload-time = "2025-10-06T14:49:48.718Z" },
    { url = "https://files.pythonhosted.org/packages/46/e2/348cd32faad84eaf1d20cce80e2bb0ef8d312c55bca1f7fa9865e7770aaf/multidict-6.7.0-cp312-cp312-win_amd64.whl", hash = "sha256:92abb658ef2d7ef22ac9f8bb88e8b6c3e571671534e029359b6d9e845923eb1b", size = 46073, upload-time = "2025-10-06T14:49:50.28Z" },
    { url = "https://files.pythonhosted.org/packages/25/ec/aad2613c1910dce907480e0c3aa306905830f25df2e54ccc9dea450cb5aa/multidict-6.7.0-cp312-cp312-win_arm64.whl", hash = "sha256:490dab541a6a642ce1a9d61a4781656b346a55c13038f0b1244653828e3a83ec", size = 43226, upload-time = "2025-10-06T14:49:52.304Z" },
    { url = "https://files.pythonhosted.org/packages/d2/86/33272a544eeb36d66e4d9a920602d1a2f57d4ebea4ef3cdfe5a912574c95/multidict-6.7.0-cp313-cp313-macosx_10_13_universal2.whl", hash = "sha256:bee7c0588aa0076ce77c0ea5d19a68d76ad81fcd9fe8501003b9a24f9d4000f6", size = 76135, upload-time = "2025-10-06T14:49:54.26Z" },
    { url = "https://files.pythonhosted.org/packages/91/1c/eb97db117a1ebe46d457a3d235a7b9d2e6dcab174f42d1b67663dd9e5371/multidict-6.7.0-cp313-cp313-macosx_10_13_x86_64.whl", hash = "sha256:7ef6b61cad77091056ce0e7ce69814ef72afacb150b7ac6a3e9470def2198159", size = 45117, upload-time = "2025-10-06T14:49:55.82Z" },
    { url = "https://files.pythonhosted.org/packages/f1/d8/6c3442322e41fb1dd4de8bd67bfd11cd72352ac131f6368315617de752f1/multidict-6.7.0-cp313-cp313-macosx_11_0_arm64.whl", hash = "sha256:9c0359b1ec12b1d6849c59f9d319610b7f20ef990a6d454ab151aa0e3b9f78ca", size = 43472, upload-time = "2025-10-06T14:49:57.048Z" },
    { url = "https://files.pythonhosted.org/packages/75/3f/e2639e80325af0b6c6febdf8e57cc07043ff15f57fa1ef808f4ccb5ac4cd/multidict-6.7.0-cp313-cp313-manylinux1_i686.manylinux_2_28_i686.manylinux_2_5_i686.whl", hash = "sha256:cd240939f71c64bd658f186330603aac1a9a81bf6273f523fca63673cb7378a8", size = 249342, upload-time = "2025-10-06T14:49:58.368Z" },
    { url = "https://files.pythonhosted.org/packages/5d/cc/84e0585f805cbeaa9cbdaa95f9a3d6aed745b9d25700623ac89a6ecff400/multidict-6.7.0-cp313-cp313-manylinux2014_aarch64.manylinux_2_17_aarch64.manylinux_2_28_aarch64.whl", hash = "sha256:a60a4d75718a5efa473ebd5ab685786ba0c67b8381f781d1be14da49f1a2dc60", size = 257082, upload-time = "2025-10-06T14:49:59.89Z" },
    { url = "https://files.pythonhosted.org/packages/b0/9c/ac851c107c92289acbbf5cfb485694084690c1b17e555f44952c26ddc5bd/multidict-6.7.0-cp313-cp313-manylinux2014_armv7l.manylinux_2_17_armv7l.manylinux_2_31_armv7l.whl", hash = "sha256:53a42d364f323275126aff81fb67c5ca1b7a04fda0546245730a55c8c5f24bc4", size = 240704, upload-time = "2025-10-06T14:50:01.485Z" },
    { url = "https://files.pythonhosted.org/packages/50/cc/5f93e99427248c09da95b62d64b25748a5f5c98c7c2ab09825a1d6af0e15/multidict-6.7.0-cp313-cp313-manylinux2014_ppc64le.manylinux_2_17_ppc64le.manylinux_2_28_ppc64le.whl", hash = "sha256:3b29b980d0ddbecb736735ee5bef69bb2ddca56eff603c86f3f29a1128299b4f", size = 266355, upload-time = "2025-10-06T14:50:02.955Z" },
    { url = "https://files.pythonhosted.org/packages/ec/0c/2ec1d883ceb79c6f7f6d7ad90c919c898f5d1c6ea96d322751420211e072/multidict-6.7.0-cp313-cp313-manylinux2014_s390x.manylinux_2_17_s390x.manylinux_2_28_s390x.whl", hash = "sha256:f8a93b1c0ed2d04b97a5e9336fd2d33371b9a6e29ab7dd6503d63407c20ffbaf", size = 267259, upload-time = "2025-10-06T14:50:04.446Z" },
    { url = "https://files.pythonhosted.org/packages/c6/2d/f0b184fa88d6630aa267680bdb8623fb69cb0d024b8c6f0d23f9a0f406d3/multidict-6.7.0-cp313-cp313-manylinux2014_x86_64.manylinux_2_17_x86_64.manylinux_2_28_x86_64.whl", hash = "sha256:9ff96e8815eecacc6645da76c413eb3b3d34cfca256c70b16b286a687d013c32", size = 254903, upload-time = "2025-10-06T14:50:05.98Z" },
    { url = "https://files.pythonhosted.org/packages/06/c9/11ea263ad0df7dfabcad404feb3c0dd40b131bc7f232d5537f2fb1356951/multidict-6.7.0-cp313-cp313-musllinux_1_2_aarch64.whl", hash = "sha256:7516c579652f6a6be0e266aec0acd0db80829ca305c3d771ed898538804c2036", size = 252365, upload-time = "2025-10-06T14:50:07.511Z" },
    { url = "https://files.pythonhosted.org/packages/41/88/d714b86ee2c17d6e09850c70c9d310abac3d808ab49dfa16b43aba9d53fd/multidict-6.7.0-cp313-cp313-musllinux_1_2_armv7l.whl", hash = "sha256:040f393368e63fb0f3330e70c26bfd336656bed925e5cbe17c9da839a6ab13ec", size = 250062, upload-time = "2025-10-06T14:50:09.074Z" },
    { url = "https://files.pythonhosted.org/packages/15/fe/ad407bb9e818c2b31383f6131ca19ea7e35ce93cf1310fce69f12e89de75/multidict-6.7.0-cp313-cp313-musllinux_1_2_i686.whl", hash = "sha256:b3bc26a951007b1057a1c543af845f1c7e3e71cc240ed1ace7bf4484aa99196e", size = 249683, upload-time = "2025-10-06T14:50:10.714Z" },
    { url = "https://files.pythonhosted.org/packages/8c/a4/a89abdb0229e533fb925e7c6e5c40201c2873efebc9abaf14046a4536ee6/multidict-6.7.0-cp313-cp313-musllinux_1_2_ppc64le.whl", hash = "sha256:7b022717c748dd1992a83e219587aabe45980d88969f01b316e78683e6285f64", size = 261254, upload-time = "2025-10-06T14:50:12.28Z" },
    { url = "https://files.pythonhosted.org/packages/8d/aa/0e2b27bd88b40a4fb8dc53dd74eecac70edaa4c1dd0707eb2164da3675b3/multidict-6.7.0-cp313-cp313-musllinux_1_2_s390x.whl", hash = "sha256:9600082733859f00d79dee64effc7aef1beb26adb297416a4ad2116fd61374bd", size = 257967, upload-time = "2025-10-06T14:50:14.16Z" },
    { url = "https://files.pythonhosted.org/packages/d0/8e/0c67b7120d5d5f6d874ed85a085f9dc770a7f9d8813e80f44a9fec820bb7/multidict-6.7.0-cp313-cp313-musllinux_1_2_x86_64.whl", hash = "sha256:94218fcec4d72bc61df51c198d098ce2b378e0ccbac41ddbed5ef44092913288", size = 250085, upload-time = "2025-10-06T14:50:15.639Z" },
    { url = "https://files.pythonhosted.org/packages/ba/55/b73e1d624ea4b8fd4dd07a3bb70f6e4c7c6c5d9d640a41c6ffe5cdbd2a55/multidict-6.7.0-cp313-cp313-win32.whl", hash = "sha256:a37bd74c3fa9d00be2d7b8eca074dc56bd8077ddd2917a839bd989612671ed17", size = 41713, upload-time = "2025-10-06T14:50:17.066Z" },
    { url = "https://files.pythonhosted.org/packages/32/31/75c59e7d3b4205075b4c183fa4ca398a2daf2303ddf616b04ae6ef55cffe/multidict-6.7.0-cp313-cp313-win_amd64.whl", hash = "sha256:30d193c6cc6d559db42b6bcec8a5d395d34d60c9877a0b71ecd7c204fcf15390", size = 45915, upload-time = "2025-10-06T14:50:18.264Z" },
    { url = "https://files.pythonhosted.org/packages/31/2a/8987831e811f1184c22bc2e45844934385363ee61c0a2dcfa8f71b87e608/multidict-6.7.0-cp313-cp313-win_arm64.whl", hash = "sha256:ea3334cabe4d41b7ccd01e4d349828678794edbc2d3ae97fc162a3312095092e", size = 43077, upload-time = "2025-10-06T14:50:19.853Z" },
    { url = "https://files.pythonhosted.org/packages/e8/68/7b3a5170a382a340147337b300b9eb25a9ddb573bcdfff19c0fa3f31ffba/multidict-6.7.0-cp313-cp313t-macosx_10_13_universal2.whl", hash = "sha256:ad9ce259f50abd98a1ca0aa6e490b58c316a0fce0617f609723e40804add2c00", size = 83114, upload-time = "2025-10-06T14:50:21.223Z" },
    { url = "https://files.pythonhosted.org/packages/55/5c/3fa2d07c84df4e302060f555bbf539310980362236ad49f50eeb0a1c1eb9/multidict-6.7.0-cp313-cp313t-macosx_10_13_x86_64.whl", hash = "sha256:07f5594ac6d084cbb5de2df218d78baf55ef150b91f0ff8a21cc7a2e3a5a58eb", size = 48442, upload-time = "2025-10-06T14:50:22.871Z" },
    { url = "https://files.pythonhosted.org/packages/fc/56/67212d33239797f9bd91962bb899d72bb0f4c35a8652dcdb8ed049bef878/multidict-6.7.0-cp313-cp313t-macosx_11_0_arm64.whl", hash = "sha256:0591b48acf279821a579282444814a2d8d0af624ae0bc600aa4d1b920b6e924b", size = 46885, upload-time = "2025-10-06T14:50:24.258Z" },
    { url = "https://files.pythonhosted.org/packages/46/d1/908f896224290350721597a61a69cd19b89ad8ee0ae1f38b3f5cd12ea2ac/multidict-6.7.0-cp313-cp313t-manylinux1_i686.manylinux_2_28_i686.manylinux_2_5_i686.whl", hash = "sha256:749a72584761531d2b9467cfbdfd29487ee21124c304c4b6cb760d8777b27f9c", size = 242588, upload-time = "2025-10-06T14:50:25.716Z" },
    { url = "https://files.pythonhosted.org/packages/ab/67/8604288bbd68680eee0ab568fdcb56171d8b23a01bcd5cb0c8fedf6e5d99/multidict-6.7.0-cp313-cp313t-manylinux2014_aarch64.manylinux_2_17_aarch64.manylinux_2_28_aarch64.whl", hash = "sha256:6b4c3d199f953acd5b446bf7c0de1fe25d94e09e79086f8dc2f48a11a129cdf1", size = 249966, upload-time = "2025-10-06T14:50:28.192Z" },
    { url = "https://files.pythonhosted.org/packages/20/33/9228d76339f1ba51e3efef7da3ebd91964d3006217aae13211653193c3ff/multidict-6.7.0-cp313-cp313t-manylinux2014_armv7l.manylinux_2_17_armv7l.manylinux_2_31_armv7l.whl", hash = "sha256:9fb0211dfc3b51efea2f349ec92c114d7754dd62c01f81c3e32b765b70c45c9b", size = 228618, upload-time = "2025-10-06T14:50:29.82Z" },
    { url = "https://files.pythonhosted.org/packages/f8/2d/25d9b566d10cab1c42b3b9e5b11ef79c9111eaf4463b8c257a3bd89e0ead/multidict-6.7.0-cp313-cp313t-manylinux2014_ppc64le.manylinux_2_17_ppc64le.manylinux_2_28_ppc64le.whl", hash = "sha256:a027ec240fe73a8d6281872690b988eed307cd7d91b23998ff35ff577ca688b5", size = 257539, upload-time = "2025-10-06T14:50:31.731Z" },
    { url = "https://files.pythonhosted.org/packages/b6/b1/8d1a965e6637fc33de3c0d8f414485c2b7e4af00f42cab3d84e7b955c222/multidict-6.7.0-cp313-cp313t-manylinux2014_s390x.manylinux_2_17_s390x.manylinux_2_28_s390x.whl", hash = "sha256:d1d964afecdf3a8288789df2f5751dc0a8261138c3768d9af117ed384e538fad", size = 256345, upload-time = "2025-10-06T14:50:33.26Z" },
    { url = "https://files.pythonhosted.org/packages/ba/0c/06b5a8adbdeedada6f4fb8d8f193d44a347223b11939b42953eeb6530b6b/multidict-6.7.0-cp313-cp313t-manylinux2014_x86_64.manylinux_2_17_x86_64.manylinux_2_28_x86_64.whl", hash = "sha256:caf53b15b1b7df9fbd0709aa01409000a2b4dd03a5f6f5cc548183c7c8f8b63c", size = 247934, upload-time = "2025-10-06T14:50:34.808Z" },
    { url = "https://files.pythonhosted.org/packages/8f/31/b2491b5fe167ca044c6eb4b8f2c9f3b8a00b24c432c365358eadac5d7625/multidict-6.7.0-cp313-cp313t-musllinux_1_2_aarch64.whl", hash = "sha256:654030da3197d927f05a536a66186070e98765aa5142794c9904555d3a9d8fb5", size = 245243, upload-time = "2025-10-06T14:50:36.436Z" },
    { url = "https://files.pythonhosted.org/packages/61/1a/982913957cb90406c8c94f53001abd9eafc271cb3e70ff6371590bec478e/multidict-6.7.0-cp313-cp313t-musllinux_1_2_armv7l.whl", hash = "sha256:2090d3718829d1e484706a2f525e50c892237b2bf9b17a79b059cb98cddc2f10", size = 235878, upload-time = "2025-10-06T14:50:37.953Z" },
    { url = "https://files.pythonhosted.org/packages/be/c0/21435d804c1a1cf7a2608593f4d19bca5bcbd7a81a70b253fdd1c12af9c0/multidict-6.7.0-cp313-cp313t-musllinux_1_2_i686.whl", hash = "sha256:2d2cfeec3f6f45651b3d408c4acec0ebf3daa9bc8a112a084206f5db5d05b754", size = 243452, upload-time = "2025-10-06T14:50:39.574Z" },
    { url = "https://files.pythonhosted.org/packages/54/0a/4349d540d4a883863191be6eb9a928846d4ec0ea007d3dcd36323bb058ac/multidict-6.7.0-cp313-cp313t-musllinux_1_2_ppc64le.whl", hash = "sha256:4ef089f985b8c194d341eb2c24ae6e7408c9a0e2e5658699c92f497437d88c3c", size = 252312, upload-time = "2025-10-06T14:50:41.612Z" },
    { url = "https://files.pythonhosted.org/packages/26/64/d5416038dbda1488daf16b676e4dbfd9674dde10a0cc8f4fc2b502d8125d/multidict-6.7.0-cp313-cp313t-musllinux_1_2_s390x.whl", hash = "sha256:e93a0617cd16998784bf4414c7e40f17a35d2350e5c6f0bd900d3a8e02bd3762", size = 246935, upload-time = "2025-10-06T14:50:43.972Z" },
    { url = "https://files.pythonhosted.org/packages/9f/8c/8290c50d14e49f35e0bd4abc25e1bc7711149ca9588ab7d04f886cdf03d9/multidict-6.7.0-cp313-cp313t-musllinux_1_2_x86_64.whl", hash = "sha256:f0feece2ef8ebc42ed9e2e8c78fc4aa3cf455733b507c09ef7406364c94376c6", size = 243385, upload-time = "2025-10-06T14:50:45.648Z" },
    { url = "https://files.pythonhosted.org/packages/ef/a0/f83ae75e42d694b3fbad3e047670e511c138be747bc713cf1b10d5096416/multidict-6.7.0-cp313-cp313t-win32.whl", hash = "sha256:19a1d55338ec1be74ef62440ca9e04a2f001a04d0cc49a4983dc320ff0f3212d", size = 47777, upload-time = "2025-10-06T14:50:47.154Z" },
    { url = "https://files.pythonhosted.org/packages/dc/80/9b174a92814a3830b7357307a792300f42c9e94664b01dee8e457551fa66/multidict-6.7.0-cp313-cp313t-win_amd64.whl", hash = "sha256:3da4fb467498df97e986af166b12d01f05d2e04f978a9c1c680ea1988e0bc4b6", size = 53104, upload-time = "2025-10-06T14:50:48.851Z" },
    { url = "https://files.pythonhosted.org/packages/cc/28/04baeaf0428d95bb7a7bea0e691ba2f31394338ba424fb0679a9ed0f4c09/multidict-6.7.0-cp313-cp313t-win_arm64.whl", hash = "sha256:b4121773c49a0776461f4a904cdf6264c88e42218aaa8407e803ca8025872792", size = 45503, upload-time = "2025-10-06T14:50:50.16Z" },
    { url = "https://files.pythonhosted.org/packages/e2/b1/3da6934455dd4b261d4c72f897e3a5728eba81db59959f3a639245891baa/multidict-6.7.0-cp314-cp314-macosx_10_13_universal2.whl", hash = "sha256:3bab1e4aff7adaa34410f93b1f8e57c4b36b9af0426a76003f441ee1d3c7e842", size = 75128, upload-time = "2025-10-06T14:50:51.92Z" },
    { url = "https://files.pythonhosted.org/packages/14/2c/f069cab5b51d175a1a2cb4ccdf7a2c2dabd58aa5bd933fa036a8d15e2404/multidict-6.7.0-cp314-cp314-macosx_10_13_x86_64.whl", hash = "sha256:b8512bac933afc3e45fb2b18da8e59b78d4f408399a960339598374d4ae3b56b", size = 44410, upload-time = "2025-10-06T14:50:53.275Z" },
    { url = "https://files.pythonhosted.org/packages/42/e2/64bb41266427af6642b6b128e8774ed84c11b80a90702c13ac0a86bb10cc/multidict-6.7.0-cp314-cp314-macosx_11_0_arm64.whl", hash = "sha256:79dcf9e477bc65414ebfea98ffd013cb39552b5ecd62908752e0e413d6d06e38", size = 43205, upload-time = "2025-10-06T14:50:54.911Z" },
    { url = "https://files.pythonhosted.org/packages/02/68/6b086fef8a3f1a8541b9236c594f0c9245617c29841f2e0395d979485cde/multidict-6.7.0-cp314-cp314-manylinux1_i686.manylinux_2_28_i686.manylinux_2_5_i686.whl", hash = "sha256:31bae522710064b5cbeddaf2e9f32b1abab70ac6ac91d42572502299e9953128", size = 245084, upload-time = "2025-10-06T14:50:56.369Z" },
    { url = "https://files.pythonhosted.org/packages/15/ee/f524093232007cd7a75c1d132df70f235cfd590a7c9eaccd7ff422ef4ae8/multidict-6.7.0-cp314-cp314-manylinux2014_aarch64.manylinux_2_17_aarch64.manylinux_2_28_aarch64.whl", hash = "sha256:4a0df7ff02397bb63e2fd22af2c87dfa39e8c7f12947bc524dbdc528282c7e34", size = 252667, upload-time = "2025-10-06T14:50:57.991Z" },
    { url = "https://files.pythonhosted.org/packages/02/a5/eeb3f43ab45878f1895118c3ef157a480db58ede3f248e29b5354139c2c9/multidict-6.7.0-cp314-cp314-manylinux2014_armv7l.manylinux_2_17_armv7l.manylinux_2_31_armv7l.whl", hash = "sha256:7a0222514e8e4c514660e182d5156a415c13ef0aabbd71682fc714e327b95e99", size = 233590, upload-time = "2025-10-06T14:50:59.589Z" },
    { url = "https://files.pythonhosted.org/packages/6a/1e/76d02f8270b97269d7e3dbd45644b1785bda457b474315f8cf999525a193/multidict-6.7.0-cp314-cp314-manylinux2014_ppc64le.manylinux_2_17_ppc64le.manylinux_2_28_ppc64le.whl", hash = "sha256:2397ab4daaf2698eb51a76721e98db21ce4f52339e535725de03ea962b5a3202", size = 264112, upload-time = "2025-10-06T14:51:01.183Z" },
    { url = "https://files.pythonhosted.org/packages/76/0b/c28a70ecb58963847c2a8efe334904cd254812b10e535aefb3bcce513918/multidict-6.7.0-cp314-cp314-manylinux2014_s390x.manylinux_2_17_s390x.manylinux_2_28_s390x.whl", hash = "sha256:8891681594162635948a636c9fe0ff21746aeb3dd5463f6e25d9bea3a8a39ca1", size = 261194, upload-time = "2025-10-06T14:51:02.794Z" },
    { url = "https://files.pythonhosted.org/packages/b4/63/2ab26e4209773223159b83aa32721b4021ffb08102f8ac7d689c943fded1/multidict-6.7.0-cp314-cp314-manylinux2014_x86_64.manylinux_2_17_x86_64.manylinux_2_28_x86_64.whl", hash = "sha256:18706cc31dbf402a7945916dd5cddf160251b6dab8a2c5f3d6d5a55949f676b3", size = 248510, upload-time = "2025-10-06T14:51:04.724Z" },
    { url = "https://files.pythonhosted.org/packages/93/cd/06c1fa8282af1d1c46fd55c10a7930af652afdce43999501d4d68664170c/multidict-6.7.0-cp314-cp314-musllinux_1_2_aarch64.whl", hash = "sha256:f844a1bbf1d207dd311a56f383f7eda2d0e134921d45751842d8235e7778965d", size = 248395, upload-time = "2025-10-06T14:51:06.306Z" },
    { url = "https://files.pythonhosted.org/packages/99/ac/82cb419dd6b04ccf9e7e61befc00c77614fc8134362488b553402ecd55ce/multidict-6.7.0-cp314-cp314-musllinux_1_2_armv7l.whl", hash = "sha256:d4393e3581e84e5645506923816b9cc81f5609a778c7e7534054091acc64d1c6", size = 239520, upload-time = "2025-10-06T14:51:08.091Z" },
    { url = "https://files.pythonhosted.org/packages/fa/f3/a0f9bf09493421bd8716a362e0cd1d244f5a6550f5beffdd6b47e885b331/multidict-6.7.0-cp314-cp314-musllinux_1_2_i686.whl", hash = "sha256:fbd18dc82d7bf274b37aa48d664534330af744e03bccf696d6f4c6042e7d19e7", size = 245479, upload-time = "2025-10-06T14:51:10.365Z" },
    { url = "https://files.pythonhosted.org/packages/8d/01/476d38fc73a212843f43c852b0eee266b6971f0e28329c2184a8df90c376/multidict-6.7.0-cp314-cp314-musllinux_1_2_ppc64le.whl", hash = "sha256:b6234e14f9314731ec45c42fc4554b88133ad53a09092cc48a88e771c125dadb", size = 258903, upload-time = "2025-10-06T14:51:12.466Z" },
    { url = "https://files.pythonhosted.org/packages/49/6d/23faeb0868adba613b817d0e69c5f15531b24d462af8012c4f6de4fa8dc3/multidict-6.7.0-cp314-cp314-musllinux_1_2_s390x.whl", hash = "sha256:08d4379f9744d8f78d98c8673c06e202ffa88296f009c71bbafe8a6bf847d01f", size = 252333, upload-time = "2025-10-06T14:51:14.48Z" },
    { url = "https://files.pythonhosted.org/packages/1e/cc/48d02ac22b30fa247f7dad82866e4b1015431092f4ba6ebc7e77596e0b18/multidict-6.7.0-cp314-cp314-musllinux_1_2_x86_64.whl", hash = "sha256:9fe04da3f79387f450fd0061d4dd2e45a72749d31bf634aecc9e27f24fdc4b3f", size = 243411, upload-time = "2025-10-06T14:51:16.072Z" },
    { url = "https://files.pythonhosted.org/packages/4a/03/29a8bf5a18abf1fe34535c88adbdfa88c9fb869b5a3b120692c64abe8284/multidict-6.7.0-cp314-cp314-win32.whl", hash = "sha256:fbafe31d191dfa7c4c51f7a6149c9fb7e914dcf9ffead27dcfd9f1ae382b3885", size = 40940, upload-time = "2025-10-06T14:51:17.544Z" },
    { url = "https://files.pythonhosted.org/packages/82/16/7ed27b680791b939de138f906d5cf2b4657b0d45ca6f5dd6236fdddafb1a/multidict-6.7.0-cp314-cp314-win_amd64.whl", hash = "sha256:2f67396ec0310764b9222a1728ced1ab638f61aadc6226f17a71dd9324f9a99c", size = 45087, upload-time = "2025-10-06T14:51:18.875Z" },
    { url = "https://files.pythonhosted.org/packages/cd/3c/e3e62eb35a1950292fe39315d3c89941e30a9d07d5d2df42965ab041da43/multidict-6.7.0-cp314-cp314-win_arm64.whl", hash = "sha256:ba672b26069957ee369cfa7fc180dde1fc6f176eaf1e6beaf61fbebbd3d9c000", size = 42368, upload-time = "2025-10-06T14:51:20.225Z" },
    { url = "https://files.pythonhosted.org/packages/8b/40/cd499bd0dbc5f1136726db3153042a735fffd0d77268e2ee20d5f33c010f/multidict-6.7.0-cp314-cp314t-macosx_10_13_universal2.whl", hash = "sha256:c1dcc7524066fa918c6a27d61444d4ee7900ec635779058571f70d042d86ed63", size = 82326, upload-time = "2025-10-06T14:51:21.588Z" },
    { url = "https://files.pythonhosted.org/packages/13/8a/18e031eca251c8df76daf0288e6790561806e439f5ce99a170b4af30676b/multidict-6.7.0-cp314-cp314t-macosx_10_13_x86_64.whl", hash = "sha256:27e0b36c2d388dc7b6ced3406671b401e84ad7eb0656b8f3a2f46ed0ce483718", size = 48065, upload-time = "2025-10-06T14:51:22.93Z" },
    { url = "https://files.pythonhosted.org/packages/40/71/5e6701277470a87d234e433fb0a3a7deaf3bcd92566e421e7ae9776319de/multidict-6.7.0-cp314-cp314t-macosx_11_0_arm64.whl", hash = "sha256:2a7baa46a22e77f0988e3b23d4ede5513ebec1929e34ee9495be535662c0dfe2", size = 46475, upload-time = "2025-10-06T14:51:24.352Z" },
    { url = "https://files.pythonhosted.org/packages/fe/6a/bab00cbab6d9cfb57afe1663318f72ec28289ea03fd4e8236bb78429893a/multidict-6.7.0-cp314-cp314t-manylinux1_i686.manylinux_2_28_i686.manylinux_2_5_i686.whl", hash = "sha256:7bf77f54997a9166a2f5675d1201520586439424c2511723a7312bdb4bcc034e", size = 239324, upload-time = "2025-10-06T14:51:25.822Z" },
    { url = "https://files.pythonhosted.org/packages/2a/5f/8de95f629fc22a7769ade8b41028e3e5a822c1f8904f618d175945a81ad3/multidict-6.7.0-cp314-cp314t-manylinux2014_aarch64.manylinux_2_17_aarch64.manylinux_2_28_aarch64.whl", hash = "sha256:e011555abada53f1578d63389610ac8a5400fc70ce71156b0aa30d326f1a5064", size = 246877, upload-time = "2025-10-06T14:51:27.604Z" },
    { url = "https://files.pythonhosted.org/packages/23/b4/38881a960458f25b89e9f4a4fdcb02ac101cfa710190db6e5528841e67de/multidict-6.7.0-cp314-cp314t-manylinux2014_armv7l.manylinux_2_17_armv7l.manylinux_2_31_armv7l.whl", hash = "sha256:28b37063541b897fd6a318007373930a75ca6d6ac7c940dbe14731ffdd8d498e", size = 225824, upload-time = "2025-10-06T14:51:29.664Z" },
    { url = "https://files.pythonhosted.org/packages/1e/39/6566210c83f8a261575f18e7144736059f0c460b362e96e9cf797a24b8e7/multidict-6.7.0-cp314-cp314t-manylinux2014_ppc64le.manylinux_2_17_ppc64le.manylinux_2_28_ppc64le.whl", hash = "sha256:05047ada7a2fde2631a0ed706f1fd68b169a681dfe5e4cf0f8e4cb6618bbc2cd", size = 253558, upload-time = "2025-10-06T14:51:31.684Z" },
    { url = "https://files.pythonhosted.org/packages/00/a3/67f18315100f64c269f46e6c0319fa87ba68f0f64f2b8e7fd7c72b913a0b/multidict-6.7.0-cp314-cp314t-manylinux2014_s390x.manylinux_2_17_s390x.manylinux_2_28_s390x.whl", hash = "sha256:716133f7d1d946a4e1b91b1756b23c088881e70ff180c24e864c26192ad7534a", size = 252339, upload-time = "2025-10-06T14:51:33.699Z" },
    { url = "https://files.pythonhosted.org/packages/c8/2a/1cb77266afee2458d82f50da41beba02159b1d6b1f7973afc9a1cad1499b/multidict-6.7.0-cp314-cp314t-manylinux2014_x86_64.manylinux_2_17_x86_64.manylinux_2_28_x86_64.whl", hash = "sha256:d1bed1b467ef657f2a0ae62844a607909ef1c6889562de5e1d505f74457d0b96", size = 244895, upload-time = "2025-10-06T14:51:36.189Z" },
    { url = "https://files.pythonhosted.org/packages/dd/72/09fa7dd487f119b2eb9524946ddd36e2067c08510576d43ff68469563b3b/multidict-6.7.0-cp314-cp314t-musllinux_1_2_aarch64.whl", hash = "sha256:ca43bdfa5d37bd6aee89d85e1d0831fb86e25541be7e9d376ead1b28974f8e5e", size = 241862, upload-time = "2025-10-06T14:51:41.291Z" },
    { url = "https://files.pythonhosted.org/packages/65/92/bc1f8bd0853d8669300f732c801974dfc3702c3eeadae2f60cef54dc69d7/multidict-6.7.0-cp314-cp314t-musllinux_1_2_armv7l.whl", hash = "sha256:44b546bd3eb645fd26fb949e43c02a25a2e632e2ca21a35e2e132c8105dc8599", size = 232376, upload-time = "2025-10-06T14:51:43.55Z" },
    { url = "https://files.pythonhosted.org/packages/09/86/ac39399e5cb9d0c2ac8ef6e10a768e4d3bc933ac808d49c41f9dc23337eb/multidict-6.7.0-cp314-cp314t-musllinux_1_2_i686.whl", hash = "sha256:a6ef16328011d3f468e7ebc326f24c1445f001ca1dec335b2f8e66bed3006394", size = 240272, upload-time = "2025-10-06T14:51:45.265Z" },
    { url = "https://files.pythonhosted.org/packages/3d/b6/fed5ac6b8563ec72df6cb1ea8dac6d17f0a4a1f65045f66b6d3bf1497c02/multidict-6.7.0-cp314-cp314t-musllinux_1_2_ppc64le.whl", hash = "sha256:5aa873cbc8e593d361ae65c68f85faadd755c3295ea2c12040ee146802f23b38", size = 248774, upload-time = "2025-10-06T14:51:46.836Z" },
    { url = "https://files.pythonhosted.org/packages/6b/8d/b954d8c0dc132b68f760aefd45870978deec6818897389dace00fcde32ff/multidict-6.7.0-cp314-cp314t-musllinux_1_2_s390x.whl", hash = "sha256:3d7b6ccce016e29df4b7ca819659f516f0bc7a4b3efa3bb2012ba06431b044f9", size = 242731, upload-time = "2025-10-06T14:51:48.541Z" },
    { url = "https://files.pythonhosted.org/packages/16/9d/a2dac7009125d3540c2f54e194829ea18ac53716c61b655d8ed300120b0f/multidict-6.7.0-cp314-cp314t-musllinux_1_2_x86_64.whl", hash = "sha256:171b73bd4ee683d307599b66793ac80981b06f069b62eea1c9e29c9241aa66b0", size = 240193, upload-time = "2025-10-06T14:51:50.355Z" },
    { url = "https://files.pythonhosted.org/packages/39/ca/c05f144128ea232ae2178b008d5011d4e2cea86e4ee8c85c2631b1b94802/multidict-6.7.0-cp314-cp314t-win32.whl", hash = "sha256:b2d7f80c4e1fd010b07cb26820aae86b7e73b681ee4889684fb8d2d4537aab13", size = 48023, upload-time = "2025-10-06T14:51:51.883Z" },
    { url = "https://files.pythonhosted.org/packages/ba/8f/0a60e501584145588be1af5cc829265701ba3c35a64aec8e07cbb71d39bb/multidict-6.7.0-cp314-cp314t-win_amd64.whl", hash = "sha256:09929cab6fcb68122776d575e03c6cc64ee0b8fca48d17e135474b042ce515cd", size = 53507, upload-time = "2025-10-06T14:51:53.672Z" },
    { url = "https://files.pythonhosted.org/packages/7f/ae/3148b988a9c6239903e786eac19c889fab607c31d6efa7fb2147e5680f23/multidict-6.7.0-cp314-cp314t-win_arm64.whl", hash = "sha256:cc41db090ed742f32bd2d2c721861725e6109681eddf835d0a82bd3a5c382827", size = 44804, upload-time = "2025-10-06T14:51:55.415Z" },
    { url = "https://files.pythonhosted.org/packages/b7/da/7d22601b625e241d4f23ef1ebff8acfc60da633c9e7e7922e24d10f592b3/multidict-6.7.0-py3-none-any.whl", hash = "sha256:394fc5c42a333c9ffc3e421a4c85e08580d990e08b99f6bf35b4132114c5dcb3", size = 12317, upload-time = "2025-10-06T14:52:29.272Z" },
]

[[package]]
name = "nodeenv"
version = "1.9.1"
source = { registry = "https://pypi.org/simple" }
sdist = { url = "https://files.pythonhosted.org/packages/43/16/fc88b08840de0e0a72a2f9d8c6bae36be573e475a6326ae854bcc549fc45/nodeenv-1.9.1.tar.gz", hash = "sha256:6ec12890a2dab7946721edbfbcd91f3319c6ccc9aec47be7c7e6b7011ee6645f", size = 47437, upload-time = "2024-06-04T18:44:11.171Z" }
wheels = [
    { url = "https://files.pythonhosted.org/packages/d2/1d/1b658dbd2b9fa9c4c9f32accbfc0205d532c8c6194dc0f2a4c0428e7128a/nodeenv-1.9.1-py2.py3-none-any.whl", hash = "sha256:ba11c9782d29c27c70ffbdda2d7415098754709be8a7056d79a737cd901155c9", size = 22314, upload-time = "2024-06-04T18:44:08.352Z" },
]

[[package]]
name = "nodejs-wheel-binaries"
version = "22.20.0"
source = { registry = "https://pypi.org/simple" }
sdist = { url = "https://files.pythonhosted.org/packages/0f/54/02f58c8119e2f1984e2572cc77a7b469dbaf4f8d171ad376e305749ef48e/nodejs_wheel_binaries-22.20.0.tar.gz", hash = "sha256:a62d47c9fd9c32191dff65bbe60261504f26992a0a19fe8b4d523256a84bd351", size = 8058, upload-time = "2025-09-26T09:48:00.906Z" }
wheels = [
    { url = "https://files.pythonhosted.org/packages/24/6d/333e5458422f12318e3c3e6e7f194353aa68b0d633217c7e89833427ca01/nodejs_wheel_binaries-22.20.0-py2.py3-none-macosx_11_0_arm64.whl", hash = "sha256:455add5ac4f01c9c830ab6771dbfad0fdf373f9b040d3aabe8cca9b6c56654fb", size = 53246314, upload-time = "2025-09-26T09:47:32.536Z" },
    { url = "https://files.pythonhosted.org/packages/56/30/dcd6879d286a35b3c4c8f9e5e0e1bcf4f9e25fe35310fc77ecf97f915a23/nodejs_wheel_binaries-22.20.0-py2.py3-none-macosx_11_0_x86_64.whl", hash = "sha256:5d8c12f97eea7028b34a84446eb5ca81829d0c428dfb4e647e09ac617f4e21fa", size = 53644391, upload-time = "2025-09-26T09:47:36.093Z" },
    { url = "https://files.pythonhosted.org/packages/58/be/c7b2e7aa3bb281d380a1c531f84d0ccfe225832dfc3bed1ca171753b9630/nodejs_wheel_binaries-22.20.0-py2.py3-none-manylinux_2_17_aarch64.manylinux2014_aarch64.whl", hash = "sha256:7a2b0989194148f66e9295d8f11bc463bde02cbe276517f4d20a310fb84780ae", size = 60282516, upload-time = "2025-09-26T09:47:39.88Z" },
    { url = "https://files.pythonhosted.org/packages/3e/c5/8befacf4190e03babbae54cb0809fb1a76e1600ec3967ab8ee9f8fc85b65/nodejs_wheel_binaries-22.20.0-py2.py3-none-manylinux_2_17_x86_64.manylinux2014_x86_64.whl", hash = "sha256:b5c500aa4dc046333ecb0a80f183e069e5c30ce637f1c1a37166b2c0b642dc21", size = 60347290, upload-time = "2025-09-26T09:47:43.712Z" },
    { url = "https://files.pythonhosted.org/packages/c0/bd/cfffd1e334277afa0714962c6ec432b5fe339340a6bca2e5fa8e678e7590/nodejs_wheel_binaries-22.20.0-py2.py3-none-musllinux_1_2_aarch64.whl", hash = "sha256:3279eb1b99521f0d20a850bbfc0159a658e0e85b843b3cf31b090d7da9f10dfc", size = 62178798, upload-time = "2025-09-26T09:47:47.752Z" },
    { url = "https://files.pythonhosted.org/packages/08/14/10b83a9c02faac985b3e9f5e65d63a34fc0f46b48d8a2c3e4caa3e1e7318/nodejs_wheel_binaries-22.20.0-py2.py3-none-musllinux_1_2_x86_64.whl", hash = "sha256:d29705797b33bade62d79d8f106c2453c8a26442a9b2a5576610c0f7e7c351ed", size = 62772957, upload-time = "2025-09-26T09:47:51.266Z" },
    { url = "https://files.pythonhosted.org/packages/b4/a9/c6a480259aa0d6b270aac2c6ba73a97444b9267adde983a5b7e34f17e45a/nodejs_wheel_binaries-22.20.0-py2.py3-none-win_amd64.whl", hash = "sha256:4bd658962f24958503541963e5a6f2cc512a8cb301e48a69dc03c879f40a28ae", size = 40120431, upload-time = "2025-09-26T09:47:54.363Z" },
    { url = "https://files.pythonhosted.org/packages/42/b1/6a4eb2c6e9efa028074b0001b61008c9d202b6b46caee9e5d1b18c088216/nodejs_wheel_binaries-22.20.0-py2.py3-none-win_arm64.whl", hash = "sha256:1fccac931faa210d22b6962bcdbc99269d16221d831b9a118bbb80fe434a60b8", size = 38844133, upload-time = "2025-09-26T09:47:57.357Z" },
]

[[package]]
name = "novelai"
version = "0.0.post35"
source = { git = "https://github.com/seriaati/NovelAI-API#bae0567dfa4eac6fa6c6e4130a32404c8d847fe6" }
dependencies = [
    { name = "argon2-cffi" },
    { name = "httpx" },
    { name = "loguru" },
    { name = "pydantic" },
]

[[package]]
name = "numpy"
version = "2.3.4"
source = { registry = "https://pypi.org/simple" }
sdist = { url = "https://files.pythonhosted.org/packages/b5/f4/098d2270d52b41f1bd7db9fc288aaa0400cb48c2a3e2af6fa365d9720947/numpy-2.3.4.tar.gz", hash = "sha256:a7d018bfedb375a8d979ac758b120ba846a7fe764911a64465fd87b8729f4a6a", size = 20582187, upload-time = "2025-10-15T16:18:11.77Z" }
wheels = [
    { url = "https://files.pythonhosted.org/packages/96/7a/02420400b736f84317e759291b8edaeee9dc921f72b045475a9cbdb26b17/numpy-2.3.4-cp312-cp312-macosx_10_13_x86_64.whl", hash = "sha256:ef1b5a3e808bc40827b5fa2c8196151a4c5abe110e1726949d7abddfe5c7ae11", size = 20957727, upload-time = "2025-10-15T16:15:44.9Z" },
    { url = "https://files.pythonhosted.org/packages/18/90/a014805d627aa5750f6f0e878172afb6454552da929144b3c07fcae1bb13/numpy-2.3.4-cp312-cp312-macosx_11_0_arm64.whl", hash = "sha256:c2f91f496a87235c6aaf6d3f3d89b17dba64996abadccb289f48456cff931ca9", size = 14187262, upload-time = "2025-10-15T16:15:47.761Z" },
    { url = "https://files.pythonhosted.org/packages/c7/e4/0a94b09abe89e500dc748e7515f21a13e30c5c3fe3396e6d4ac108c25fca/numpy-2.3.4-cp312-cp312-macosx_14_0_arm64.whl", hash = "sha256:f77e5b3d3da652b474cc80a14084927a5e86a5eccf54ca8ca5cbd697bf7f2667", size = 5115992, upload-time = "2025-10-15T16:15:50.144Z" },
    { url = "https://files.pythonhosted.org/packages/88/dd/db77c75b055c6157cbd4f9c92c4458daef0dd9cbe6d8d2fe7f803cb64c37/numpy-2.3.4-cp312-cp312-macosx_14_0_x86_64.whl", hash = "sha256:8ab1c5f5ee40d6e01cbe96de5863e39b215a4d24e7d007cad56c7184fdf4aeef", size = 6648672, upload-time = "2025-10-15T16:15:52.442Z" },
    { url = "https://files.pythonhosted.org/packages/e1/e6/e31b0d713719610e406c0ea3ae0d90760465b086da8783e2fd835ad59027/numpy-2.3.4-cp312-cp312-manylinux_2_27_aarch64.manylinux_2_28_aarch64.whl", hash = "sha256:77b84453f3adcb994ddbd0d1c5d11db2d6bda1a2b7fd5ac5bd4649d6f5dc682e", size = 14284156, upload-time = "2025-10-15T16:15:54.351Z" },
    { url = "https://files.pythonhosted.org/packages/f9/58/30a85127bfee6f108282107caf8e06a1f0cc997cb6b52cdee699276fcce4/numpy-2.3.4-cp312-cp312-manylinux_2_27_x86_64.manylinux_2_28_x86_64.whl", hash = "sha256:4121c5beb58a7f9e6dfdee612cb24f4df5cd4db6e8261d7f4d7450a997a65d6a", size = 16641271, upload-time = "2025-10-15T16:15:56.67Z" },
    { url = "https://files.pythonhosted.org/packages/06/f2/2e06a0f2adf23e3ae29283ad96959267938d0efd20a2e25353b70065bfec/numpy-2.3.4-cp312-cp312-musllinux_1_2_aarch64.whl", hash = "sha256:65611ecbb00ac9846efe04db15cbe6186f562f6bb7e5e05f077e53a599225d16", size = 16059531, upload-time = "2025-10-15T16:15:59.412Z" },
    { url = "https://files.pythonhosted.org/packages/b0/e7/b106253c7c0d5dc352b9c8fab91afd76a93950998167fa3e5afe4ef3a18f/numpy-2.3.4-cp312-cp312-musllinux_1_2_x86_64.whl", hash = "sha256:dabc42f9c6577bcc13001b8810d300fe814b4cfbe8a92c873f269484594f9786", size = 18578983, upload-time = "2025-10-15T16:16:01.804Z" },
    { url = "https://files.pythonhosted.org/packages/73/e3/04ecc41e71462276ee867ccbef26a4448638eadecf1bc56772c9ed6d0255/numpy-2.3.4-cp312-cp312-win32.whl", hash = "sha256:a49d797192a8d950ca59ee2d0337a4d804f713bb5c3c50e8db26d49666e351dc", size = 6291380, upload-time = "2025-10-15T16:16:03.938Z" },
    { url = "https://files.pythonhosted.org/packages/3d/a8/566578b10d8d0e9955b1b6cd5db4e9d4592dd0026a941ff7994cedda030a/numpy-2.3.4-cp312-cp312-win_amd64.whl", hash = "sha256:985f1e46358f06c2a09921e8921e2c98168ed4ae12ccd6e5e87a4f1857923f32", size = 12787999, upload-time = "2025-10-15T16:16:05.801Z" },
    { url = "https://files.pythonhosted.org/packages/58/22/9c903a957d0a8071b607f5b1bff0761d6e608b9a965945411f867d515db1/numpy-2.3.4-cp312-cp312-win_arm64.whl", hash = "sha256:4635239814149e06e2cb9db3dd584b2fa64316c96f10656983b8026a82e6e4db", size = 10197412, upload-time = "2025-10-15T16:16:07.854Z" },
    { url = "https://files.pythonhosted.org/packages/57/7e/b72610cc91edf138bc588df5150957a4937221ca6058b825b4725c27be62/numpy-2.3.4-cp313-cp313-macosx_10_13_x86_64.whl", hash = "sha256:c090d4860032b857d94144d1a9976b8e36709e40386db289aaf6672de2a81966", size = 20950335, upload-time = "2025-10-15T16:16:10.304Z" },
    { url = "https://files.pythonhosted.org/packages/3e/46/bdd3370dcea2f95ef14af79dbf81e6927102ddf1cc54adc0024d61252fd9/numpy-2.3.4-cp313-cp313-macosx_11_0_arm64.whl", hash = "sha256:a13fc473b6db0be619e45f11f9e81260f7302f8d180c49a22b6e6120022596b3", size = 14179878, upload-time = "2025-10-15T16:16:12.595Z" },
    { url = "https://files.pythonhosted.org/packages/ac/01/5a67cb785bda60f45415d09c2bc245433f1c68dd82eef9c9002c508b5a65/numpy-2.3.4-cp313-cp313-macosx_14_0_arm64.whl", hash = "sha256:3634093d0b428e6c32c3a69b78e554f0cd20ee420dcad5a9f3b2a63762ce4197", size = 5108673, upload-time = "2025-10-15T16:16:14.877Z" },
    { url = "https://files.pythonhosted.org/packages/c2/cd/8428e23a9fcebd33988f4cb61208fda832800ca03781f471f3727a820704/numpy-2.3.4-cp313-cp313-macosx_14_0_x86_64.whl", hash = "sha256:043885b4f7e6e232d7df4f51ffdef8c36320ee9d5f227b380ea636722c7ed12e", size = 6641438, upload-time = "2025-10-15T16:16:16.805Z" },
    { url = "https://files.pythonhosted.org/packages/3e/d1/913fe563820f3c6b079f992458f7331278dcd7ba8427e8e745af37ddb44f/numpy-2.3.4-cp313-cp313-manylinux_2_27_aarch64.manylinux_2_28_aarch64.whl", hash = "sha256:4ee6a571d1e4f0ea6d5f22d6e5fbd6ed1dc2b18542848e1e7301bd190500c9d7", size = 14281290, upload-time = "2025-10-15T16:16:18.764Z" },
    { url = "https://files.pythonhosted.org/packages/9e/7e/7d306ff7cb143e6d975cfa7eb98a93e73495c4deabb7d1b5ecf09ea0fd69/numpy-2.3.4-cp313-cp313-manylinux_2_27_x86_64.manylinux_2_28_x86_64.whl", hash = "sha256:fc8a63918b04b8571789688b2780ab2b4a33ab44bfe8ccea36d3eba51228c953", size = 16636543, upload-time = "2025-10-15T16:16:21.072Z" },
    { url = "https://files.pythonhosted.org/packages/47/6a/8cfc486237e56ccfb0db234945552a557ca266f022d281a2f577b98e955c/numpy-2.3.4-cp313-cp313-musllinux_1_2_aarch64.whl", hash = "sha256:40cc556d5abbc54aabe2b1ae287042d7bdb80c08edede19f0c0afb36ae586f37", size = 16056117, upload-time = "2025-10-15T16:16:23.369Z" },
    { url = "https://files.pythonhosted.org/packages/b1/0e/42cb5e69ea901e06ce24bfcc4b5664a56f950a70efdcf221f30d9615f3f3/numpy-2.3.4-cp313-cp313-musllinux_1_2_x86_64.whl", hash = "sha256:ecb63014bb7f4ce653f8be7f1df8cbc6093a5a2811211770f6606cc92b5a78fd", size = 18577788, upload-time = "2025-10-15T16:16:27.496Z" },
    { url = "https://files.pythonhosted.org/packages/86/92/41c3d5157d3177559ef0a35da50f0cda7fa071f4ba2306dd36818591a5bc/numpy-2.3.4-cp313-cp313-win32.whl", hash = "sha256:e8370eb6925bb8c1c4264fec52b0384b44f675f191df91cbe0140ec9f0955646", size = 6282620, upload-time = "2025-10-15T16:16:29.811Z" },
    { url = "https://files.pythonhosted.org/packages/09/97/fd421e8bc50766665ad35536c2bb4ef916533ba1fdd053a62d96cc7c8b95/numpy-2.3.4-cp313-cp313-win_amd64.whl", hash = "sha256:56209416e81a7893036eea03abcb91c130643eb14233b2515c90dcac963fe99d", size = 12784672, upload-time = "2025-10-15T16:16:31.589Z" },
    { url = "https://files.pythonhosted.org/packages/ad/df/5474fb2f74970ca8eb978093969b125a84cc3d30e47f82191f981f13a8a0/numpy-2.3.4-cp313-cp313-win_arm64.whl", hash = "sha256:a700a4031bc0fd6936e78a752eefb79092cecad2599ea9c8039c548bc097f9bc", size = 10196702, upload-time = "2025-10-15T16:16:33.902Z" },
    { url = "https://files.pythonhosted.org/packages/11/83/66ac031464ec1767ea3ed48ce40f615eb441072945e98693bec0bcd056cc/numpy-2.3.4-cp313-cp313t-macosx_10_13_x86_64.whl", hash = "sha256:86966db35c4040fdca64f0816a1c1dd8dbd027d90fca5a57e00e1ca4cd41b879", size = 21049003, upload-time = "2025-10-15T16:16:36.101Z" },
    { url = "https://files.pythonhosted.org/packages/5f/99/5b14e0e686e61371659a1d5bebd04596b1d72227ce36eed121bb0aeab798/numpy-2.3.4-cp313-cp313t-macosx_11_0_arm64.whl", hash = "sha256:838f045478638b26c375ee96ea89464d38428c69170360b23a1a50fa4baa3562", size = 14302980, upload-time = "2025-10-15T16:16:39.124Z" },
    { url = "https://files.pythonhosted.org/packages/2c/44/e9486649cd087d9fc6920e3fc3ac2aba10838d10804b1e179fb7cbc4e634/numpy-2.3.4-cp313-cp313t-macosx_14_0_arm64.whl", hash = "sha256:d7315ed1dab0286adca467377c8381cd748f3dc92235f22a7dfc42745644a96a", size = 5231472, upload-time = "2025-10-15T16:16:41.168Z" },
    { url = "https://files.pythonhosted.org/packages/3e/51/902b24fa8887e5fe2063fd61b1895a476d0bbf46811ab0c7fdf4bd127345/numpy-2.3.4-cp313-cp313t-macosx_14_0_x86_64.whl", hash = "sha256:84f01a4d18b2cc4ade1814a08e5f3c907b079c847051d720fad15ce37aa930b6", size = 6739342, upload-time = "2025-10-15T16:16:43.777Z" },
    { url = "https://files.pythonhosted.org/packages/34/f1/4de9586d05b1962acdcdb1dc4af6646361a643f8c864cef7c852bf509740/numpy-2.3.4-cp313-cp313t-manylinux_2_27_aarch64.manylinux_2_28_aarch64.whl", hash = "sha256:817e719a868f0dacde4abdfc5c1910b301877970195db9ab6a5e2c4bd5b121f7", size = 14354338, upload-time = "2025-10-15T16:16:46.081Z" },
    { url = "https://files.pythonhosted.org/packages/1f/06/1c16103b425de7969d5a76bdf5ada0804b476fed05d5f9e17b777f1cbefd/numpy-2.3.4-cp313-cp313t-manylinux_2_27_x86_64.manylinux_2_28_x86_64.whl", hash = "sha256:85e071da78d92a214212cacea81c6da557cab307f2c34b5f85b628e94803f9c0", size = 16702392, upload-time = "2025-10-15T16:16:48.455Z" },
    { url = "https://files.pythonhosted.org/packages/34/b2/65f4dc1b89b5322093572b6e55161bb42e3e0487067af73627f795cc9d47/numpy-2.3.4-cp313-cp313t-musllinux_1_2_aarch64.whl", hash = "sha256:2ec646892819370cf3558f518797f16597b4e4669894a2ba712caccc9da53f1f", size = 16134998, upload-time = "2025-10-15T16:16:51.114Z" },
    { url = "https://files.pythonhosted.org/packages/d4/11/94ec578896cdb973aaf56425d6c7f2aff4186a5c00fac15ff2ec46998b46/numpy-2.3.4-cp313-cp313t-musllinux_1_2_x86_64.whl", hash = "sha256:035796aaaddfe2f9664b9a9372f089cfc88bd795a67bd1bfe15e6e770934cf64", size = 18651574, upload-time = "2025-10-15T16:16:53.429Z" },
    { url = "https://files.pythonhosted.org/packages/62/b7/7efa763ab33dbccf56dade36938a77345ce8e8192d6b39e470ca25ff3cd0/numpy-2.3.4-cp313-cp313t-win32.whl", hash = "sha256:fea80f4f4cf83b54c3a051f2f727870ee51e22f0248d3114b8e755d160b38cfb", size = 6413135, upload-time = "2025-10-15T16:16:55.992Z" },
    { url = "https://files.pythonhosted.org/packages/43/70/aba4c38e8400abcc2f345e13d972fb36c26409b3e644366db7649015f291/numpy-2.3.4-cp313-cp313t-win_amd64.whl", hash = "sha256:15eea9f306b98e0be91eb344a94c0e630689ef302e10c2ce5f7e11905c704f9c", size = 12928582, upload-time = "2025-10-15T16:16:57.943Z" },
    { url = "https://files.pythonhosted.org/packages/67/63/871fad5f0073fc00fbbdd7232962ea1ac40eeaae2bba66c76214f7954236/numpy-2.3.4-cp313-cp313t-win_arm64.whl", hash = "sha256:b6c231c9c2fadbae4011ca5e7e83e12dc4a5072f1a1d85a0a7b3ed754d145a40", size = 10266691, upload-time = "2025-10-15T16:17:00.048Z" },
    { url = "https://files.pythonhosted.org/packages/72/71/ae6170143c115732470ae3a2d01512870dd16e0953f8a6dc89525696069b/numpy-2.3.4-cp314-cp314-macosx_10_15_x86_64.whl", hash = "sha256:81c3e6d8c97295a7360d367f9f8553973651b76907988bb6066376bc2252f24e", size = 20955580, upload-time = "2025-10-15T16:17:02.509Z" },
    { url = "https://files.pythonhosted.org/packages/af/39/4be9222ffd6ca8a30eda033d5f753276a9c3426c397bb137d8e19dedd200/numpy-2.3.4-cp314-cp314-macosx_11_0_arm64.whl", hash = "sha256:7c26b0b2bf58009ed1f38a641f3db4be8d960a417ca96d14e5b06df1506d41ff", size = 14188056, upload-time = "2025-10-15T16:17:04.873Z" },
    { url = "https://files.pythonhosted.org/packages/6c/3d/d85f6700d0a4aa4f9491030e1021c2b2b7421b2b38d01acd16734a2bfdc7/numpy-2.3.4-cp314-cp314-macosx_14_0_arm64.whl", hash = "sha256:62b2198c438058a20b6704351b35a1d7db881812d8512d67a69c9de1f18ca05f", size = 5116555, upload-time = "2025-10-15T16:17:07.499Z" },
    { url = "https://files.pythonhosted.org/packages/bf/04/82c1467d86f47eee8a19a464c92f90a9bb68ccf14a54c5224d7031241ffb/numpy-2.3.4-cp314-cp314-macosx_14_0_x86_64.whl", hash = "sha256:9d729d60f8d53a7361707f4b68a9663c968882dd4f09e0d58c044c8bf5faee7b", size = 6643581, upload-time = "2025-10-15T16:17:09.774Z" },
    { url = "https://files.pythonhosted.org/packages/0c/d3/c79841741b837e293f48bd7db89d0ac7a4f2503b382b78a790ef1dc778a5/numpy-2.3.4-cp314-cp314-manylinux_2_27_aarch64.manylinux_2_28_aarch64.whl", hash = "sha256:bd0c630cf256b0a7fd9d0a11c9413b42fef5101219ce6ed5a09624f5a65392c7", size = 14299186, upload-time = "2025-10-15T16:17:11.937Z" },
    { url = "https://files.pythonhosted.org/packages/e8/7e/4a14a769741fbf237eec5a12a2cbc7a4c4e061852b6533bcb9e9a796c908/numpy-2.3.4-cp314-cp314-manylinux_2_27_x86_64.manylinux_2_28_x86_64.whl", hash = "sha256:d5e081bc082825f8b139f9e9fe42942cb4054524598aaeb177ff476cc76d09d2", size = 16638601, upload-time = "2025-10-15T16:17:14.391Z" },
    { url = "https://files.pythonhosted.org/packages/93/87/1c1de269f002ff0a41173fe01dcc925f4ecff59264cd8f96cf3b60d12c9b/numpy-2.3.4-cp314-cp314-musllinux_1_2_aarch64.whl", hash = "sha256:15fb27364ed84114438fff8aaf998c9e19adbeba08c0b75409f8c452a8692c52", size = 16074219, upload-time = "2025-10-15T16:17:17.058Z" },
    { url = "https://files.pythonhosted.org/packages/cd/28/18f72ee77408e40a76d691001ae599e712ca2a47ddd2c4f695b16c65f077/numpy-2.3.4-cp314-cp314-musllinux_1_2_x86_64.whl", hash = "sha256:85d9fb2d8cd998c84d13a79a09cc0c1091648e848e4e6249b0ccd7f6b487fa26", size = 18576702, upload-time = "2025-10-15T16:17:19.379Z" },
    { url = "https://files.pythonhosted.org/packages/c3/76/95650169b465ececa8cf4b2e8f6df255d4bf662775e797ade2025cc51ae6/numpy-2.3.4-cp314-cp314-win32.whl", hash = "sha256:e73d63fd04e3a9d6bc187f5455d81abfad05660b212c8804bf3b407e984cd2bc", size = 6337136, upload-time = "2025-10-15T16:17:22.886Z" },
    { url = "https://files.pythonhosted.org/packages/dc/89/a231a5c43ede5d6f77ba4a91e915a87dea4aeea76560ba4d2bf185c683f0/numpy-2.3.4-cp314-cp314-win_amd64.whl", hash = "sha256:3da3491cee49cf16157e70f607c03a217ea6647b1cea4819c4f48e53d49139b9", size = 12920542, upload-time = "2025-10-15T16:17:24.783Z" },
    { url = "https://files.pythonhosted.org/packages/0d/0c/ae9434a888f717c5ed2ff2393b3f344f0ff6f1c793519fa0c540461dc530/numpy-2.3.4-cp314-cp314-win_arm64.whl", hash = "sha256:6d9cd732068e8288dbe2717177320723ccec4fb064123f0caf9bbd90ab5be868", size = 10480213, upload-time = "2025-10-15T16:17:26.935Z" },
    { url = "https://files.pythonhosted.org/packages/83/4b/c4a5f0841f92536f6b9592694a5b5f68c9ab37b775ff342649eadf9055d3/numpy-2.3.4-cp314-cp314t-macosx_10_15_x86_64.whl", hash = "sha256:22758999b256b595cf0b1d102b133bb61866ba5ceecf15f759623b64c020c9ec", size = 21052280, upload-time = "2025-10-15T16:17:29.638Z" },
    { url = "https://files.pythonhosted.org/packages/3e/80/90308845fc93b984d2cc96d83e2324ce8ad1fd6efea81b324cba4b673854/numpy-2.3.4-cp314-cp314t-macosx_11_0_arm64.whl", hash = "sha256:9cb177bc55b010b19798dc5497d540dea67fd13a8d9e882b2dae71de0cf09eb3", size = 14302930, upload-time = "2025-10-15T16:17:32.384Z" },
    { url = "https://files.pythonhosted.org/packages/3d/4e/07439f22f2a3b247cec4d63a713faae55e1141a36e77fb212881f7cda3fb/numpy-2.3.4-cp314-cp314t-macosx_14_0_arm64.whl", hash = "sha256:0f2bcc76f1e05e5ab58893407c63d90b2029908fa41f9f1cc51eecce936c3365", size = 5231504, upload-time = "2025-10-15T16:17:34.515Z" },
    { url = "https://files.pythonhosted.org/packages/ab/de/1e11f2547e2fe3d00482b19721855348b94ada8359aef5d40dd57bfae9df/numpy-2.3.4-cp314-cp314t-macosx_14_0_x86_64.whl", hash = "sha256:8dc20bde86802df2ed8397a08d793da0ad7a5fd4ea3ac85d757bf5dd4ad7c252", size = 6739405, upload-time = "2025-10-15T16:17:36.128Z" },
    { url = "https://files.pythonhosted.org/packages/3b/40/8cd57393a26cebe2e923005db5134a946c62fa56a1087dc7c478f3e30837/numpy-2.3.4-cp314-cp314t-manylinux_2_27_aarch64.manylinux_2_28_aarch64.whl", hash = "sha256:5e199c087e2aa71c8f9ce1cb7a8e10677dc12457e7cc1be4798632da37c3e86e", size = 14354866, upload-time = "2025-10-15T16:17:38.884Z" },
    { url = "https://files.pythonhosted.org/packages/93/39/5b3510f023f96874ee6fea2e40dfa99313a00bf3ab779f3c92978f34aace/numpy-2.3.4-cp314-cp314t-manylinux_2_27_x86_64.manylinux_2_28_x86_64.whl", hash = "sha256:85597b2d25ddf655495e2363fe044b0ae999b75bc4d630dc0d886484b03a5eb0", size = 16703296, upload-time = "2025-10-15T16:17:41.564Z" },
    { url = "https://files.pythonhosted.org/packages/41/0d/19bb163617c8045209c1996c4e427bccbc4bbff1e2c711f39203c8ddbb4a/numpy-2.3.4-cp314-cp314t-musllinux_1_2_aarch64.whl", hash = "sha256:04a69abe45b49c5955923cf2c407843d1c85013b424ae8a560bba16c92fe44a0", size = 16136046, upload-time = "2025-10-15T16:17:43.901Z" },
    { url = "https://files.pythonhosted.org/packages/e2/c1/6dba12fdf68b02a21ac411c9df19afa66bed2540f467150ca64d246b463d/numpy-2.3.4-cp314-cp314t-musllinux_1_2_x86_64.whl", hash = "sha256:e1708fac43ef8b419c975926ce1eaf793b0c13b7356cfab6ab0dc34c0a02ac0f", size = 18652691, upload-time = "2025-10-15T16:17:46.247Z" },
    { url = "https://files.pythonhosted.org/packages/f8/73/f85056701dbbbb910c51d846c58d29fd46b30eecd2b6ba760fc8b8a1641b/numpy-2.3.4-cp314-cp314t-win32.whl", hash = "sha256:863e3b5f4d9915aaf1b8ec79ae560ad21f0b8d5e3adc31e73126491bb86dee1d", size = 6485782, upload-time = "2025-10-15T16:17:48.872Z" },
    { url = "https://files.pythonhosted.org/packages/17/90/28fa6f9865181cb817c2471ee65678afa8a7e2a1fb16141473d5fa6bacc3/numpy-2.3.4-cp314-cp314t-win_amd64.whl", hash = "sha256:962064de37b9aef801d33bc579690f8bfe6c5e70e29b61783f60bcba838a14d6", size = 13113301, upload-time = "2025-10-15T16:17:50.938Z" },
    { url = "https://files.pythonhosted.org/packages/54/23/08c002201a8e7e1f9afba93b97deceb813252d9cfd0d3351caed123dcf97/numpy-2.3.4-cp314-cp314t-win_arm64.whl", hash = "sha256:8b5a9a39c45d852b62693d9b3f3e0fe052541f804296ff401a72a1b60edafb29", size = 10547532, upload-time = "2025-10-15T16:17:53.48Z" },
]

[[package]]
name = "oauthlib"
version = "3.3.1"
source = { registry = "https://pypi.org/simple" }
sdist = { url = "https://files.pythonhosted.org/packages/0b/5f/19930f824ffeb0ad4372da4812c50edbd1434f678c90c2733e1188edfc63/oauthlib-3.3.1.tar.gz", hash = "sha256:0f0f8aa759826a193cf66c12ea1af1637f87b9b4622d46e866952bb022e538c9", size = 185918, upload-time = "2025-06-19T22:48:08.269Z" }
wheels = [
    { url = "https://files.pythonhosted.org/packages/be/9c/92789c596b8df838baa98fa71844d84283302f7604ed565dafe5a6b5041a/oauthlib-3.3.1-py3-none-any.whl", hash = "sha256:88119c938d2b8fb88561af5f6ee0eec8cc8d552b7bb1f712743136eb7523b7a1", size = 160065, upload-time = "2025-06-19T22:48:06.508Z" },
]

[[package]]
name = "orjson"
version = "3.11.4"
source = { registry = "https://pypi.org/simple" }
sdist = { url = "https://files.pythonhosted.org/packages/c6/fe/ed708782d6709cc60eb4c2d8a361a440661f74134675c72990f2c48c785f/orjson-3.11.4.tar.gz", hash = "sha256:39485f4ab4c9b30a3943cfe99e1a213c4776fb69e8abd68f66b83d5a0b0fdc6d", size = 5945188, upload-time = "2025-10-24T15:50:38.027Z" }
wheels = [
    { url = "https://files.pythonhosted.org/packages/63/51/6b556192a04595b93e277a9ff71cd0cc06c21a7df98bcce5963fa0f5e36f/orjson-3.11.4-cp312-cp312-macosx_10_15_x86_64.macosx_11_0_arm64.macosx_10_15_universal2.whl", hash = "sha256:d4371de39319d05d3f482f372720b841c841b52f5385bd99c61ed69d55d9ab50", size = 243571, upload-time = "2025-10-24T15:49:10.008Z" },
    { url = "https://files.pythonhosted.org/packages/1c/2c/2602392ddf2601d538ff11848b98621cd465d1a1ceb9db9e8043181f2f7b/orjson-3.11.4-cp312-cp312-macosx_15_0_arm64.whl", hash = "sha256:e41fd3b3cac850eaae78232f37325ed7d7436e11c471246b87b2cd294ec94853", size = 128891, upload-time = "2025-10-24T15:49:11.297Z" },
    { url = "https://files.pythonhosted.org/packages/4e/47/bf85dcf95f7a3a12bf223394a4f849430acd82633848d52def09fa3f46ad/orjson-3.11.4-cp312-cp312-manylinux_2_17_aarch64.manylinux2014_aarch64.whl", hash = "sha256:600e0e9ca042878c7fdf189cf1b028fe2c1418cc9195f6cb9824eb6ed99cb938", size = 130137, upload-time = "2025-10-24T15:49:12.544Z" },
    { url = "https://files.pythonhosted.org/packages/b4/4d/a0cb31007f3ab6f1fd2a1b17057c7c349bc2baf8921a85c0180cc7be8011/orjson-3.11.4-cp312-cp312-manylinux_2_17_armv7l.manylinux2014_armv7l.whl", hash = "sha256:7bbf9b333f1568ef5da42bc96e18bf30fd7f8d54e9ae066d711056add508e415", size = 129152, upload-time = "2025-10-24T15:49:13.754Z" },
    { url = "https://files.pythonhosted.org/packages/f7/ef/2811def7ce3d8576b19e3929fff8f8f0d44bc5eb2e0fdecb2e6e6cc6c720/orjson-3.11.4-cp312-cp312-manylinux_2_17_i686.manylinux2014_i686.whl", hash = "sha256:4806363144bb6e7297b8e95870e78d30a649fdc4e23fc84daa80c8ebd366ce44", size = 136834, upload-time = "2025-10-24T15:49:15.307Z" },
    { url = "https://files.pythonhosted.org/packages/00/d4/9aee9e54f1809cec8ed5abd9bc31e8a9631d19460e3b8470145d25140106/orjson-3.11.4-cp312-cp312-manylinux_2_17_ppc64le.manylinux2014_ppc64le.whl", hash = "sha256:ad355e8308493f527d41154e9053b86a5be892b3b359a5c6d5d95cda23601cb2", size = 137519, upload-time = "2025-10-24T15:49:16.557Z" },
    { url = "https://files.pythonhosted.org/packages/db/ea/67bfdb5465d5679e8ae8d68c11753aaf4f47e3e7264bad66dc2f2249e643/orjson-3.11.4-cp312-cp312-manylinux_2_17_s390x.manylinux2014_s390x.whl", hash = "sha256:c8a7517482667fb9f0ff1b2f16fe5829296ed7a655d04d68cd9711a4d8a4e708", size = 136749, upload-time = "2025-10-24T15:49:17.796Z" },
    { url = "https://files.pythonhosted.org/packages/01/7e/62517dddcfce6d53a39543cd74d0dccfcbdf53967017c58af68822100272/orjson-3.11.4-cp312-cp312-manylinux_2_17_x86_64.manylinux2014_x86_64.whl", hash = "sha256:97eb5942c7395a171cbfecc4ef6701fc3c403e762194683772df4c54cfbb2210", size = 136325, upload-time = "2025-10-24T15:49:19.347Z" },
    { url = "https://files.pythonhosted.org/packages/18/ae/40516739f99ab4c7ec3aaa5cc242d341fcb03a45d89edeeaabc5f69cb2cf/orjson-3.11.4-cp312-cp312-musllinux_1_2_aarch64.whl", hash = "sha256:149d95d5e018bdd822e3f38c103b1a7c91f88d38a88aada5c4e9b3a73a244241", size = 140204, upload-time = "2025-10-24T15:49:20.545Z" },
    { url = "https://files.pythonhosted.org/packages/82/18/ff5734365623a8916e3a4037fcef1cd1782bfc14cf0992afe7940c5320bf/orjson-3.11.4-cp312-cp312-musllinux_1_2_armv7l.whl", hash = "sha256:624f3951181eb46fc47dea3d221554e98784c823e7069edb5dbd0dc826ac909b", size = 406242, upload-time = "2025-10-24T15:49:21.884Z" },
    { url = "https://files.pythonhosted.org/packages/e1/43/96436041f0a0c8c8deca6a05ebeaf529bf1de04839f93ac5e7c479807aec/orjson-3.11.4-cp312-cp312-musllinux_1_2_i686.whl", hash = "sha256:03bfa548cf35e3f8b3a96c4e8e41f753c686ff3d8e182ce275b1751deddab58c", size = 150013, upload-time = "2025-10-24T15:49:23.185Z" },
    { url = "https://files.pythonhosted.org/packages/1b/48/78302d98423ed8780479a1e682b9aecb869e8404545d999d34fa486e573e/orjson-3.11.4-cp312-cp312-musllinux_1_2_x86_64.whl", hash = "sha256:525021896afef44a68148f6ed8a8bf8375553d6066c7f48537657f64823565b9", size = 139951, upload-time = "2025-10-24T15:49:24.428Z" },
    { url = "https://files.pythonhosted.org/packages/4a/7b/ad613fdcdaa812f075ec0875143c3d37f8654457d2af17703905425981bf/orjson-3.11.4-cp312-cp312-win32.whl", hash = "sha256:b58430396687ce0f7d9eeb3dd47761ca7d8fda8e9eb92b3077a7a353a75efefa", size = 136049, upload-time = "2025-10-24T15:49:25.973Z" },
    { url = "https://files.pythonhosted.org/packages/b9/3c/9cf47c3ff5f39b8350fb21ba65d789b6a1129d4cbb3033ba36c8a9023520/orjson-3.11.4-cp312-cp312-win_amd64.whl", hash = "sha256:c6dbf422894e1e3c80a177133c0dda260f81428f9de16d61041949f6a2e5c140", size = 131461, upload-time = "2025-10-24T15:49:27.259Z" },
    { url = "https://files.pythonhosted.org/packages/c6/3b/e2425f61e5825dc5b08c2a5a2b3af387eaaca22a12b9c8c01504f8614c36/orjson-3.11.4-cp312-cp312-win_arm64.whl", hash = "sha256:d38d2bc06d6415852224fcc9c0bfa834c25431e466dc319f0edd56cca81aa96e", size = 126167, upload-time = "2025-10-24T15:49:28.511Z" },
    { url = "https://files.pythonhosted.org/packages/23/15/c52aa7112006b0f3d6180386c3a46ae057f932ab3425bc6f6ac50431cca1/orjson-3.11.4-cp313-cp313-macosx_10_15_x86_64.macosx_11_0_arm64.macosx_10_15_universal2.whl", hash = "sha256:2d6737d0e616a6e053c8b4acc9eccea6b6cce078533666f32d140e4f85002534", size = 243525, upload-time = "2025-10-24T15:49:29.737Z" },
    { url = "https://files.pythonhosted.org/packages/ec/38/05340734c33b933fd114f161f25a04e651b0c7c33ab95e9416ade5cb44b8/orjson-3.11.4-cp313-cp313-macosx_15_0_arm64.whl", hash = "sha256:afb14052690aa328cc118a8e09f07c651d301a72e44920b887c519b313d892ff", size = 128871, upload-time = "2025-10-24T15:49:31.109Z" },
    { url = "https://files.pythonhosted.org/packages/55/b9/ae8d34899ff0c012039b5a7cb96a389b2476e917733294e498586b45472d/orjson-3.11.4-cp313-cp313-manylinux_2_17_aarch64.manylinux2014_aarch64.whl", hash = "sha256:38aa9e65c591febb1b0aed8da4d469eba239d434c218562df179885c94e1a3ad", size = 130055, upload-time = "2025-10-24T15:49:33.382Z" },
    { url = "https://files.pythonhosted.org/packages/33/aa/6346dd5073730451bee3681d901e3c337e7ec17342fb79659ec9794fc023/orjson-3.11.4-cp313-cp313-manylinux_2_17_armv7l.manylinux2014_armv7l.whl", hash = "sha256:f2cf4dfaf9163b0728d061bebc1e08631875c51cd30bf47cb9e3293bfbd7dcd5", size = 129061, upload-time = "2025-10-24T15:49:34.935Z" },
    { url = "https://files.pythonhosted.org/packages/39/e4/8eea51598f66a6c853c380979912d17ec510e8e66b280d968602e680b942/orjson-3.11.4-cp313-cp313-manylinux_2_17_i686.manylinux2014_i686.whl", hash = "sha256:89216ff3dfdde0e4070932e126320a1752c9d9a758d6a32ec54b3b9334991a6a", size = 136541, upload-time = "2025-10-24T15:49:36.923Z" },
    { url = "https://files.pythonhosted.org/packages/9a/47/cb8c654fa9adcc60e99580e17c32b9e633290e6239a99efa6b885aba9dbc/orjson-3.11.4-cp313-cp313-manylinux_2_17_ppc64le.manylinux2014_ppc64le.whl", hash = "sha256:9daa26ca8e97fae0ce8aa5d80606ef8f7914e9b129b6b5df9104266f764ce436", size = 137535, upload-time = "2025-10-24T15:49:38.307Z" },
    { url = "https://files.pythonhosted.org/packages/43/92/04b8cc5c2b729f3437ee013ce14a60ab3d3001465d95c184758f19362f23/orjson-3.11.4-cp313-cp313-manylinux_2_17_s390x.manylinux2014_s390x.whl", hash = "sha256:5c8b2769dc31883c44a9cd126560327767f848eb95f99c36c9932f51090bfce9", size = 136703, upload-time = "2025-10-24T15:49:40.795Z" },
    { url = "https://files.pythonhosted.org/packages/aa/fd/d0733fcb9086b8be4ebcfcda2d0312865d17d0d9884378b7cffb29d0763f/orjson-3.11.4-cp313-cp313-manylinux_2_17_x86_64.manylinux2014_x86_64.whl", hash = "sha256:1469d254b9884f984026bd9b0fa5bbab477a4bfe558bba6848086f6d43eb5e73", size = 136293, upload-time = "2025-10-24T15:49:42.347Z" },
    { url = "https://files.pythonhosted.org/packages/c2/d7/3c5514e806837c210492d72ae30ccf050ce3f940f45bf085bab272699ef4/orjson-3.11.4-cp313-cp313-musllinux_1_2_aarch64.whl", hash = "sha256:68e44722541983614e37117209a194e8c3ad07838ccb3127d96863c95ec7f1e0", size = 140131, upload-time = "2025-10-24T15:49:43.638Z" },
    { url = "https://files.pythonhosted.org/packages/9c/dd/ba9d32a53207babf65bd510ac4d0faaa818bd0df9a9c6f472fe7c254f2e3/orjson-3.11.4-cp313-cp313-musllinux_1_2_armv7l.whl", hash = "sha256:8e7805fda9672c12be2f22ae124dcd7b03928d6c197544fe12174b86553f3196", size = 406164, upload-time = "2025-10-24T15:49:45.498Z" },
    { url = "https://files.pythonhosted.org/packages/8e/f9/f68ad68f4af7c7bde57cd514eaa2c785e500477a8bc8f834838eb696a685/orjson-3.11.4-cp313-cp313-musllinux_1_2_i686.whl", hash = "sha256:04b69c14615fb4434ab867bf6f38b2d649f6f300af30a6705397e895f7aec67a", size = 149859, upload-time = "2025-10-24T15:49:46.981Z" },
    { url = "https://files.pythonhosted.org/packages/b6/d2/7f847761d0c26818395b3d6b21fb6bc2305d94612a35b0a30eae65a22728/orjson-3.11.4-cp313-cp313-musllinux_1_2_x86_64.whl", hash = "sha256:639c3735b8ae7f970066930e58cf0ed39a852d417c24acd4a25fc0b3da3c39a6", size = 139926, upload-time = "2025-10-24T15:49:48.321Z" },
    { url = "https://files.pythonhosted.org/packages/9f/37/acd14b12dc62db9a0e1d12386271b8661faae270b22492580d5258808975/orjson-3.11.4-cp313-cp313-win32.whl", hash = "sha256:6c13879c0d2964335491463302a6ca5ad98105fc5db3565499dcb80b1b4bd839", size = 136007, upload-time = "2025-10-24T15:49:49.938Z" },
    { url = "https://files.pythonhosted.org/packages/c0/a9/967be009ddf0a1fffd7a67de9c36656b28c763659ef91352acc02cbe364c/orjson-3.11.4-cp313-cp313-win_amd64.whl", hash = "sha256:09bf242a4af98732db9f9a1ec57ca2604848e16f132e3f72edfd3c5c96de009a", size = 131314, upload-time = "2025-10-24T15:49:51.248Z" },
    { url = "https://files.pythonhosted.org/packages/cb/db/399abd6950fbd94ce125cb8cd1a968def95174792e127b0642781e040ed4/orjson-3.11.4-cp313-cp313-win_arm64.whl", hash = "sha256:a85f0adf63319d6c1ba06fb0dbf997fced64a01179cf17939a6caca662bf92de", size = 126152, upload-time = "2025-10-24T15:49:52.922Z" },
    { url = "https://files.pythonhosted.org/packages/25/e3/54ff63c093cc1697e758e4fceb53164dd2661a7d1bcd522260ba09f54533/orjson-3.11.4-cp314-cp314-macosx_10_15_x86_64.macosx_11_0_arm64.macosx_10_15_universal2.whl", hash = "sha256:42d43a1f552be1a112af0b21c10a5f553983c2a0938d2bbb8ecd8bc9fb572803", size = 243501, upload-time = "2025-10-24T15:49:54.288Z" },
    { url = "https://files.pythonhosted.org/packages/ac/7d/e2d1076ed2e8e0ae9badca65bf7ef22710f93887b29eaa37f09850604e09/orjson-3.11.4-cp314-cp314-macosx_15_0_arm64.whl", hash = "sha256:26a20f3fbc6c7ff2cb8e89c4c5897762c9d88cf37330c6a117312365d6781d54", size = 128862, upload-time = "2025-10-24T15:49:55.961Z" },
    { url = "https://files.pythonhosted.org/packages/9f/37/ca2eb40b90621faddfa9517dfe96e25f5ae4d8057a7c0cdd613c17e07b2c/orjson-3.11.4-cp314-cp314-manylinux_2_17_aarch64.manylinux2014_aarch64.whl", hash = "sha256:6e3f20be9048941c7ffa8fc523ccbd17f82e24df1549d1d1fe9317712d19938e", size = 130047, upload-time = "2025-10-24T15:49:57.406Z" },
    { url = "https://files.pythonhosted.org/packages/c7/62/1021ed35a1f2bad9040f05fa4cc4f9893410df0ba3eaa323ccf899b1c90a/orjson-3.11.4-cp314-cp314-manylinux_2_17_armv7l.manylinux2014_armv7l.whl", hash = "sha256:aac364c758dc87a52e68e349924d7e4ded348dedff553889e4d9f22f74785316", size = 129073, upload-time = "2025-10-24T15:49:58.782Z" },
    { url = "https://files.pythonhosted.org/packages/e8/3f/f84d966ec2a6fd5f73b1a707e7cd876813422ae4bf9f0145c55c9c6a0f57/orjson-3.11.4-cp314-cp314-manylinux_2_17_i686.manylinux2014_i686.whl", hash = "sha256:d5c54a6d76e3d741dcc3f2707f8eeb9ba2a791d3adbf18f900219b62942803b1", size = 136597, upload-time = "2025-10-24T15:50:00.12Z" },
    { url = "https://files.pythonhosted.org/packages/32/78/4fa0aeca65ee82bbabb49e055bd03fa4edea33f7c080c5c7b9601661ef72/orjson-3.11.4-cp314-cp314-manylinux_2_17_ppc64le.manylinux2014_ppc64le.whl", hash = "sha256:f28485bdca8617b79d44627f5fb04336897041dfd9fa66d383a49d09d86798bc", size = 137515, upload-time = "2025-10-24T15:50:01.57Z" },
    { url = "https://files.pythonhosted.org/packages/c1/9d/0c102e26e7fde40c4c98470796d050a2ec1953897e2c8ab0cb95b0759fa2/orjson-3.11.4-cp314-cp314-manylinux_2_17_s390x.manylinux2014_s390x.whl", hash = "sha256:bfc2a484cad3585e4ba61985a6062a4c2ed5c7925db6d39f1fa267c9d166487f", size = 136703, upload-time = "2025-10-24T15:50:02.944Z" },
    { url = "https://files.pythonhosted.org/packages/df/ac/2de7188705b4cdfaf0b6c97d2f7849c17d2003232f6e70df98602173f788/orjson-3.11.4-cp314-cp314-manylinux_2_17_x86_64.manylinux2014_x86_64.whl", hash = "sha256:e34dbd508cb91c54f9c9788923daca129fe5b55c5b4eebe713bf5ed3791280cf", size = 136311, upload-time = "2025-10-24T15:50:04.441Z" },
    { url = "https://files.pythonhosted.org/packages/e0/52/847fcd1a98407154e944feeb12e3b4d487a0e264c40191fb44d1269cbaa1/orjson-3.11.4-cp314-cp314-musllinux_1_2_aarch64.whl", hash = "sha256:b13c478fa413d4b4ee606ec8e11c3b2e52683a640b006bb586b3041c2ca5f606", size = 140127, upload-time = "2025-10-24T15:50:07.398Z" },
    { url = "https://files.pythonhosted.org/packages/c1/ae/21d208f58bdb847dd4d0d9407e2929862561841baa22bdab7aea10ca088e/orjson-3.11.4-cp314-cp314-musllinux_1_2_armv7l.whl", hash = "sha256:724ca721ecc8a831b319dcd72cfa370cc380db0bf94537f08f7edd0a7d4e1780", size = 406201, upload-time = "2025-10-24T15:50:08.796Z" },
    { url = "https://files.pythonhosted.org/packages/8d/55/0789d6de386c8366059db098a628e2ad8798069e94409b0d8935934cbcb9/orjson-3.11.4-cp314-cp314-musllinux_1_2_i686.whl", hash = "sha256:977c393f2e44845ce1b540e19a786e9643221b3323dae190668a98672d43fb23", size = 149872, upload-time = "2025-10-24T15:50:10.234Z" },
    { url = "https://files.pythonhosted.org/packages/cc/1d/7ff81ea23310e086c17b41d78a72270d9de04481e6113dbe2ac19118f7fb/orjson-3.11.4-cp314-cp314-musllinux_1_2_x86_64.whl", hash = "sha256:1e539e382cf46edec157ad66b0b0872a90d829a6b71f17cb633d6c160a223155", size = 139931, upload-time = "2025-10-24T15:50:11.623Z" },
    { url = "https://files.pythonhosted.org/packages/77/92/25b886252c50ed64be68c937b562b2f2333b45afe72d53d719e46a565a50/orjson-3.11.4-cp314-cp314-win32.whl", hash = "sha256:d63076d625babab9db5e7836118bdfa086e60f37d8a174194ae720161eb12394", size = 136065, upload-time = "2025-10-24T15:50:13.025Z" },
    { url = "https://files.pythonhosted.org/packages/63/b8/718eecf0bb7e9d64e4956afaafd23db9f04c776d445f59fe94f54bdae8f0/orjson-3.11.4-cp314-cp314-win_amd64.whl", hash = "sha256:0a54d6635fa3aaa438ae32e8570b9f0de36f3f6562c308d2a2a452e8b0592db1", size = 131310, upload-time = "2025-10-24T15:50:14.46Z" },
    { url = "https://files.pythonhosted.org/packages/1a/bf/def5e25d4d8bfce296a9a7c8248109bf58622c21618b590678f945a2c59c/orjson-3.11.4-cp314-cp314-win_arm64.whl", hash = "sha256:78b999999039db3cf58f6d230f524f04f75f129ba3d1ca2ed121f8657e575d3d", size = 126151, upload-time = "2025-10-24T15:50:15.878Z" },
]

[[package]]
name = "pandas"
version = "2.3.3"
source = { registry = "https://pypi.org/simple" }
dependencies = [
    { name = "numpy" },
    { name = "python-dateutil" },
    { name = "pytz" },
    { name = "tzdata" },
]
sdist = { url = "https://files.pythonhosted.org/packages/33/01/d40b85317f86cf08d853a4f495195c73815fdf205eef3993821720274518/pandas-2.3.3.tar.gz", hash = "sha256:e05e1af93b977f7eafa636d043f9f94c7ee3ac81af99c13508215942e64c993b", size = 4495223, upload-time = "2025-09-29T23:34:51.853Z" }
wheels = [
    { url = "https://files.pythonhosted.org/packages/9c/fb/231d89e8637c808b997d172b18e9d4a4bc7bf31296196c260526055d1ea0/pandas-2.3.3-cp312-cp312-macosx_10_13_x86_64.whl", hash = "sha256:6d21f6d74eb1725c2efaa71a2bfc661a0689579b58e9c0ca58a739ff0b002b53", size = 11597846, upload-time = "2025-09-29T23:19:48.856Z" },
    { url = "https://files.pythonhosted.org/packages/5c/bd/bf8064d9cfa214294356c2d6702b716d3cf3bb24be59287a6a21e24cae6b/pandas-2.3.3-cp312-cp312-macosx_11_0_arm64.whl", hash = "sha256:3fd2f887589c7aa868e02632612ba39acb0b8948faf5cc58f0850e165bd46f35", size = 10729618, upload-time = "2025-09-29T23:39:08.659Z" },
    { url = "https://files.pythonhosted.org/packages/57/56/cf2dbe1a3f5271370669475ead12ce77c61726ffd19a35546e31aa8edf4e/pandas-2.3.3-cp312-cp312-manylinux_2_24_aarch64.manylinux_2_28_aarch64.whl", hash = "sha256:ecaf1e12bdc03c86ad4a7ea848d66c685cb6851d807a26aa245ca3d2017a1908", size = 11737212, upload-time = "2025-09-29T23:19:59.765Z" },
    { url = "https://files.pythonhosted.org/packages/e5/63/cd7d615331b328e287d8233ba9fdf191a9c2d11b6af0c7a59cfcec23de68/pandas-2.3.3-cp312-cp312-manylinux_2_24_x86_64.manylinux_2_28_x86_64.whl", hash = "sha256:b3d11d2fda7eb164ef27ffc14b4fcab16a80e1ce67e9f57e19ec0afaf715ba89", size = 12362693, upload-time = "2025-09-29T23:20:14.098Z" },
    { url = "https://files.pythonhosted.org/packages/a6/de/8b1895b107277d52f2b42d3a6806e69cfef0d5cf1d0ba343470b9d8e0a04/pandas-2.3.3-cp312-cp312-musllinux_1_2_aarch64.whl", hash = "sha256:a68e15f780eddf2b07d242e17a04aa187a7ee12b40b930bfdd78070556550e98", size = 12771002, upload-time = "2025-09-29T23:20:26.76Z" },
    { url = "https://files.pythonhosted.org/packages/87/21/84072af3187a677c5893b170ba2c8fbe450a6ff911234916da889b698220/pandas-2.3.3-cp312-cp312-musllinux_1_2_x86_64.whl", hash = "sha256:371a4ab48e950033bcf52b6527eccb564f52dc826c02afd9a1bc0ab731bba084", size = 13450971, upload-time = "2025-09-29T23:20:41.344Z" },
    { url = "https://files.pythonhosted.org/packages/86/41/585a168330ff063014880a80d744219dbf1dd7a1c706e75ab3425a987384/pandas-2.3.3-cp312-cp312-win_amd64.whl", hash = "sha256:a16dcec078a01eeef8ee61bf64074b4e524a2a3f4b3be9326420cabe59c4778b", size = 10992722, upload-time = "2025-09-29T23:20:54.139Z" },
    { url = "https://files.pythonhosted.org/packages/cd/4b/18b035ee18f97c1040d94debd8f2e737000ad70ccc8f5513f4eefad75f4b/pandas-2.3.3-cp313-cp313-macosx_10_13_x86_64.whl", hash = "sha256:56851a737e3470de7fa88e6131f41281ed440d29a9268dcbf0002da5ac366713", size = 11544671, upload-time = "2025-09-29T23:21:05.024Z" },
    { url = "https://files.pythonhosted.org/packages/31/94/72fac03573102779920099bcac1c3b05975c2cb5f01eac609faf34bed1ca/pandas-2.3.3-cp313-cp313-macosx_11_0_arm64.whl", hash = "sha256:bdcd9d1167f4885211e401b3036c0c8d9e274eee67ea8d0758a256d60704cfe8", size = 10680807, upload-time = "2025-09-29T23:21:15.979Z" },
    { url = "https://files.pythonhosted.org/packages/16/87/9472cf4a487d848476865321de18cc8c920b8cab98453ab79dbbc98db63a/pandas-2.3.3-cp313-cp313-manylinux_2_24_aarch64.manylinux_2_28_aarch64.whl", hash = "sha256:e32e7cc9af0f1cc15548288a51a3b681cc2a219faa838e995f7dc53dbab1062d", size = 11709872, upload-time = "2025-09-29T23:21:27.165Z" },
    { url = "https://files.pythonhosted.org/packages/15/07/284f757f63f8a8d69ed4472bfd85122bd086e637bf4ed09de572d575a693/pandas-2.3.3-cp313-cp313-manylinux_2_24_x86_64.manylinux_2_28_x86_64.whl", hash = "sha256:318d77e0e42a628c04dc56bcef4b40de67918f7041c2b061af1da41dcff670ac", size = 12306371, upload-time = "2025-09-29T23:21:40.532Z" },
    { url = "https://files.pythonhosted.org/packages/33/81/a3afc88fca4aa925804a27d2676d22dcd2031c2ebe08aabd0ae55b9ff282/pandas-2.3.3-cp313-cp313-musllinux_1_2_aarch64.whl", hash = "sha256:4e0a175408804d566144e170d0476b15d78458795bb18f1304fb94160cabf40c", size = 12765333, upload-time = "2025-09-29T23:21:55.77Z" },
    { url = "https://files.pythonhosted.org/packages/8d/0f/b4d4ae743a83742f1153464cf1a8ecfafc3ac59722a0b5c8602310cb7158/pandas-2.3.3-cp313-cp313-musllinux_1_2_x86_64.whl", hash = "sha256:93c2d9ab0fc11822b5eece72ec9587e172f63cff87c00b062f6e37448ced4493", size = 13418120, upload-time = "2025-09-29T23:22:10.109Z" },
    { url = "https://files.pythonhosted.org/packages/4f/c7/e54682c96a895d0c808453269e0b5928a07a127a15704fedb643e9b0a4c8/pandas-2.3.3-cp313-cp313-win_amd64.whl", hash = "sha256:f8bfc0e12dc78f777f323f55c58649591b2cd0c43534e8355c51d3fede5f4dee", size = 10993991, upload-time = "2025-09-29T23:25:04.889Z" },
    { url = "https://files.pythonhosted.org/packages/f9/ca/3f8d4f49740799189e1395812f3bf23b5e8fc7c190827d55a610da72ce55/pandas-2.3.3-cp313-cp313t-macosx_10_13_x86_64.whl", hash = "sha256:75ea25f9529fdec2d2e93a42c523962261e567d250b0013b16210e1d40d7c2e5", size = 12048227, upload-time = "2025-09-29T23:22:24.343Z" },
    { url = "https://files.pythonhosted.org/packages/0e/5a/f43efec3e8c0cc92c4663ccad372dbdff72b60bdb56b2749f04aa1d07d7e/pandas-2.3.3-cp313-cp313t-macosx_11_0_arm64.whl", hash = "sha256:74ecdf1d301e812db96a465a525952f4dde225fdb6d8e5a521d47e1f42041e21", size = 11411056, upload-time = "2025-09-29T23:22:37.762Z" },
    { url = "https://files.pythonhosted.org/packages/46/b1/85331edfc591208c9d1a63a06baa67b21d332e63b7a591a5ba42a10bb507/pandas-2.3.3-cp313-cp313t-manylinux_2_24_aarch64.manylinux_2_28_aarch64.whl", hash = "sha256:6435cb949cb34ec11cc9860246ccb2fdc9ecd742c12d3304989017d53f039a78", size = 11645189, upload-time = "2025-09-29T23:22:51.688Z" },
    { url = "https://files.pythonhosted.org/packages/44/23/78d645adc35d94d1ac4f2a3c4112ab6f5b8999f4898b8cdf01252f8df4a9/pandas-2.3.3-cp313-cp313t-manylinux_2_24_x86_64.manylinux_2_28_x86_64.whl", hash = "sha256:900f47d8f20860de523a1ac881c4c36d65efcb2eb850e6948140fa781736e110", size = 12121912, upload-time = "2025-09-29T23:23:05.042Z" },
    { url = "https://files.pythonhosted.org/packages/53/da/d10013df5e6aaef6b425aa0c32e1fc1f3e431e4bcabd420517dceadce354/pandas-2.3.3-cp313-cp313t-musllinux_1_2_aarch64.whl", hash = "sha256:a45c765238e2ed7d7c608fc5bc4a6f88b642f2f01e70c0c23d2224dd21829d86", size = 12712160, upload-time = "2025-09-29T23:23:28.57Z" },
    { url = "https://files.pythonhosted.org/packages/bd/17/e756653095a083d8a37cbd816cb87148debcfcd920129b25f99dd8d04271/pandas-2.3.3-cp313-cp313t-musllinux_1_2_x86_64.whl", hash = "sha256:c4fc4c21971a1a9f4bdb4c73978c7f7256caa3e62b323f70d6cb80db583350bc", size = 13199233, upload-time = "2025-09-29T23:24:24.876Z" },
    { url = "https://files.pythonhosted.org/packages/04/fd/74903979833db8390b73b3a8a7d30d146d710bd32703724dd9083950386f/pandas-2.3.3-cp314-cp314-macosx_10_13_x86_64.whl", hash = "sha256:ee15f284898e7b246df8087fc82b87b01686f98ee67d85a17b7ab44143a3a9a0", size = 11540635, upload-time = "2025-09-29T23:25:52.486Z" },
    { url = "https://files.pythonhosted.org/packages/21/00/266d6b357ad5e6d3ad55093a7e8efc7dd245f5a842b584db9f30b0f0a287/pandas-2.3.3-cp314-cp314-macosx_11_0_arm64.whl", hash = "sha256:1611aedd912e1ff81ff41c745822980c49ce4a7907537be8692c8dbc31924593", size = 10759079, upload-time = "2025-09-29T23:26:33.204Z" },
    { url = "https://files.pythonhosted.org/packages/ca/05/d01ef80a7a3a12b2f8bbf16daba1e17c98a2f039cbc8e2f77a2c5a63d382/pandas-2.3.3-cp314-cp314-manylinux_2_24_aarch64.manylinux_2_28_aarch64.whl", hash = "sha256:6d2cefc361461662ac48810cb14365a365ce864afe85ef1f447ff5a1e99ea81c", size = 11814049, upload-time = "2025-09-29T23:27:15.384Z" },
    { url = "https://files.pythonhosted.org/packages/15/b2/0e62f78c0c5ba7e3d2c5945a82456f4fac76c480940f805e0b97fcbc2f65/pandas-2.3.3-cp314-cp314-manylinux_2_24_x86_64.manylinux_2_28_x86_64.whl", hash = "sha256:ee67acbbf05014ea6c763beb097e03cd629961c8a632075eeb34247120abcb4b", size = 12332638, upload-time = "2025-09-29T23:27:51.625Z" },
    { url = "https://files.pythonhosted.org/packages/c5/33/dd70400631b62b9b29c3c93d2feee1d0964dc2bae2e5ad7a6c73a7f25325/pandas-2.3.3-cp314-cp314-musllinux_1_2_aarch64.whl", hash = "sha256:c46467899aaa4da076d5abc11084634e2d197e9460643dd455ac3db5856b24d6", size = 12886834, upload-time = "2025-09-29T23:28:21.289Z" },
    { url = "https://files.pythonhosted.org/packages/d3/18/b5d48f55821228d0d2692b34fd5034bb185e854bdb592e9c640f6290e012/pandas-2.3.3-cp314-cp314-musllinux_1_2_x86_64.whl", hash = "sha256:6253c72c6a1d990a410bc7de641d34053364ef8bcd3126f7e7450125887dffe3", size = 13409925, upload-time = "2025-09-29T23:28:58.261Z" },
    { url = "https://files.pythonhosted.org/packages/a6/3d/124ac75fcd0ecc09b8fdccb0246ef65e35b012030defb0e0eba2cbbbe948/pandas-2.3.3-cp314-cp314-win_amd64.whl", hash = "sha256:1b07204a219b3b7350abaae088f451860223a52cfb8a6c53358e7948735158e5", size = 11109071, upload-time = "2025-09-29T23:32:27.484Z" },
    { url = "https://files.pythonhosted.org/packages/89/9c/0e21c895c38a157e0faa1fb64587a9226d6dd46452cac4532d80c3c4a244/pandas-2.3.3-cp314-cp314t-macosx_10_13_x86_64.whl", hash = "sha256:2462b1a365b6109d275250baaae7b760fd25c726aaca0054649286bcfbb3e8ec", size = 12048504, upload-time = "2025-09-29T23:29:31.47Z" },
    { url = "https://files.pythonhosted.org/packages/d7/82/b69a1c95df796858777b68fbe6a81d37443a33319761d7c652ce77797475/pandas-2.3.3-cp314-cp314t-macosx_11_0_arm64.whl", hash = "sha256:0242fe9a49aa8b4d78a4fa03acb397a58833ef6199e9aa40a95f027bb3a1b6e7", size = 11410702, upload-time = "2025-09-29T23:29:54.591Z" },
    { url = "https://files.pythonhosted.org/packages/f9/88/702bde3ba0a94b8c73a0181e05144b10f13f29ebfc2150c3a79062a8195d/pandas-2.3.3-cp314-cp314t-manylinux_2_24_aarch64.manylinux_2_28_aarch64.whl", hash = "sha256:a21d830e78df0a515db2b3d2f5570610f5e6bd2e27749770e8bb7b524b89b450", size = 11634535, upload-time = "2025-09-29T23:30:21.003Z" },
    { url = "https://files.pythonhosted.org/packages/a4/1e/1bac1a839d12e6a82ec6cb40cda2edde64a2013a66963293696bbf31fbbb/pandas-2.3.3-cp314-cp314t-manylinux_2_24_x86_64.manylinux_2_28_x86_64.whl", hash = "sha256:2e3ebdb170b5ef78f19bfb71b0dc5dc58775032361fa188e814959b74d726dd5", size = 12121582, upload-time = "2025-09-29T23:30:43.391Z" },
    { url = "https://files.pythonhosted.org/packages/44/91/483de934193e12a3b1d6ae7c8645d083ff88dec75f46e827562f1e4b4da6/pandas-2.3.3-cp314-cp314t-musllinux_1_2_aarch64.whl", hash = "sha256:d051c0e065b94b7a3cea50eb1ec32e912cd96dba41647eb24104b6c6c14c5788", size = 12699963, upload-time = "2025-09-29T23:31:10.009Z" },
    { url = "https://files.pythonhosted.org/packages/70/44/5191d2e4026f86a2a109053e194d3ba7a31a2d10a9c2348368c63ed4e85a/pandas-2.3.3-cp314-cp314t-musllinux_1_2_x86_64.whl", hash = "sha256:3869faf4bd07b3b66a9f462417d0ca3a9df29a9f6abd5d0d0dbab15dac7abe87", size = 13202175, upload-time = "2025-09-29T23:31:59.173Z" },
]

[[package]]
name = "pillow"
version = "12.0.0"
source = { registry = "https://pypi.org/simple" }
sdist = { url = "https://files.pythonhosted.org/packages/5a/b0/cace85a1b0c9775a9f8f5d5423c8261c858760e2466c79b2dd184638b056/pillow-12.0.0.tar.gz", hash = "sha256:87d4f8125c9988bfbed67af47dd7a953e2fc7b0cc1e7800ec6d2080d490bb353", size = 47008828, upload-time = "2025-10-15T18:24:14.008Z" }
wheels = [
    { url = "https://files.pythonhosted.org/packages/2c/90/4fcce2c22caf044e660a198d740e7fbc14395619e3cb1abad12192c0826c/pillow-12.0.0-cp312-cp312-macosx_10_13_x86_64.whl", hash = "sha256:53561a4ddc36facb432fae7a9d8afbfaf94795414f5cdc5fc52f28c1dca90371", size = 5249377, upload-time = "2025-10-15T18:22:05.993Z" },
    { url = "https://files.pythonhosted.org/packages/fd/e0/ed960067543d080691d47d6938ebccbf3976a931c9567ab2fbfab983a5dd/pillow-12.0.0-cp312-cp312-macosx_11_0_arm64.whl", hash = "sha256:71db6b4c1653045dacc1585c1b0d184004f0d7e694c7b34ac165ca70c0838082", size = 4650343, upload-time = "2025-10-15T18:22:07.718Z" },
    { url = "https://files.pythonhosted.org/packages/e7/a1/f81fdeddcb99c044bf7d6faa47e12850f13cee0849537a7d27eeab5534d4/pillow-12.0.0-cp312-cp312-manylinux2014_aarch64.manylinux_2_17_aarch64.whl", hash = "sha256:2fa5f0b6716fc88f11380b88b31fe591a06c6315e955c096c35715788b339e3f", size = 6232981, upload-time = "2025-10-15T18:22:09.287Z" },
    { url = "https://files.pythonhosted.org/packages/88/e1/9098d3ce341a8750b55b0e00c03f1630d6178f38ac191c81c97a3b047b44/pillow-12.0.0-cp312-cp312-manylinux2014_x86_64.manylinux_2_17_x86_64.whl", hash = "sha256:82240051c6ca513c616f7f9da06e871f61bfd7805f566275841af15015b8f98d", size = 8041399, upload-time = "2025-10-15T18:22:10.872Z" },
    { url = "https://files.pythonhosted.org/packages/a7/62/a22e8d3b602ae8cc01446d0c57a54e982737f44b6f2e1e019a925143771d/pillow-12.0.0-cp312-cp312-manylinux_2_27_aarch64.manylinux_2_28_aarch64.whl", hash = "sha256:55f818bd74fe2f11d4d7cbc65880a843c4075e0ac7226bc1a23261dbea531953", size = 6347740, upload-time = "2025-10-15T18:22:12.769Z" },
    { url = "https://files.pythonhosted.org/packages/4f/87/424511bdcd02c8d7acf9f65caa09f291a519b16bd83c3fb3374b3d4ae951/pillow-12.0.0-cp312-cp312-manylinux_2_27_x86_64.manylinux_2_28_x86_64.whl", hash = "sha256:b87843e225e74576437fd5b6a4c2205d422754f84a06942cfaf1dc32243e45a8", size = 7040201, upload-time = "2025-10-15T18:22:14.813Z" },
    { url = "https://files.pythonhosted.org/packages/dc/4d/435c8ac688c54d11755aedfdd9f29c9eeddf68d150fe42d1d3dbd2365149/pillow-12.0.0-cp312-cp312-musllinux_1_2_aarch64.whl", hash = "sha256:c607c90ba67533e1b2355b821fef6764d1dd2cbe26b8c1005ae84f7aea25ff79", size = 6462334, upload-time = "2025-10-15T18:22:16.375Z" },
    { url = "https://files.pythonhosted.org/packages/2b/f2/ad34167a8059a59b8ad10bc5c72d4d9b35acc6b7c0877af8ac885b5f2044/pillow-12.0.0-cp312-cp312-musllinux_1_2_x86_64.whl", hash = "sha256:21f241bdd5080a15bc86d3466a9f6074a9c2c2b314100dd896ac81ee6db2f1ba", size = 7134162, upload-time = "2025-10-15T18:22:17.996Z" },
    { url = "https://files.pythonhosted.org/packages/0c/b1/a7391df6adacf0a5c2cf6ac1cf1fcc1369e7d439d28f637a847f8803beb3/pillow-12.0.0-cp312-cp312-win32.whl", hash = "sha256:dd333073e0cacdc3089525c7df7d39b211bcdf31fc2824e49d01c6b6187b07d0", size = 6298769, upload-time = "2025-10-15T18:22:19.923Z" },
    { url = "https://files.pythonhosted.org/packages/a2/0b/d87733741526541c909bbf159e338dcace4f982daac6e5a8d6be225ca32d/pillow-12.0.0-cp312-cp312-win_amd64.whl", hash = "sha256:9fe611163f6303d1619bbcb653540a4d60f9e55e622d60a3108be0d5b441017a", size = 7001107, upload-time = "2025-10-15T18:22:21.644Z" },
    { url = "https://files.pythonhosted.org/packages/bc/96/aaa61ce33cc98421fb6088af2a03be4157b1e7e0e87087c888e2370a7f45/pillow-12.0.0-cp312-cp312-win_arm64.whl", hash = "sha256:7dfb439562f234f7d57b1ac6bc8fe7f838a4bd49c79230e0f6a1da93e82f1fad", size = 2436012, upload-time = "2025-10-15T18:22:23.621Z" },
    { url = "https://files.pythonhosted.org/packages/62/f2/de993bb2d21b33a98d031ecf6a978e4b61da207bef02f7b43093774c480d/pillow-12.0.0-cp313-cp313-ios_13_0_arm64_iphoneos.whl", hash = "sha256:0869154a2d0546545cde61d1789a6524319fc1897d9ee31218eae7a60ccc5643", size = 4045493, upload-time = "2025-10-15T18:22:25.758Z" },
    { url = "https://files.pythonhosted.org/packages/0e/b6/bc8d0c4c9f6f111a783d045310945deb769b806d7574764234ffd50bc5ea/pillow-12.0.0-cp313-cp313-ios_13_0_arm64_iphonesimulator.whl", hash = "sha256:a7921c5a6d31b3d756ec980f2f47c0cfdbce0fc48c22a39347a895f41f4a6ea4", size = 4120461, upload-time = "2025-10-15T18:22:27.286Z" },
    { url = "https://files.pythonhosted.org/packages/5d/57/d60d343709366a353dc56adb4ee1e7d8a2cc34e3fbc22905f4167cfec119/pillow-12.0.0-cp313-cp313-ios_13_0_x86_64_iphonesimulator.whl", hash = "sha256:1ee80a59f6ce048ae13cda1abf7fbd2a34ab9ee7d401c46be3ca685d1999a399", size = 3576912, upload-time = "2025-10-15T18:22:28.751Z" },
    { url = "https://files.pythonhosted.org/packages/a4/a4/a0a31467e3f83b94d37568294b01d22b43ae3c5d85f2811769b9c66389dd/pillow-12.0.0-cp313-cp313-macosx_10_13_x86_64.whl", hash = "sha256:c50f36a62a22d350c96e49ad02d0da41dbd17ddc2e29750dbdba4323f85eb4a5", size = 5249132, upload-time = "2025-10-15T18:22:30.641Z" },
    { url = "https://files.pythonhosted.org/packages/83/06/48eab21dd561de2914242711434c0c0eb992ed08ff3f6107a5f44527f5e9/pillow-12.0.0-cp313-cp313-macosx_11_0_arm64.whl", hash = "sha256:5193fde9a5f23c331ea26d0cf171fbf67e3f247585f50c08b3e205c7aeb4589b", size = 4650099, upload-time = "2025-10-15T18:22:32.73Z" },
    { url = "https://files.pythonhosted.org/packages/fc/bd/69ed99fd46a8dba7c1887156d3572fe4484e3f031405fcc5a92e31c04035/pillow-12.0.0-cp313-cp313-manylinux2014_aarch64.manylinux_2_17_aarch64.whl", hash = "sha256:bde737cff1a975b70652b62d626f7785e0480918dece11e8fef3c0cf057351c3", size = 6230808, upload-time = "2025-10-15T18:22:34.337Z" },
    { url = "https://files.pythonhosted.org/packages/ea/94/8fad659bcdbf86ed70099cb60ae40be6acca434bbc8c4c0d4ef356d7e0de/pillow-12.0.0-cp313-cp313-manylinux2014_x86_64.manylinux_2_17_x86_64.whl", hash = "sha256:a6597ff2b61d121172f5844b53f21467f7082f5fb385a9a29c01414463f93b07", size = 8037804, upload-time = "2025-10-15T18:22:36.402Z" },
    { url = "https://files.pythonhosted.org/packages/20/39/c685d05c06deecfd4e2d1950e9a908aa2ca8bc4e6c3b12d93b9cafbd7837/pillow-12.0.0-cp313-cp313-manylinux_2_27_aarch64.manylinux_2_28_aarch64.whl", hash = "sha256:0b817e7035ea7f6b942c13aa03bb554fc44fea70838ea21f8eb31c638326584e", size = 6345553, upload-time = "2025-10-15T18:22:38.066Z" },
    { url = "https://files.pythonhosted.org/packages/38/57/755dbd06530a27a5ed74f8cb0a7a44a21722ebf318edbe67ddbd7fb28f88/pillow-12.0.0-cp313-cp313-manylinux_2_27_x86_64.manylinux_2_28_x86_64.whl", hash = "sha256:f4f1231b7dec408e8670264ce63e9c71409d9583dd21d32c163e25213ee2a344", size = 7037729, upload-time = "2025-10-15T18:22:39.769Z" },
    { url = "https://files.pythonhosted.org/packages/ca/b6/7e94f4c41d238615674d06ed677c14883103dce1c52e4af16f000338cfd7/pillow-12.0.0-cp313-cp313-musllinux_1_2_aarch64.whl", hash = "sha256:6e51b71417049ad6ab14c49608b4a24d8fb3fe605e5dfabfe523b58064dc3d27", size = 6459789, upload-time = "2025-10-15T18:22:41.437Z" },
    { url = "https://files.pythonhosted.org/packages/9c/14/4448bb0b5e0f22dd865290536d20ec8a23b64e2d04280b89139f09a36bb6/pillow-12.0.0-cp313-cp313-musllinux_1_2_x86_64.whl", hash = "sha256:d120c38a42c234dc9a8c5de7ceaaf899cf33561956acb4941653f8bdc657aa79", size = 7130917, upload-time = "2025-10-15T18:22:43.152Z" },
    { url = "https://files.pythonhosted.org/packages/dd/ca/16c6926cc1c015845745d5c16c9358e24282f1e588237a4c36d2b30f182f/pillow-12.0.0-cp313-cp313-win32.whl", hash = "sha256:4cc6b3b2efff105c6a1656cfe59da4fdde2cda9af1c5e0b58529b24525d0a098", size = 6302391, upload-time = "2025-10-15T18:22:44.753Z" },
    { url = "https://files.pythonhosted.org/packages/6d/2a/dd43dcfd6dae9b6a49ee28a8eedb98c7d5ff2de94a5d834565164667b97b/pillow-12.0.0-cp313-cp313-win_amd64.whl", hash = "sha256:4cf7fed4b4580601c4345ceb5d4cbf5a980d030fd5ad07c4d2ec589f95f09905", size = 7007477, upload-time = "2025-10-15T18:22:46.838Z" },
    { url = "https://files.pythonhosted.org/packages/77/f0/72ea067f4b5ae5ead653053212af05ce3705807906ba3f3e8f58ddf617e6/pillow-12.0.0-cp313-cp313-win_arm64.whl", hash = "sha256:9f0b04c6b8584c2c193babcccc908b38ed29524b29dd464bc8801bf10d746a3a", size = 2435918, upload-time = "2025-10-15T18:22:48.399Z" },
    { url = "https://files.pythonhosted.org/packages/f5/5e/9046b423735c21f0487ea6cb5b10f89ea8f8dfbe32576fe052b5ba9d4e5b/pillow-12.0.0-cp313-cp313t-macosx_10_13_x86_64.whl", hash = "sha256:7fa22993bac7b77b78cae22bad1e2a987ddf0d9015c63358032f84a53f23cdc3", size = 5251406, upload-time = "2025-10-15T18:22:49.905Z" },
    { url = "https://files.pythonhosted.org/packages/12/66/982ceebcdb13c97270ef7a56c3969635b4ee7cd45227fa707c94719229c5/pillow-12.0.0-cp313-cp313t-macosx_11_0_arm64.whl", hash = "sha256:f135c702ac42262573fe9714dfe99c944b4ba307af5eb507abef1667e2cbbced", size = 4653218, upload-time = "2025-10-15T18:22:51.587Z" },
    { url = "https://files.pythonhosted.org/packages/16/b3/81e625524688c31859450119bf12674619429cab3119eec0e30a7a1029cb/pillow-12.0.0-cp313-cp313t-manylinux2014_aarch64.manylinux_2_17_aarch64.whl", hash = "sha256:c85de1136429c524e55cfa4e033b4a7940ac5c8ee4d9401cc2d1bf48154bbc7b", size = 6266564, upload-time = "2025-10-15T18:22:53.215Z" },
    { url = "https://files.pythonhosted.org/packages/98/59/dfb38f2a41240d2408096e1a76c671d0a105a4a8471b1871c6902719450c/pillow-12.0.0-cp313-cp313t-manylinux2014_x86_64.manylinux_2_17_x86_64.whl", hash = "sha256:38df9b4bfd3db902c9c2bd369bcacaf9d935b2fff73709429d95cc41554f7b3d", size = 8069260, upload-time = "2025-10-15T18:22:54.933Z" },
    { url = "https://files.pythonhosted.org/packages/dc/3d/378dbea5cd1874b94c312425ca77b0f47776c78e0df2df751b820c8c1d6c/pillow-12.0.0-cp313-cp313t-manylinux_2_27_aarch64.manylinux_2_28_aarch64.whl", hash = "sha256:7d87ef5795da03d742bf49439f9ca4d027cde49c82c5371ba52464aee266699a", size = 6379248, upload-time = "2025-10-15T18:22:56.605Z" },
    { url = "https://files.pythonhosted.org/packages/84/b0/d525ef47d71590f1621510327acec75ae58c721dc071b17d8d652ca494d8/pillow-12.0.0-cp313-cp313t-manylinux_2_27_x86_64.manylinux_2_28_x86_64.whl", hash = "sha256:aff9e4d82d082ff9513bdd6acd4f5bd359f5b2c870907d2b0a9c5e10d40c88fe", size = 7066043, upload-time = "2025-10-15T18:22:58.53Z" },
    { url = "https://files.pythonhosted.org/packages/61/2c/aced60e9cf9d0cde341d54bf7932c9ffc33ddb4a1595798b3a5150c7ec4e/pillow-12.0.0-cp313-cp313t-musllinux_1_2_aarch64.whl", hash = "sha256:8d8ca2b210ada074d57fcee40c30446c9562e542fc46aedc19baf758a93532ee", size = 6490915, upload-time = "2025-10-15T18:23:00.582Z" },
    { url = "https://files.pythonhosted.org/packages/ef/26/69dcb9b91f4e59f8f34b2332a4a0a951b44f547c4ed39d3e4dcfcff48f89/pillow-12.0.0-cp313-cp313t-musllinux_1_2_x86_64.whl", hash = "sha256:99a7f72fb6249302aa62245680754862a44179b545ded638cf1fef59befb57ef", size = 7157998, upload-time = "2025-10-15T18:23:02.627Z" },
    { url = "https://files.pythonhosted.org/packages/61/2b/726235842220ca95fa441ddf55dd2382b52ab5b8d9c0596fe6b3f23dafe8/pillow-12.0.0-cp313-cp313t-win32.whl", hash = "sha256:4078242472387600b2ce8d93ade8899c12bf33fa89e55ec89fe126e9d6d5d9e9", size = 6306201, upload-time = "2025-10-15T18:23:04.709Z" },
    { url = "https://files.pythonhosted.org/packages/c0/3d/2afaf4e840b2df71344ababf2f8edd75a705ce500e5dc1e7227808312ae1/pillow-12.0.0-cp313-cp313t-win_amd64.whl", hash = "sha256:2c54c1a783d6d60595d3514f0efe9b37c8808746a66920315bfd34a938d7994b", size = 7013165, upload-time = "2025-10-15T18:23:06.46Z" },
    { url = "https://files.pythonhosted.org/packages/6f/75/3fa09aa5cf6ed04bee3fa575798ddf1ce0bace8edb47249c798077a81f7f/pillow-12.0.0-cp313-cp313t-win_arm64.whl", hash = "sha256:26d9f7d2b604cd23aba3e9faf795787456ac25634d82cd060556998e39c6fa47", size = 2437834, upload-time = "2025-10-15T18:23:08.194Z" },
    { url = "https://files.pythonhosted.org/packages/54/2a/9a8c6ba2c2c07b71bec92cf63e03370ca5e5f5c5b119b742bcc0cde3f9c5/pillow-12.0.0-cp314-cp314-ios_13_0_arm64_iphoneos.whl", hash = "sha256:beeae3f27f62308f1ddbcfb0690bf44b10732f2ef43758f169d5e9303165d3f9", size = 4045531, upload-time = "2025-10-15T18:23:10.121Z" },
    { url = "https://files.pythonhosted.org/packages/84/54/836fdbf1bfb3d66a59f0189ff0b9f5f666cee09c6188309300df04ad71fa/pillow-12.0.0-cp314-cp314-ios_13_0_arm64_iphonesimulator.whl", hash = "sha256:d4827615da15cd59784ce39d3388275ec093ae3ee8d7f0c089b76fa87af756c2", size = 4120554, upload-time = "2025-10-15T18:23:12.14Z" },
    { url = "https://files.pythonhosted.org/packages/0d/cd/16aec9f0da4793e98e6b54778a5fbce4f375c6646fe662e80600b8797379/pillow-12.0.0-cp314-cp314-ios_13_0_x86_64_iphonesimulator.whl", hash = "sha256:3e42edad50b6909089750e65c91aa09aaf1e0a71310d383f11321b27c224ed8a", size = 3576812, upload-time = "2025-10-15T18:23:13.962Z" },
    { url = "https://files.pythonhosted.org/packages/f6/b7/13957fda356dc46339298b351cae0d327704986337c3c69bb54628c88155/pillow-12.0.0-cp314-cp314-macosx_10_15_x86_64.whl", hash = "sha256:e5d8efac84c9afcb40914ab49ba063d94f5dbdf5066db4482c66a992f47a3a3b", size = 5252689, upload-time = "2025-10-15T18:23:15.562Z" },
    { url = "https://files.pythonhosted.org/packages/fc/f5/eae31a306341d8f331f43edb2e9122c7661b975433de5e447939ae61c5da/pillow-12.0.0-cp314-cp314-macosx_11_0_arm64.whl", hash = "sha256:266cd5f2b63ff316d5a1bba46268e603c9caf5606d44f38c2873c380950576ad", size = 4650186, upload-time = "2025-10-15T18:23:17.379Z" },
    { url = "https://files.pythonhosted.org/packages/86/62/2a88339aa40c4c77e79108facbd307d6091e2c0eb5b8d3cf4977cfca2fe6/pillow-12.0.0-cp314-cp314-manylinux2014_aarch64.manylinux_2_17_aarch64.whl", hash = "sha256:58eea5ebe51504057dd95c5b77d21700b77615ab0243d8152793dc00eb4faf01", size = 6230308, upload-time = "2025-10-15T18:23:18.971Z" },
    { url = "https://files.pythonhosted.org/packages/c7/33/5425a8992bcb32d1cb9fa3dd39a89e613d09a22f2c8083b7bf43c455f760/pillow-12.0.0-cp314-cp314-manylinux2014_x86_64.manylinux_2_17_x86_64.whl", hash = "sha256:f13711b1a5ba512d647a0e4ba79280d3a9a045aaf7e0cc6fbe96b91d4cdf6b0c", size = 8039222, upload-time = "2025-10-15T18:23:20.909Z" },
    { url = "https://files.pythonhosted.org/packages/d8/61/3f5d3b35c5728f37953d3eec5b5f3e77111949523bd2dd7f31a851e50690/pillow-12.0.0-cp314-cp314-manylinux_2_27_aarch64.manylinux_2_28_aarch64.whl", hash = "sha256:6846bd2d116ff42cba6b646edf5bf61d37e5cbd256425fa089fee4ff5c07a99e", size = 6346657, upload-time = "2025-10-15T18:23:23.077Z" },
    { url = "https://files.pythonhosted.org/packages/3a/be/ee90a3d79271227e0f0a33c453531efd6ed14b2e708596ba5dd9be948da3/pillow-12.0.0-cp314-cp314-manylinux_2_27_x86_64.manylinux_2_28_x86_64.whl", hash = "sha256:c98fa880d695de164b4135a52fd2e9cd7b7c90a9d8ac5e9e443a24a95ef9248e", size = 7038482, upload-time = "2025-10-15T18:23:25.005Z" },
    { url = "https://files.pythonhosted.org/packages/44/34/a16b6a4d1ad727de390e9bd9f19f5f669e079e5826ec0f329010ddea492f/pillow-12.0.0-cp314-cp314-musllinux_1_2_aarch64.whl", hash = "sha256:fa3ed2a29a9e9d2d488b4da81dcb54720ac3104a20bf0bd273f1e4648aff5af9", size = 6461416, upload-time = "2025-10-15T18:23:27.009Z" },
    { url = "https://files.pythonhosted.org/packages/b6/39/1aa5850d2ade7d7ba9f54e4e4c17077244ff7a2d9e25998c38a29749eb3f/pillow-12.0.0-cp314-cp314-musllinux_1_2_x86_64.whl", hash = "sha256:d034140032870024e6b9892c692fe2968493790dd57208b2c37e3fb35f6df3ab", size = 7131584, upload-time = "2025-10-15T18:23:29.752Z" },
    { url = "https://files.pythonhosted.org/packages/bf/db/4fae862f8fad0167073a7733973bfa955f47e2cac3dc3e3e6257d10fab4a/pillow-12.0.0-cp314-cp314-win32.whl", hash = "sha256:1b1b133e6e16105f524a8dec491e0586d072948ce15c9b914e41cdadd209052b", size = 6400621, upload-time = "2025-10-15T18:23:32.06Z" },
    { url = "https://files.pythonhosted.org/packages/2b/24/b350c31543fb0107ab2599464d7e28e6f856027aadda995022e695313d94/pillow-12.0.0-cp314-cp314-win_amd64.whl", hash = "sha256:8dc232e39d409036af549c86f24aed8273a40ffa459981146829a324e0848b4b", size = 7142916, upload-time = "2025-10-15T18:23:34.71Z" },
    { url = "https://files.pythonhosted.org/packages/0f/9b/0ba5a6fd9351793996ef7487c4fdbde8d3f5f75dbedc093bb598648fddf0/pillow-12.0.0-cp314-cp314-win_arm64.whl", hash = "sha256:d52610d51e265a51518692045e372a4c363056130d922a7351429ac9f27e70b0", size = 2523836, upload-time = "2025-10-15T18:23:36.967Z" },
    { url = "https://files.pythonhosted.org/packages/f5/7a/ceee0840aebc579af529b523d530840338ecf63992395842e54edc805987/pillow-12.0.0-cp314-cp314t-macosx_10_15_x86_64.whl", hash = "sha256:1979f4566bb96c1e50a62d9831e2ea2d1211761e5662afc545fa766f996632f6", size = 5255092, upload-time = "2025-10-15T18:23:38.573Z" },
    { url = "https://files.pythonhosted.org/packages/44/76/20776057b4bfd1aef4eeca992ebde0f53a4dce874f3ae693d0ec90a4f79b/pillow-12.0.0-cp314-cp314t-macosx_11_0_arm64.whl", hash = "sha256:b2e4b27a6e15b04832fe9bf292b94b5ca156016bbc1ea9c2c20098a0320d6cf6", size = 4653158, upload-time = "2025-10-15T18:23:40.238Z" },
    { url = "https://files.pythonhosted.org/packages/82/3f/d9ff92ace07be8836b4e7e87e6a4c7a8318d47c2f1463ffcf121fc57d9cb/pillow-12.0.0-cp314-cp314t-manylinux2014_aarch64.manylinux_2_17_aarch64.whl", hash = "sha256:fb3096c30df99fd01c7bf8e544f392103d0795b9f98ba71a8054bcbf56b255f1", size = 6267882, upload-time = "2025-10-15T18:23:42.434Z" },
    { url = "https://files.pythonhosted.org/packages/9f/7a/4f7ff87f00d3ad33ba21af78bfcd2f032107710baf8280e3722ceec28cda/pillow-12.0.0-cp314-cp314t-manylinux2014_x86_64.manylinux_2_17_x86_64.whl", hash = "sha256:7438839e9e053ef79f7112c881cef684013855016f928b168b81ed5835f3e75e", size = 8071001, upload-time = "2025-10-15T18:23:44.29Z" },
    { url = "https://files.pythonhosted.org/packages/75/87/fcea108944a52dad8cca0715ae6247e271eb80459364a98518f1e4f480c1/pillow-12.0.0-cp314-cp314t-manylinux_2_27_aarch64.manylinux_2_28_aarch64.whl", hash = "sha256:5d5c411a8eaa2299322b647cd932586b1427367fd3184ffbb8f7a219ea2041ca", size = 6380146, upload-time = "2025-10-15T18:23:46.065Z" },
    { url = "https://files.pythonhosted.org/packages/91/52/0d31b5e571ef5fd111d2978b84603fce26aba1b6092f28e941cb46570745/pillow-12.0.0-cp314-cp314t-manylinux_2_27_x86_64.manylinux_2_28_x86_64.whl", hash = "sha256:d7e091d464ac59d2c7ad8e7e08105eaf9dafbc3883fd7265ffccc2baad6ac925", size = 7067344, upload-time = "2025-10-15T18:23:47.898Z" },
    { url = "https://files.pythonhosted.org/packages/7b/f4/2dd3d721f875f928d48e83bb30a434dee75a2531bca839bb996bb0aa5a91/pillow-12.0.0-cp314-cp314t-musllinux_1_2_aarch64.whl", hash = "sha256:792a2c0be4dcc18af9d4a2dfd8a11a17d5e25274a1062b0ec1c2d79c76f3e7f8", size = 6491864, upload-time = "2025-10-15T18:23:49.607Z" },
    { url = "https://files.pythonhosted.org/packages/30/4b/667dfcf3d61fc309ba5a15b141845cece5915e39b99c1ceab0f34bf1d124/pillow-12.0.0-cp314-cp314t-musllinux_1_2_x86_64.whl", hash = "sha256:afbefa430092f71a9593a99ab6a4e7538bc9eabbf7bf94f91510d3503943edc4", size = 7158911, upload-time = "2025-10-15T18:23:51.351Z" },
    { url = "https://files.pythonhosted.org/packages/a2/2f/16cabcc6426c32218ace36bf0d55955e813f2958afddbf1d391849fee9d1/pillow-12.0.0-cp314-cp314t-win32.whl", hash = "sha256:3830c769decf88f1289680a59d4f4c46c72573446352e2befec9a8512104fa52", size = 6408045, upload-time = "2025-10-15T18:23:53.177Z" },
    { url = "https://files.pythonhosted.org/packages/35/73/e29aa0c9c666cf787628d3f0dcf379f4791fba79f4936d02f8b37165bdf8/pillow-12.0.0-cp314-cp314t-win_amd64.whl", hash = "sha256:905b0365b210c73afb0ebe9101a32572152dfd1c144c7e28968a331b9217b94a", size = 7148282, upload-time = "2025-10-15T18:23:55.316Z" },
    { url = "https://files.pythonhosted.org/packages/c1/70/6b41bdcddf541b437bbb9f47f94d2db5d9ddef6c37ccab8c9107743748a4/pillow-12.0.0-cp314-cp314t-win_arm64.whl", hash = "sha256:99353a06902c2e43b43e8ff74ee65a7d90307d82370604746738a1e0661ccca7", size = 2525630, upload-time = "2025-10-15T18:23:57.149Z" },
]

[[package]]
name = "prometheus-client"
version = "0.23.1"
source = { registry = "https://pypi.org/simple" }
sdist = { url = "https://files.pythonhosted.org/packages/23/53/3edb5d68ecf6b38fcbcc1ad28391117d2a322d9a1a3eff04bfdb184d8c3b/prometheus_client-0.23.1.tar.gz", hash = "sha256:6ae8f9081eaaaf153a2e959d2e6c4f4fb57b12ef76c8c7980202f1e57b48b2ce", size = 80481, upload-time = "2025-09-18T20:47:25.043Z" }
wheels = [
    { url = "https://files.pythonhosted.org/packages/b8/db/14bafcb4af2139e046d03fd00dea7873e48eafe18b7d2797e73d6681f210/prometheus_client-0.23.1-py3-none-any.whl", hash = "sha256:dd1913e6e76b59cfe44e7a4b83e01afc9873c1bdfd2ed8739f1e76aeca115f99", size = 61145, upload-time = "2025-09-18T20:47:23.875Z" },
]

[[package]]
name = "propcache"
version = "0.4.1"
source = { registry = "https://pypi.org/simple" }
sdist = { url = "https://files.pythonhosted.org/packages/9e/da/e9fc233cf63743258bff22b3dfa7ea5baef7b5bc324af47a0ad89b8ffc6f/propcache-0.4.1.tar.gz", hash = "sha256:f48107a8c637e80362555f37ecf49abe20370e557cc4ab374f04ec4423c97c3d", size = 46442, upload-time = "2025-10-08T19:49:02.291Z" }
wheels = [
    { url = "https://files.pythonhosted.org/packages/a2/0f/f17b1b2b221d5ca28b4b876e8bb046ac40466513960646bda8e1853cdfa2/propcache-0.4.1-cp312-cp312-macosx_10_13_universal2.whl", hash = "sha256:e153e9cd40cc8945138822807139367f256f89c6810c2634a4f6902b52d3b4e2", size = 80061, upload-time = "2025-10-08T19:46:46.075Z" },
    { url = "https://files.pythonhosted.org/packages/76/47/8ccf75935f51448ba9a16a71b783eb7ef6b9ee60f5d14c7f8a8a79fbeed7/propcache-0.4.1-cp312-cp312-macosx_10_13_x86_64.whl", hash = "sha256:cd547953428f7abb73c5ad82cbb32109566204260d98e41e5dfdc682eb7f8403", size = 46037, upload-time = "2025-10-08T19:46:47.23Z" },
    { url = "https://files.pythonhosted.org/packages/0a/b6/5c9a0e42df4d00bfb4a3cbbe5cf9f54260300c88a0e9af1f47ca5ce17ac0/propcache-0.4.1-cp312-cp312-macosx_11_0_arm64.whl", hash = "sha256:f048da1b4f243fc44f205dfd320933a951b8d89e0afd4c7cacc762a8b9165207", size = 47324, upload-time = "2025-10-08T19:46:48.384Z" },
    { url = "https://files.pythonhosted.org/packages/9e/d3/6c7ee328b39a81ee877c962469f1e795f9db87f925251efeb0545e0020d0/propcache-0.4.1-cp312-cp312-manylinux2014_aarch64.manylinux_2_17_aarch64.manylinux_2_28_aarch64.whl", hash = "sha256:ec17c65562a827bba85e3872ead335f95405ea1674860d96483a02f5c698fa72", size = 225505, upload-time = "2025-10-08T19:46:50.055Z" },
    { url = "https://files.pythonhosted.org/packages/01/5d/1c53f4563490b1d06a684742cc6076ef944bc6457df6051b7d1a877c057b/propcache-0.4.1-cp312-cp312-manylinux2014_ppc64le.manylinux_2_17_ppc64le.manylinux_2_28_ppc64le.whl", hash = "sha256:405aac25c6394ef275dee4c709be43745d36674b223ba4eb7144bf4d691b7367", size = 230242, upload-time = "2025-10-08T19:46:51.815Z" },
    { url = "https://files.pythonhosted.org/packages/20/e1/ce4620633b0e2422207c3cb774a0ee61cac13abc6217763a7b9e2e3f4a12/propcache-0.4.1-cp312-cp312-manylinux2014_s390x.manylinux_2_17_s390x.manylinux_2_28_s390x.whl", hash = "sha256:0013cb6f8dde4b2a2f66903b8ba740bdfe378c943c4377a200551ceb27f379e4", size = 238474, upload-time = "2025-10-08T19:46:53.208Z" },
    { url = "https://files.pythonhosted.org/packages/46/4b/3aae6835b8e5f44ea6a68348ad90f78134047b503765087be2f9912140ea/propcache-0.4.1-cp312-cp312-manylinux2014_x86_64.manylinux_2_17_x86_64.manylinux_2_28_x86_64.whl", hash = "sha256:15932ab57837c3368b024473a525e25d316d8353016e7cc0e5ba9eb343fbb1cf", size = 221575, upload-time = "2025-10-08T19:46:54.511Z" },
    { url = "https://files.pythonhosted.org/packages/6e/a5/8a5e8678bcc9d3a1a15b9a29165640d64762d424a16af543f00629c87338/propcache-0.4.1-cp312-cp312-musllinux_1_2_aarch64.whl", hash = "sha256:031dce78b9dc099f4c29785d9cf5577a3faf9ebf74ecbd3c856a7b92768c3df3", size = 216736, upload-time = "2025-10-08T19:46:56.212Z" },
    { url = "https://files.pythonhosted.org/packages/f1/63/b7b215eddeac83ca1c6b934f89d09a625aa9ee4ba158338854c87210cc36/propcache-0.4.1-cp312-cp312-musllinux_1_2_armv7l.whl", hash = "sha256:ab08df6c9a035bee56e31af99be621526bd237bea9f32def431c656b29e41778", size = 213019, upload-time = "2025-10-08T19:46:57.595Z" },
    { url = "https://files.pythonhosted.org/packages/57/74/f580099a58c8af587cac7ba19ee7cb418506342fbbe2d4a4401661cca886/propcache-0.4.1-cp312-cp312-musllinux_1_2_ppc64le.whl", hash = "sha256:4d7af63f9f93fe593afbf104c21b3b15868efb2c21d07d8732c0c4287e66b6a6", size = 220376, upload-time = "2025-10-08T19:46:59.067Z" },
    { url = "https://files.pythonhosted.org/packages/c4/ee/542f1313aff7eaf19c2bb758c5d0560d2683dac001a1c96d0774af799843/propcache-0.4.1-cp312-cp312-musllinux_1_2_s390x.whl", hash = "sha256:cfc27c945f422e8b5071b6e93169679e4eb5bf73bbcbf1ba3ae3a83d2f78ebd9", size = 226988, upload-time = "2025-10-08T19:47:00.544Z" },
    { url = "https://files.pythonhosted.org/packages/8f/18/9c6b015dd9c6930f6ce2229e1f02fb35298b847f2087ea2b436a5bfa7287/propcache-0.4.1-cp312-cp312-musllinux_1_2_x86_64.whl", hash = "sha256:35c3277624a080cc6ec6f847cbbbb5b49affa3598c4535a0a4682a697aaa5c75", size = 215615, upload-time = "2025-10-08T19:47:01.968Z" },
    { url = "https://files.pythonhosted.org/packages/80/9e/e7b85720b98c45a45e1fca6a177024934dc9bc5f4d5dd04207f216fc33ed/propcache-0.4.1-cp312-cp312-win32.whl", hash = "sha256:671538c2262dadb5ba6395e26c1731e1d52534bfe9ae56d0b5573ce539266aa8", size = 38066, upload-time = "2025-10-08T19:47:03.503Z" },
    { url = "https://files.pythonhosted.org/packages/54/09/d19cff2a5aaac632ec8fc03737b223597b1e347416934c1b3a7df079784c/propcache-0.4.1-cp312-cp312-win_amd64.whl", hash = "sha256:cb2d222e72399fcf5890d1d5cc1060857b9b236adff2792ff48ca2dfd46c81db", size = 41655, upload-time = "2025-10-08T19:47:04.973Z" },
    { url = "https://files.pythonhosted.org/packages/68/ab/6b5c191bb5de08036a8c697b265d4ca76148efb10fa162f14af14fb5f076/propcache-0.4.1-cp312-cp312-win_arm64.whl", hash = "sha256:204483131fb222bdaaeeea9f9e6c6ed0cac32731f75dfc1d4a567fc1926477c1", size = 37789, upload-time = "2025-10-08T19:47:06.077Z" },
    { url = "https://files.pythonhosted.org/packages/bf/df/6d9c1b6ac12b003837dde8a10231a7344512186e87b36e855bef32241942/propcache-0.4.1-cp313-cp313-macosx_10_13_universal2.whl", hash = "sha256:43eedf29202c08550aac1d14e0ee619b0430aaef78f85864c1a892294fbc28cf", size = 77750, upload-time = "2025-10-08T19:47:07.648Z" },
    { url = "https://files.pythonhosted.org/packages/8b/e8/677a0025e8a2acf07d3418a2e7ba529c9c33caf09d3c1f25513023c1db56/propcache-0.4.1-cp313-cp313-macosx_10_13_x86_64.whl", hash = "sha256:d62cdfcfd89ccb8de04e0eda998535c406bf5e060ffd56be6c586cbcc05b3311", size = 44780, upload-time = "2025-10-08T19:47:08.851Z" },
    { url = "https://files.pythonhosted.org/packages/89/a4/92380f7ca60f99ebae761936bc48a72a639e8a47b29050615eef757cb2a7/propcache-0.4.1-cp313-cp313-macosx_11_0_arm64.whl", hash = "sha256:cae65ad55793da34db5f54e4029b89d3b9b9490d8abe1b4c7ab5d4b8ec7ebf74", size = 46308, upload-time = "2025-10-08T19:47:09.982Z" },
    { url = "https://files.pythonhosted.org/packages/2d/48/c5ac64dee5262044348d1d78a5f85dd1a57464a60d30daee946699963eb3/propcache-0.4.1-cp313-cp313-manylinux2014_aarch64.manylinux_2_17_aarch64.manylinux_2_28_aarch64.whl", hash = "sha256:333ddb9031d2704a301ee3e506dc46b1fe5f294ec198ed6435ad5b6a085facfe", size = 208182, upload-time = "2025-10-08T19:47:11.319Z" },
    { url = "https://files.pythonhosted.org/packages/c6/0c/cd762dd011a9287389a6a3eb43aa30207bde253610cca06824aeabfe9653/propcache-0.4.1-cp313-cp313-manylinux2014_ppc64le.manylinux_2_17_ppc64le.manylinux_2_28_ppc64le.whl", hash = "sha256:fd0858c20f078a32cf55f7e81473d96dcf3b93fd2ccdb3d40fdf54b8573df3af", size = 211215, upload-time = "2025-10-08T19:47:13.146Z" },
    { url = "https://files.pythonhosted.org/packages/30/3e/49861e90233ba36890ae0ca4c660e95df565b2cd15d4a68556ab5865974e/propcache-0.4.1-cp313-cp313-manylinux2014_s390x.manylinux_2_17_s390x.manylinux_2_28_s390x.whl", hash = "sha256:678ae89ebc632c5c204c794f8dab2837c5f159aeb59e6ed0539500400577298c", size = 218112, upload-time = "2025-10-08T19:47:14.913Z" },
    { url = "https://files.pythonhosted.org/packages/f1/8b/544bc867e24e1bd48f3118cecd3b05c694e160a168478fa28770f22fd094/propcache-0.4.1-cp313-cp313-manylinux2014_x86_64.manylinux_2_17_x86_64.manylinux_2_28_x86_64.whl", hash = "sha256:d472aeb4fbf9865e0c6d622d7f4d54a4e101a89715d8904282bb5f9a2f476c3f", size = 204442, upload-time = "2025-10-08T19:47:16.277Z" },
    { url = "https://files.pythonhosted.org/packages/50/a6/4282772fd016a76d3e5c0df58380a5ea64900afd836cec2c2f662d1b9bb3/propcache-0.4.1-cp313-cp313-musllinux_1_2_aarch64.whl", hash = "sha256:4d3df5fa7e36b3225954fba85589da77a0fe6a53e3976de39caf04a0db4c36f1", size = 199398, upload-time = "2025-10-08T19:47:17.962Z" },
    { url = "https://files.pythonhosted.org/packages/3e/ec/d8a7cd406ee1ddb705db2139f8a10a8a427100347bd698e7014351c7af09/propcache-0.4.1-cp313-cp313-musllinux_1_2_armv7l.whl", hash = "sha256:ee17f18d2498f2673e432faaa71698032b0127ebf23ae5974eeaf806c279df24", size = 196920, upload-time = "2025-10-08T19:47:19.355Z" },
    { url = "https://files.pythonhosted.org/packages/f6/6c/f38ab64af3764f431e359f8baf9e0a21013e24329e8b85d2da32e8ed07ca/propcache-0.4.1-cp313-cp313-musllinux_1_2_ppc64le.whl", hash = "sha256:580e97762b950f993ae618e167e7be9256b8353c2dcd8b99ec100eb50f5286aa", size = 203748, upload-time = "2025-10-08T19:47:21.338Z" },
    { url = "https://files.pythonhosted.org/packages/d6/e3/fa846bd70f6534d647886621388f0a265254d30e3ce47e5c8e6e27dbf153/propcache-0.4.1-cp313-cp313-musllinux_1_2_s390x.whl", hash = "sha256:501d20b891688eb8e7aa903021f0b72d5a55db40ffaab27edefd1027caaafa61", size = 205877, upload-time = "2025-10-08T19:47:23.059Z" },
    { url = "https://files.pythonhosted.org/packages/e2/39/8163fc6f3133fea7b5f2827e8eba2029a0277ab2c5beee6c1db7b10fc23d/propcache-0.4.1-cp313-cp313-musllinux_1_2_x86_64.whl", hash = "sha256:9a0bd56e5b100aef69bd8562b74b46254e7c8812918d3baa700c8a8009b0af66", size = 199437, upload-time = "2025-10-08T19:47:24.445Z" },
    { url = "https://files.pythonhosted.org/packages/93/89/caa9089970ca49c7c01662bd0eeedfe85494e863e8043565aeb6472ce8fe/propcache-0.4.1-cp313-cp313-win32.whl", hash = "sha256:bcc9aaa5d80322bc2fb24bb7accb4a30f81e90ab8d6ba187aec0744bc302ad81", size = 37586, upload-time = "2025-10-08T19:47:25.736Z" },
    { url = "https://files.pythonhosted.org/packages/f5/ab/f76ec3c3627c883215b5c8080debb4394ef5a7a29be811f786415fc1e6fd/propcache-0.4.1-cp313-cp313-win_amd64.whl", hash = "sha256:381914df18634f5494334d201e98245c0596067504b9372d8cf93f4bb23e025e", size = 40790, upload-time = "2025-10-08T19:47:26.847Z" },
    { url = "https://files.pythonhosted.org/packages/59/1b/e71ae98235f8e2ba5004d8cb19765a74877abf189bc53fc0c80d799e56c3/propcache-0.4.1-cp313-cp313-win_arm64.whl", hash = "sha256:8873eb4460fd55333ea49b7d189749ecf6e55bf85080f11b1c4530ed3034cba1", size = 37158, upload-time = "2025-10-08T19:47:27.961Z" },
    { url = "https://files.pythonhosted.org/packages/83/ce/a31bbdfc24ee0dcbba458c8175ed26089cf109a55bbe7b7640ed2470cfe9/propcache-0.4.1-cp313-cp313t-macosx_10_13_universal2.whl", hash = "sha256:92d1935ee1f8d7442da9c0c4fa7ac20d07e94064184811b685f5c4fada64553b", size = 81451, upload-time = "2025-10-08T19:47:29.445Z" },
    { url = "https://files.pythonhosted.org/packages/25/9c/442a45a470a68456e710d96cacd3573ef26a1d0a60067e6a7d5e655621ed/propcache-0.4.1-cp313-cp313t-macosx_10_13_x86_64.whl", hash = "sha256:473c61b39e1460d386479b9b2f337da492042447c9b685f28be4f74d3529e566", size = 46374, upload-time = "2025-10-08T19:47:30.579Z" },
    { url = "https://files.pythonhosted.org/packages/f4/bf/b1d5e21dbc3b2e889ea4327044fb16312a736d97640fb8b6aa3f9c7b3b65/propcache-0.4.1-cp313-cp313t-macosx_11_0_arm64.whl", hash = "sha256:c0ef0aaafc66fbd87842a3fe3902fd889825646bc21149eafe47be6072725835", size = 48396, upload-time = "2025-10-08T19:47:31.79Z" },
    { url = "https://files.pythonhosted.org/packages/f4/04/5b4c54a103d480e978d3c8a76073502b18db0c4bc17ab91b3cb5092ad949/propcache-0.4.1-cp313-cp313t-manylinux2014_aarch64.manylinux_2_17_aarch64.manylinux_2_28_aarch64.whl", hash = "sha256:f95393b4d66bfae908c3ca8d169d5f79cd65636ae15b5e7a4f6e67af675adb0e", size = 275950, upload-time = "2025-10-08T19:47:33.481Z" },
    { url = "https://files.pythonhosted.org/packages/b4/c1/86f846827fb969c4b78b0af79bba1d1ea2156492e1b83dea8b8a6ae27395/propcache-0.4.1-cp313-cp313t-manylinux2014_ppc64le.manylinux_2_17_ppc64le.manylinux_2_28_ppc64le.whl", hash = "sha256:c07fda85708bc48578467e85099645167a955ba093be0a2dcba962195676e859", size = 273856, upload-time = "2025-10-08T19:47:34.906Z" },
    { url = "https://files.pythonhosted.org/packages/36/1d/fc272a63c8d3bbad6878c336c7a7dea15e8f2d23a544bda43205dfa83ada/propcache-0.4.1-cp313-cp313t-manylinux2014_s390x.manylinux_2_17_s390x.manylinux_2_28_s390x.whl", hash = "sha256:af223b406d6d000830c6f65f1e6431783fc3f713ba3e6cc8c024d5ee96170a4b", size = 280420, upload-time = "2025-10-08T19:47:36.338Z" },
    { url = "https://files.pythonhosted.org/packages/07/0c/01f2219d39f7e53d52e5173bcb09c976609ba30209912a0680adfb8c593a/propcache-0.4.1-cp313-cp313t-manylinux2014_x86_64.manylinux_2_17_x86_64.manylinux_2_28_x86_64.whl", hash = "sha256:a78372c932c90ee474559c5ddfffd718238e8673c340dc21fe45c5b8b54559a0", size = 263254, upload-time = "2025-10-08T19:47:37.692Z" },
    { url = "https://files.pythonhosted.org/packages/2d/18/cd28081658ce597898f0c4d174d4d0f3c5b6d4dc27ffafeef835c95eb359/propcache-0.4.1-cp313-cp313t-musllinux_1_2_aarch64.whl", hash = "sha256:564d9f0d4d9509e1a870c920a89b2fec951b44bf5ba7d537a9e7c1ccec2c18af", size = 261205, upload-time = "2025-10-08T19:47:39.659Z" },
    { url = "https://files.pythonhosted.org/packages/7a/71/1f9e22eb8b8316701c2a19fa1f388c8a3185082607da8e406a803c9b954e/propcache-0.4.1-cp313-cp313t-musllinux_1_2_armv7l.whl", hash = "sha256:17612831fda0138059cc5546f4d12a2aacfb9e47068c06af35c400ba58ba7393", size = 247873, upload-time = "2025-10-08T19:47:41.084Z" },
    { url = "https://files.pythonhosted.org/packages/4a/65/3d4b61f36af2b4eddba9def857959f1016a51066b4f1ce348e0cf7881f58/propcache-0.4.1-cp313-cp313t-musllinux_1_2_ppc64le.whl", hash = "sha256:41a89040cb10bd345b3c1a873b2bf36413d48da1def52f268a055f7398514874", size = 262739, upload-time = "2025-10-08T19:47:42.51Z" },
    { url = "https://files.pythonhosted.org/packages/2a/42/26746ab087faa77c1c68079b228810436ccd9a5ce9ac85e2b7307195fd06/propcache-0.4.1-cp313-cp313t-musllinux_1_2_s390x.whl", hash = "sha256:e35b88984e7fa64aacecea39236cee32dd9bd8c55f57ba8a75cf2399553f9bd7", size = 263514, upload-time = "2025-10-08T19:47:43.927Z" },
    { url = "https://files.pythonhosted.org/packages/94/13/630690fe201f5502d2403dd3cfd451ed8858fe3c738ee88d095ad2ff407b/propcache-0.4.1-cp313-cp313t-musllinux_1_2_x86_64.whl", hash = "sha256:6f8b465489f927b0df505cbe26ffbeed4d6d8a2bbc61ce90eb074ff129ef0ab1", size = 257781, upload-time = "2025-10-08T19:47:45.448Z" },
    { url = "https://files.pythonhosted.org/packages/92/f7/1d4ec5841505f423469efbfc381d64b7b467438cd5a4bbcbb063f3b73d27/propcache-0.4.1-cp313-cp313t-win32.whl", hash = "sha256:2ad890caa1d928c7c2965b48f3a3815c853180831d0e5503d35cf00c472f4717", size = 41396, upload-time = "2025-10-08T19:47:47.202Z" },
    { url = "https://files.pythonhosted.org/packages/48/f0/615c30622316496d2cbbc29f5985f7777d3ada70f23370608c1d3e081c1f/propcache-0.4.1-cp313-cp313t-win_amd64.whl", hash = "sha256:f7ee0e597f495cf415bcbd3da3caa3bd7e816b74d0d52b8145954c5e6fd3ff37", size = 44897, upload-time = "2025-10-08T19:47:48.336Z" },
    { url = "https://files.pythonhosted.org/packages/fd/ca/6002e46eccbe0e33dcd4069ef32f7f1c9e243736e07adca37ae8c4830ec3/propcache-0.4.1-cp313-cp313t-win_arm64.whl", hash = "sha256:929d7cbe1f01bb7baffb33dc14eb5691c95831450a26354cd210a8155170c93a", size = 39789, upload-time = "2025-10-08T19:47:49.876Z" },
    { url = "https://files.pythonhosted.org/packages/8e/5c/bca52d654a896f831b8256683457ceddd490ec18d9ec50e97dfd8fc726a8/propcache-0.4.1-cp314-cp314-macosx_10_13_universal2.whl", hash = "sha256:3f7124c9d820ba5548d431afb4632301acf965db49e666aa21c305cbe8c6de12", size = 78152, upload-time = "2025-10-08T19:47:51.051Z" },
    { url = "https://files.pythonhosted.org/packages/65/9b/03b04e7d82a5f54fb16113d839f5ea1ede58a61e90edf515f6577c66fa8f/propcache-0.4.1-cp314-cp314-macosx_10_13_x86_64.whl", hash = "sha256:c0d4b719b7da33599dfe3b22d3db1ef789210a0597bc650b7cee9c77c2be8c5c", size = 44869, upload-time = "2025-10-08T19:47:52.594Z" },
    { url = "https://files.pythonhosted.org/packages/b2/fa/89a8ef0468d5833a23fff277b143d0573897cf75bd56670a6d28126c7d68/propcache-0.4.1-cp314-cp314-macosx_11_0_arm64.whl", hash = "sha256:9f302f4783709a78240ebc311b793f123328716a60911d667e0c036bc5dcbded", size = 46596, upload-time = "2025-10-08T19:47:54.073Z" },
    { url = "https://files.pythonhosted.org/packages/86/bd/47816020d337f4a746edc42fe8d53669965138f39ee117414c7d7a340cfe/propcache-0.4.1-cp314-cp314-manylinux2014_aarch64.manylinux_2_17_aarch64.manylinux_2_28_aarch64.whl", hash = "sha256:c80ee5802e3fb9ea37938e7eecc307fb984837091d5fd262bb37238b1ae97641", size = 206981, upload-time = "2025-10-08T19:47:55.715Z" },
    { url = "https://files.pythonhosted.org/packages/df/f6/c5fa1357cc9748510ee55f37173eb31bfde6d94e98ccd9e6f033f2fc06e1/propcache-0.4.1-cp314-cp314-manylinux2014_ppc64le.manylinux_2_17_ppc64le.manylinux_2_28_ppc64le.whl", hash = "sha256:ed5a841e8bb29a55fb8159ed526b26adc5bdd7e8bd7bf793ce647cb08656cdf4", size = 211490, upload-time = "2025-10-08T19:47:57.499Z" },
    { url = "https://files.pythonhosted.org/packages/80/1e/e5889652a7c4a3846683401a48f0f2e5083ce0ec1a8a5221d8058fbd1adf/propcache-0.4.1-cp314-cp314-manylinux2014_s390x.manylinux_2_17_s390x.manylinux_2_28_s390x.whl", hash = "sha256:55c72fd6ea2da4c318e74ffdf93c4fe4e926051133657459131a95c846d16d44", size = 215371, upload-time = "2025-10-08T19:47:59.317Z" },
    { url = "https://files.pythonhosted.org/packages/b2/f2/889ad4b2408f72fe1a4f6a19491177b30ea7bf1a0fd5f17050ca08cfc882/propcache-0.4.1-cp314-cp314-manylinux2014_x86_64.manylinux_2_17_x86_64.manylinux_2_28_x86_64.whl", hash = "sha256:8326e144341460402713f91df60ade3c999d601e7eb5ff8f6f7862d54de0610d", size = 201424, upload-time = "2025-10-08T19:48:00.67Z" },
    { url = "https://files.pythonhosted.org/packages/27/73/033d63069b57b0812c8bd19f311faebeceb6ba31b8f32b73432d12a0b826/propcache-0.4.1-cp314-cp314-musllinux_1_2_aarch64.whl", hash = "sha256:060b16ae65bc098da7f6d25bf359f1f31f688384858204fe5d652979e0015e5b", size = 197566, upload-time = "2025-10-08T19:48:02.604Z" },
    { url = "https://files.pythonhosted.org/packages/dc/89/ce24f3dc182630b4e07aa6d15f0ff4b14ed4b9955fae95a0b54c58d66c05/propcache-0.4.1-cp314-cp314-musllinux_1_2_armv7l.whl", hash = "sha256:89eb3fa9524f7bec9de6e83cf3faed9d79bffa560672c118a96a171a6f55831e", size = 193130, upload-time = "2025-10-08T19:48:04.499Z" },
    { url = "https://files.pythonhosted.org/packages/a9/24/ef0d5fd1a811fb5c609278d0209c9f10c35f20581fcc16f818da959fc5b4/propcache-0.4.1-cp314-cp314-musllinux_1_2_ppc64le.whl", hash = "sha256:dee69d7015dc235f526fe80a9c90d65eb0039103fe565776250881731f06349f", size = 202625, upload-time = "2025-10-08T19:48:06.213Z" },
    { url = "https://files.pythonhosted.org/packages/f5/02/98ec20ff5546f68d673df2f7a69e8c0d076b5abd05ca882dc7ee3a83653d/propcache-0.4.1-cp314-cp314-musllinux_1_2_s390x.whl", hash = "sha256:5558992a00dfd54ccbc64a32726a3357ec93825a418a401f5cc67df0ac5d9e49", size = 204209, upload-time = "2025-10-08T19:48:08.432Z" },
    { url = "https://files.pythonhosted.org/packages/a0/87/492694f76759b15f0467a2a93ab68d32859672b646aa8a04ce4864e7932d/propcache-0.4.1-cp314-cp314-musllinux_1_2_x86_64.whl", hash = "sha256:c9b822a577f560fbd9554812526831712c1436d2c046cedee4c3796d3543b144", size = 197797, upload-time = "2025-10-08T19:48:09.968Z" },
    { url = "https://files.pythonhosted.org/packages/ee/36/66367de3575db1d2d3f3d177432bd14ee577a39d3f5d1b3d5df8afe3b6e2/propcache-0.4.1-cp314-cp314-win32.whl", hash = "sha256:ab4c29b49d560fe48b696cdcb127dd36e0bc2472548f3bf56cc5cb3da2b2984f", size = 38140, upload-time = "2025-10-08T19:48:11.232Z" },
    { url = "https://files.pythonhosted.org/packages/0c/2a/a758b47de253636e1b8aef181c0b4f4f204bf0dd964914fb2af90a95b49b/propcache-0.4.1-cp314-cp314-win_amd64.whl", hash = "sha256:5a103c3eb905fcea0ab98be99c3a9a5ab2de60228aa5aceedc614c0281cf6153", size = 41257, upload-time = "2025-10-08T19:48:12.707Z" },
    { url = "https://files.pythonhosted.org/packages/34/5e/63bd5896c3fec12edcbd6f12508d4890d23c265df28c74b175e1ef9f4f3b/propcache-0.4.1-cp314-cp314-win_arm64.whl", hash = "sha256:74c1fb26515153e482e00177a1ad654721bf9207da8a494a0c05e797ad27b992", size = 38097, upload-time = "2025-10-08T19:48:13.923Z" },
    { url = "https://files.pythonhosted.org/packages/99/85/9ff785d787ccf9bbb3f3106f79884a130951436f58392000231b4c737c80/propcache-0.4.1-cp314-cp314t-macosx_10_13_universal2.whl", hash = "sha256:824e908bce90fb2743bd6b59db36eb4f45cd350a39637c9f73b1c1ea66f5b75f", size = 81455, upload-time = "2025-10-08T19:48:15.16Z" },
    { url = "https://files.pythonhosted.org/packages/90/85/2431c10c8e7ddb1445c1f7c4b54d886e8ad20e3c6307e7218f05922cad67/propcache-0.4.1-cp314-cp314t-macosx_10_13_x86_64.whl", hash = "sha256:c2b5e7db5328427c57c8e8831abda175421b709672f6cfc3d630c3b7e2146393", size = 46372, upload-time = "2025-10-08T19:48:16.424Z" },
    { url = "https://files.pythonhosted.org/packages/01/20/b0972d902472da9bcb683fa595099911f4d2e86e5683bcc45de60dd05dc3/propcache-0.4.1-cp314-cp314t-macosx_11_0_arm64.whl", hash = "sha256:6f6ff873ed40292cd4969ef5310179afd5db59fdf055897e282485043fc80ad0", size = 48411, upload-time = "2025-10-08T19:48:17.577Z" },
    { url = "https://files.pythonhosted.org/packages/e2/e3/7dc89f4f21e8f99bad3d5ddb3a3389afcf9da4ac69e3deb2dcdc96e74169/propcache-0.4.1-cp314-cp314t-manylinux2014_aarch64.manylinux_2_17_aarch64.manylinux_2_28_aarch64.whl", hash = "sha256:49a2dc67c154db2c1463013594c458881a069fcf98940e61a0569016a583020a", size = 275712, upload-time = "2025-10-08T19:48:18.901Z" },
    { url = "https://files.pythonhosted.org/packages/20/67/89800c8352489b21a8047c773067644e3897f02ecbbd610f4d46b7f08612/propcache-0.4.1-cp314-cp314t-manylinux2014_ppc64le.manylinux_2_17_ppc64le.manylinux_2_28_ppc64le.whl", hash = "sha256:005f08e6a0529984491e37d8dbc3dd86f84bd78a8ceb5fa9a021f4c48d4984be", size = 273557, upload-time = "2025-10-08T19:48:20.762Z" },
    { url = "https://files.pythonhosted.org/packages/e2/a1/b52b055c766a54ce6d9c16d9aca0cad8059acd9637cdf8aa0222f4a026ef/propcache-0.4.1-cp314-cp314t-manylinux2014_s390x.manylinux_2_17_s390x.manylinux_2_28_s390x.whl", hash = "sha256:5c3310452e0d31390da9035c348633b43d7e7feb2e37be252be6da45abd1abcc", size = 280015, upload-time = "2025-10-08T19:48:22.592Z" },
    { url = "https://files.pythonhosted.org/packages/48/c8/33cee30bd890672c63743049f3c9e4be087e6780906bfc3ec58528be59c1/propcache-0.4.1-cp314-cp314t-manylinux2014_x86_64.manylinux_2_17_x86_64.manylinux_2_28_x86_64.whl", hash = "sha256:4c3c70630930447f9ef1caac7728c8ad1c56bc5015338b20fed0d08ea2480b3a", size = 262880, upload-time = "2025-10-08T19:48:23.947Z" },
    { url = "https://files.pythonhosted.org/packages/0c/b1/8f08a143b204b418285c88b83d00edbd61afbc2c6415ffafc8905da7038b/propcache-0.4.1-cp314-cp314t-musllinux_1_2_aarch64.whl", hash = "sha256:8e57061305815dfc910a3634dcf584f08168a8836e6999983569f51a8544cd89", size = 260938, upload-time = "2025-10-08T19:48:25.656Z" },
    { url = "https://files.pythonhosted.org/packages/cf/12/96e4664c82ca2f31e1c8dff86afb867348979eb78d3cb8546a680287a1e9/propcache-0.4.1-cp314-cp314t-musllinux_1_2_armv7l.whl", hash = "sha256:521a463429ef54143092c11a77e04056dd00636f72e8c45b70aaa3140d639726", size = 247641, upload-time = "2025-10-08T19:48:27.207Z" },
    { url = "https://files.pythonhosted.org/packages/18/ed/e7a9cfca28133386ba52278136d42209d3125db08d0a6395f0cba0c0285c/propcache-0.4.1-cp314-cp314t-musllinux_1_2_ppc64le.whl", hash = "sha256:120c964da3fdc75e3731aa392527136d4ad35868cc556fd09bb6d09172d9a367", size = 262510, upload-time = "2025-10-08T19:48:28.65Z" },
    { url = "https://files.pythonhosted.org/packages/f5/76/16d8bf65e8845dd62b4e2b57444ab81f07f40caa5652b8969b87ddcf2ef6/propcache-0.4.1-cp314-cp314t-musllinux_1_2_s390x.whl", hash = "sha256:d8f353eb14ee3441ee844ade4277d560cdd68288838673273b978e3d6d2c8f36", size = 263161, upload-time = "2025-10-08T19:48:30.133Z" },
    { url = "https://files.pythonhosted.org/packages/e7/70/c99e9edb5d91d5ad8a49fa3c1e8285ba64f1476782fed10ab251ff413ba1/propcache-0.4.1-cp314-cp314t-musllinux_1_2_x86_64.whl", hash = "sha256:ab2943be7c652f09638800905ee1bab2c544e537edb57d527997a24c13dc1455", size = 257393, upload-time = "2025-10-08T19:48:31.567Z" },
    { url = "https://files.pythonhosted.org/packages/08/02/87b25304249a35c0915d236575bc3574a323f60b47939a2262b77632a3ee/propcache-0.4.1-cp314-cp314t-win32.whl", hash = "sha256:05674a162469f31358c30bcaa8883cb7829fa3110bf9c0991fe27d7896c42d85", size = 42546, upload-time = "2025-10-08T19:48:32.872Z" },
    { url = "https://files.pythonhosted.org/packages/cb/ef/3c6ecf8b317aa982f309835e8f96987466123c6e596646d4e6a1dfcd080f/propcache-0.4.1-cp314-cp314t-win_amd64.whl", hash = "sha256:990f6b3e2a27d683cb7602ed6c86f15ee6b43b1194736f9baaeb93d0016633b1", size = 46259, upload-time = "2025-10-08T19:48:34.226Z" },
    { url = "https://files.pythonhosted.org/packages/c4/2d/346e946d4951f37eca1e4f55be0f0174c52cd70720f84029b02f296f4a38/propcache-0.4.1-cp314-cp314t-win_arm64.whl", hash = "sha256:ecef2343af4cc68e05131e45024ba34f6095821988a9d0a02aa7c73fcc448aa9", size = 40428, upload-time = "2025-10-08T19:48:35.441Z" },
    { url = "https://files.pythonhosted.org/packages/5b/5a/bc7b4a4ef808fa59a816c17b20c4bef6884daebbdf627ff2a161da67da19/propcache-0.4.1-py3-none-any.whl", hash = "sha256:af2a6052aeb6cf17d3e46ee169099044fd8224cbaf75c76a2ef596e8163e2237", size = 13305, upload-time = "2025-10-08T19:49:00.792Z" },
]

[[package]]
name = "psutil"
version = "7.1.2"
source = { registry = "https://pypi.org/simple" }
sdist = { url = "https://files.pythonhosted.org/packages/cd/ec/7b8e6b9b1d22708138630ef34c53ab2b61032c04f16adfdbb96791c8c70c/psutil-7.1.2.tar.gz", hash = "sha256:aa225cdde1335ff9684708ee8c72650f6598d5ed2114b9a7c5802030b1785018", size = 487424, upload-time = "2025-10-25T10:46:34.931Z" }
wheels = [
    { url = "https://files.pythonhosted.org/packages/b8/d9/b56cc9f883140ac10021a8c9b0f4e16eed1ba675c22513cdcbce3ba64014/psutil-7.1.2-cp313-cp313t-macosx_10_13_x86_64.whl", hash = "sha256:0cc5c6889b9871f231ed5455a9a02149e388fffcb30b607fb7a8896a6d95f22e", size = 238575, upload-time = "2025-10-25T10:46:38.728Z" },
    { url = "https://files.pythonhosted.org/packages/36/eb/28d22de383888deb252c818622196e709da98816e296ef95afda33f1c0a2/psutil-7.1.2-cp313-cp313t-macosx_11_0_arm64.whl", hash = "sha256:8e9e77a977208d84aa363a4a12e0f72189d58bbf4e46b49aae29a2c6e93ef206", size = 239297, upload-time = "2025-10-25T10:46:41.347Z" },
    { url = "https://files.pythonhosted.org/packages/89/5d/220039e2f28cc129626e54d63892ab05c0d56a29818bfe7268dcb5008932/psutil-7.1.2-cp313-cp313t-manylinux2010_x86_64.manylinux_2_12_x86_64.manylinux_2_28_x86_64.whl", hash = "sha256:7d9623a5e4164d2220ecceb071f4b333b3c78866141e8887c072129185f41278", size = 280420, upload-time = "2025-10-25T10:46:44.122Z" },
    { url = "https://files.pythonhosted.org/packages/ba/7a/286f0e1c167445b2ef4a6cbdfc8c59fdb45a5a493788950cf8467201dc73/psutil-7.1.2-cp313-cp313t-manylinux2014_aarch64.manylinux_2_17_aarch64.manylinux_2_28_aarch64.whl", hash = "sha256:364b1c10fe4ed59c89ec49e5f1a70da353b27986fa8233b4b999df4742a5ee2f", size = 283049, upload-time = "2025-10-25T10:46:47.095Z" },
    { url = "https://files.pythonhosted.org/packages/aa/cc/7eb93260794a42e39b976f3a4dde89725800b9f573b014fac142002a5c98/psutil-7.1.2-cp313-cp313t-win_amd64.whl", hash = "sha256:f101ef84de7e05d41310e3ccbdd65a6dd1d9eed85e8aaf0758405d022308e204", size = 248713, upload-time = "2025-10-25T10:46:49.573Z" },
    { url = "https://files.pythonhosted.org/packages/ab/1a/0681a92b53366e01f0a099f5237d0c8a2f79d322ac589cccde5e30c8a4e2/psutil-7.1.2-cp313-cp313t-win_arm64.whl", hash = "sha256:20c00824048a95de67f00afedc7b08b282aa08638585b0206a9fb51f28f1a165", size = 244644, upload-time = "2025-10-25T10:46:51.924Z" },
    { url = "https://files.pythonhosted.org/packages/56/9e/f1c5c746b4ed5320952acd3002d3962fe36f30524c00ea79fdf954cc6779/psutil-7.1.2-cp314-cp314t-macosx_10_15_x86_64.whl", hash = "sha256:e09cfe92aa8e22b1ec5e2d394820cf86c5dff6367ac3242366485dfa874d43bc", size = 238640, upload-time = "2025-10-25T10:46:54.089Z" },
    { url = "https://files.pythonhosted.org/packages/32/ee/fd26216a735395cc25c3899634e34aeb41fb1f3dbb44acc67d9e594be562/psutil-7.1.2-cp314-cp314t-macosx_11_0_arm64.whl", hash = "sha256:fa6342cf859c48b19df3e4aa170e4cfb64aadc50b11e06bb569c6c777b089c9e", size = 239303, upload-time = "2025-10-25T10:46:56.932Z" },
    { url = "https://files.pythonhosted.org/packages/3c/cd/7d96eaec4ef7742b845a9ce2759a2769ecce4ab7a99133da24abacbc9e41/psutil-7.1.2-cp314-cp314t-manylinux2010_x86_64.manylinux_2_12_x86_64.manylinux_2_28_x86_64.whl", hash = "sha256:625977443498ee7d6c1e63e93bacca893fd759a66c5f635d05e05811d23fb5ee", size = 281717, upload-time = "2025-10-25T10:46:59.116Z" },
    { url = "https://files.pythonhosted.org/packages/bc/1a/7f0b84bdb067d35fe7fade5fff888408688caf989806ce2d6dae08c72dd5/psutil-7.1.2-cp314-cp314t-manylinux2014_aarch64.manylinux_2_17_aarch64.manylinux_2_28_aarch64.whl", hash = "sha256:4a24bcd7b7f2918d934af0fb91859f621b873d6aa81267575e3655cd387572a7", size = 284575, upload-time = "2025-10-25T10:47:00.944Z" },
    { url = "https://files.pythonhosted.org/packages/de/05/7820ef8f7b275268917e0c750eada5834581206d9024ca88edce93c4b762/psutil-7.1.2-cp314-cp314t-win_amd64.whl", hash = "sha256:329f05610da6380982e6078b9d0881d9ab1e9a7eb7c02d833bfb7340aa634e31", size = 249491, upload-time = "2025-10-25T10:47:03.174Z" },
    { url = "https://files.pythonhosted.org/packages/db/9a/58de399c7cb58489f08498459ff096cd76b3f1ddc4f224ec2c5ef729c7d0/psutil-7.1.2-cp314-cp314t-win_arm64.whl", hash = "sha256:7b04c29e3c0c888e83ed4762b70f31e65c42673ea956cefa8ced0e31e185f582", size = 244880, upload-time = "2025-10-25T10:47:05.228Z" },
    { url = "https://files.pythonhosted.org/packages/ae/89/b9f8d47ddbc52d7301fc868e8224e5f44ed3c7f55e6d0f54ecaf5dd9ff5e/psutil-7.1.2-cp36-abi3-macosx_10_9_x86_64.whl", hash = "sha256:c9ba5c19f2d46203ee8c152c7b01df6eec87d883cfd8ee1af2ef2727f6b0f814", size = 237244, upload-time = "2025-10-25T10:47:07.086Z" },
    { url = "https://files.pythonhosted.org/packages/c8/7a/8628c2f6b240680a67d73d8742bb9ff39b1820a693740e43096d5dcb01e5/psutil-7.1.2-cp36-abi3-macosx_11_0_arm64.whl", hash = "sha256:2a486030d2fe81bec023f703d3d155f4823a10a47c36784c84f1cc7f8d39bedb", size = 238101, upload-time = "2025-10-25T10:47:09.523Z" },
    { url = "https://files.pythonhosted.org/packages/30/28/5e27f4d5a0e347f8e3cc16cd7d35533dbce086c95807f1f0e9cd77e26c10/psutil-7.1.2-cp36-abi3-manylinux2010_x86_64.manylinux_2_12_x86_64.manylinux_2_28_x86_64.whl", hash = "sha256:3efd8fc791492e7808a51cb2b94889db7578bfaea22df931424f874468e389e3", size = 258675, upload-time = "2025-10-25T10:47:11.082Z" },
    { url = "https://files.pythonhosted.org/packages/e5/5c/79cf60c9acf36d087f0db0f82066fca4a780e97e5b3a2e4c38209c03d170/psutil-7.1.2-cp36-abi3-manylinux2014_aarch64.manylinux_2_17_aarch64.manylinux_2_28_aarch64.whl", hash = "sha256:e2aeb9b64f481b8eabfc633bd39e0016d4d8bbcd590d984af764d80bf0851b8a", size = 260203, upload-time = "2025-10-25T10:47:13.226Z" },
    { url = "https://files.pythonhosted.org/packages/f7/03/0a464404c51685dcb9329fdd660b1721e076ccd7b3d97dee066bcc9ffb15/psutil-7.1.2-cp37-abi3-win_amd64.whl", hash = "sha256:8e17852114c4e7996fe9da4745c2bdef001ebbf2f260dec406290e66628bdb91", size = 246714, upload-time = "2025-10-25T10:47:15.093Z" },
    { url = "https://files.pythonhosted.org/packages/6a/32/97ca2090f2f1b45b01b6aa7ae161cfe50671de097311975ca6eea3e7aabc/psutil-7.1.2-cp37-abi3-win_arm64.whl", hash = "sha256:3e988455e61c240cc879cb62a008c2699231bf3e3d061d7fce4234463fd2abb4", size = 243742, upload-time = "2025-10-25T10:47:17.302Z" },
]

[[package]]
name = "pyasn1"
version = "0.6.1"
source = { registry = "https://pypi.org/simple" }
sdist = { url = "https://files.pythonhosted.org/packages/ba/e9/01f1a64245b89f039897cb0130016d79f77d52669aae6ee7b159a6c4c018/pyasn1-0.6.1.tar.gz", hash = "sha256:6f580d2bdd84365380830acf45550f2511469f673cb4a5ae3857a3170128b034", size = 145322, upload-time = "2024-09-10T22:41:42.55Z" }
wheels = [
    { url = "https://files.pythonhosted.org/packages/c8/f1/d6a797abb14f6283c0ddff96bbdd46937f64122b8c925cab503dd37f8214/pyasn1-0.6.1-py3-none-any.whl", hash = "sha256:0d632f46f2ba09143da3a8afe9e33fb6f92fa2320ab7e886e2d0f7672af84629", size = 83135, upload-time = "2024-09-11T16:00:36.122Z" },
]

[[package]]
name = "pycares"
version = "4.11.0"
source = { registry = "https://pypi.org/simple" }
dependencies = [
    { name = "cffi" },
]
sdist = { url = "https://files.pythonhosted.org/packages/8d/ad/9d1e96486d2eb5a2672c4d9a2dd372d015b8d7a332c6ac2722c4c8e6bbbf/pycares-4.11.0.tar.gz", hash = "sha256:c863d9003ca0ce7df26429007859afd2a621d3276ed9fef154a9123db9252557", size = 654473, upload-time = "2025-09-09T15:18:21.849Z" }
wheels = [
    { url = "https://files.pythonhosted.org/packages/e2/4e/4821b66feefaaa8ec03494c1a11614c430983572e54ff062b4589441e199/pycares-4.11.0-cp312-cp312-macosx_10_13_x86_64.whl", hash = "sha256:b93d624560ba52287873bacff70b42c99943821ecbc810b959b0953560f53c36", size = 145906, upload-time = "2025-09-09T15:16:53.204Z" },
    { url = "https://files.pythonhosted.org/packages/e8/81/93a505dcbb7533254b0ce1da519591dcda889d6a66dcdfa5737e3280e18a/pycares-4.11.0-cp312-cp312-macosx_11_0_arm64.whl", hash = "sha256:775d99966e28c8abd9910ddef2de0f1e173afc5a11cea9f184613c747373ab80", size = 141972, upload-time = "2025-09-09T15:16:54.43Z" },
    { url = "https://files.pythonhosted.org/packages/7d/d6/76994c8b21316e48ea6c3ce3298574c28f90c9c41428a3349a57104621c9/pycares-4.11.0-cp312-cp312-manylinux_2_28_aarch64.whl", hash = "sha256:84fde689557361764f052850a2d68916050adbfd9321f6105aca1d8f1a9bd49b", size = 637832, upload-time = "2025-09-09T15:16:55.523Z" },
    { url = "https://files.pythonhosted.org/packages/bb/a4/5ca7e316d0edb714d78974cb34f4883f63fe9f580644c2db99fb62b05f56/pycares-4.11.0-cp312-cp312-manylinux_2_28_ppc64le.whl", hash = "sha256:30ceed06f3bf5eff865a34d21562c25a7f3dad0ed336b9dd415330e03a6c50c4", size = 687751, upload-time = "2025-09-09T15:16:57.55Z" },
    { url = "https://files.pythonhosted.org/packages/cb/8d/c5c578fdd335d7b1dcaea88fae3497390095b5b05a1ba34a29f62d037abb/pycares-4.11.0-cp312-cp312-manylinux_2_28_s390x.whl", hash = "sha256:97d971b3a88a803bb95ff8a40ea4d68da59319eb8b59e924e318e2560af8c16d", size = 678362, upload-time = "2025-09-09T15:16:58.859Z" },
    { url = "https://files.pythonhosted.org/packages/b9/96/9be4d838a9348dd2e72a90c34d186b918b66d499af5be79afa18a6ba2808/pycares-4.11.0-cp312-cp312-manylinux_2_28_x86_64.whl", hash = "sha256:2d5cac829da91ade70ce1af97dad448c6cd4778b48facbce1b015e16ced93642", size = 641069, upload-time = "2025-09-09T15:17:00.046Z" },
    { url = "https://files.pythonhosted.org/packages/39/d6/8ea9b5dcef6b566cde034aa2b68743f7b0a19fa0fba9ea01a4f98b8a57fb/pycares-4.11.0-cp312-cp312-musllinux_1_2_aarch64.whl", hash = "sha256:ee1ea367835eb441d246164c09d1f9703197af4425fc6865cefcde9e2ca81f85", size = 622357, upload-time = "2025-09-09T15:17:01.205Z" },
    { url = "https://files.pythonhosted.org/packages/07/f8/3401e89b5d2970e30e02f9beb29ad59e2a8f19ef2c68c978de2b764cacb0/pycares-4.11.0-cp312-cp312-musllinux_1_2_ppc64le.whl", hash = "sha256:3139ec1f4450a4b253386035c5ecd2722582ae3320a456df5021ffe3f174260a", size = 670290, upload-time = "2025-09-09T15:17:02.413Z" },
    { url = "https://files.pythonhosted.org/packages/a2/c4/ff6a166e1d1d1987339548a19d0b1d52ec3ead8b3a8a2247a0d96e56013c/pycares-4.11.0-cp312-cp312-musllinux_1_2_s390x.whl", hash = "sha256:5d70324ca1d82c6c4b00aa678347f7560d1ef2ce1d181978903459a97751543a", size = 652958, upload-time = "2025-09-09T15:17:04.203Z" },
    { url = "https://files.pythonhosted.org/packages/b8/7c/fc084b395921c9b862d31a83f809fe649c24314b51b527ad0ab0df33edd4/pycares-4.11.0-cp312-cp312-musllinux_1_2_x86_64.whl", hash = "sha256:e2f8d9cfe0eb3a2997fde5df99b1aaea5a46dabfcfcac97b2d05f027c2cd5e28", size = 629239, upload-time = "2025-09-09T15:17:05.477Z" },
    { url = "https://files.pythonhosted.org/packages/dc/a9/62fea7ad72ac1fed2ac9dd8e9a7379b7eb0288bf2b3ea5731642c3a6f7de/pycares-4.11.0-cp313-cp313-macosx_10_13_x86_64.whl", hash = "sha256:2c296ab94d1974f8d2f76c499755a9ce31ffd4986e8898ef19b90e32525f7d84", size = 145909, upload-time = "2025-09-09T15:17:10.491Z" },
    { url = "https://files.pythonhosted.org/packages/f4/ac/0317d6d0d3bd7599c53b8f1db09ad04260647d2f6842018e322584791fd5/pycares-4.11.0-cp313-cp313-macosx_11_0_arm64.whl", hash = "sha256:e0fcd3a8bac57a0987d9b09953ba0f8703eb9dca7c77f7051d8c2ed001185be8", size = 141974, upload-time = "2025-09-09T15:17:11.634Z" },
    { url = "https://files.pythonhosted.org/packages/63/11/731b565ae1e81c43dac247a248ee204628186f6df97c9927bd06c62237f8/pycares-4.11.0-cp313-cp313-manylinux_2_28_aarch64.whl", hash = "sha256:bac55842047567ddae177fb8189b89a60633ac956d5d37260f7f71b517fd8b87", size = 637796, upload-time = "2025-09-09T15:17:12.815Z" },
    { url = "https://files.pythonhosted.org/packages/f5/30/a2631fe2ffaa85475cdbff7df1d9376bc0b2a6ae77ca55d53233c937a5da/pycares-4.11.0-cp313-cp313-manylinux_2_28_ppc64le.whl", hash = "sha256:4da2e805ed8c789b9444ef4053f6ef8040cd13b0c1ca6d3c4fe6f9369c458cb4", size = 687734, upload-time = "2025-09-09T15:17:14.015Z" },
    { url = "https://files.pythonhosted.org/packages/a9/b7/b3a5f99d4ab776662e71d5a56e8f6ea10741230ff988d1f502a8d429236b/pycares-4.11.0-cp313-cp313-manylinux_2_28_s390x.whl", hash = "sha256:ea785d1f232b42b325578f0c8a2fa348192e182cc84a1e862896076a4a2ba2a7", size = 678320, upload-time = "2025-09-09T15:17:15.442Z" },
    { url = "https://files.pythonhosted.org/packages/ea/77/a00d962b90432993afbf3bd05da8fe42117e0d9037cd7fd428dc41094d7b/pycares-4.11.0-cp313-cp313-manylinux_2_28_x86_64.whl", hash = "sha256:aa160dc9e785212c49c12bb891e242c949758b99542946cc8e2098ef391f93b0", size = 641012, upload-time = "2025-09-09T15:17:16.728Z" },
    { url = "https://files.pythonhosted.org/packages/c6/fb/9266979ba59d37deee1fd74452b2ae32a7395acafe1bee510ac023c6c9a5/pycares-4.11.0-cp313-cp313-musllinux_1_2_aarch64.whl", hash = "sha256:7830709c23bbc43fbaefbb3dde57bdd295dc86732504b9d2e65044df8fd5e9fb", size = 622363, upload-time = "2025-09-09T15:17:17.835Z" },
    { url = "https://files.pythonhosted.org/packages/91/c2/16dbc3dc33781a3c79cbdd76dd1cda808d98ba078d9a63a725d6a1fad181/pycares-4.11.0-cp313-cp313-musllinux_1_2_ppc64le.whl", hash = "sha256:3ef1ab7abbd238bb2dbbe871c3ea39f5a7fc63547c015820c1e24d0d494a1689", size = 670294, upload-time = "2025-09-09T15:17:19.214Z" },
    { url = "https://files.pythonhosted.org/packages/ff/75/f003905e55298a6dd5e0673a2dc11e31518a5141393b925dc05fcaba9fb4/pycares-4.11.0-cp313-cp313-musllinux_1_2_s390x.whl", hash = "sha256:a4060d8556c908660512d42df1f4a874e4e91b81f79e3a9090afedc7690ea5ba", size = 652973, upload-time = "2025-09-09T15:17:20.388Z" },
    { url = "https://files.pythonhosted.org/packages/55/2a/eafb235c371979e11f8998d686cbaa91df6a84a34ffe4d997dfe57c45445/pycares-4.11.0-cp313-cp313-musllinux_1_2_x86_64.whl", hash = "sha256:a98fac4a3d4f780817016b6f00a8a2c2f41df5d25dfa8e5b1aa0d783645a6566", size = 629235, upload-time = "2025-09-09T15:17:21.92Z" },
    { url = "https://files.pythonhosted.org/packages/2a/70/a723bc79bdcac60361b40184b649282ac0ab433b90e9cc0975370c2ff9c9/pycares-4.11.0-cp314-cp314-macosx_10_13_x86_64.whl", hash = "sha256:df0a17f4e677d57bca3624752bbb515316522ad1ce0de07ed9d920e6c4ee5d35", size = 145910, upload-time = "2025-09-09T15:17:26.774Z" },
    { url = "https://files.pythonhosted.org/packages/d5/4e/46311ef5a384b5f0bb206851135dde8f86b3def38fdbee9e3c03475d35ae/pycares-4.11.0-cp314-cp314-macosx_11_0_arm64.whl", hash = "sha256:3b44e54cad31d3c3be5e8149ac36bc1c163ec86e0664293402f6f846fb22ad00", size = 142053, upload-time = "2025-09-09T15:17:27.956Z" },
    { url = "https://files.pythonhosted.org/packages/74/23/d236fc4f134d6311e4ad6445571e8285e84a3e155be36422ff20c0fbe471/pycares-4.11.0-cp314-cp314-manylinux_2_28_aarch64.whl", hash = "sha256:80752133442dc7e6dd9410cec227c49f69283c038c316a8585cca05ec32c2766", size = 637878, upload-time = "2025-09-09T15:17:29.173Z" },
    { url = "https://files.pythonhosted.org/packages/f7/92/6edd41282b3f0e3d9defaba7b05c39730d51c37c165d9d3b319349c975aa/pycares-4.11.0-cp314-cp314-manylinux_2_28_ppc64le.whl", hash = "sha256:84b0b402dd333403fdce0e204aef1ef834d839c439c0c1aa143dc7d1237bb197", size = 687865, upload-time = "2025-09-09T15:17:30.549Z" },
    { url = "https://files.pythonhosted.org/packages/a7/a9/4d7cf4d72600fd47d9518f9ce99703a3e8711fb08d2ef63d198056cdc9a9/pycares-4.11.0-cp314-cp314-manylinux_2_28_s390x.whl", hash = "sha256:c0eec184df42fc82e43197e073f9cc8f93b25ad2f11f230c64c2dc1c80dbc078", size = 678396, upload-time = "2025-09-09T15:17:32.304Z" },
    { url = "https://files.pythonhosted.org/packages/0b/4b/e546eeb1d8ff6559e2e3bef31a6ea0c6e57ec826191941f83a3ce900ca89/pycares-4.11.0-cp314-cp314-manylinux_2_28_x86_64.whl", hash = "sha256:ee751409322ff10709ee867d5aea1dc8431eec7f34835f0f67afd016178da134", size = 640786, upload-time = "2025-09-09T15:17:33.602Z" },
    { url = "https://files.pythonhosted.org/packages/0e/f5/b4572d9ee9c26de1f8d1dc80730df756276b9243a6794fa3101bbe56613d/pycares-4.11.0-cp314-cp314-musllinux_1_2_aarch64.whl", hash = "sha256:1732db81e348bfce19c9bf9448ba660aea03042eeeea282824da1604a5bd4dcf", size = 621857, upload-time = "2025-09-09T15:17:34.74Z" },
    { url = "https://files.pythonhosted.org/packages/17/f2/639090376198bcaeff86562b25e1bce05a481cfb1e605f82ce62285230cd/pycares-4.11.0-cp314-cp314-musllinux_1_2_ppc64le.whl", hash = "sha256:702d21823996f139874aba5aa9bb786d69e93bde6e3915b99832eb4e335d31ae", size = 670130, upload-time = "2025-09-09T15:17:35.982Z" },
    { url = "https://files.pythonhosted.org/packages/3a/c4/cf40773cd9c36a12cebbe1e9b6fb120f9160dc9bfe0398d81a20b6c69972/pycares-4.11.0-cp314-cp314-musllinux_1_2_s390x.whl", hash = "sha256:218619b912cef7c64a339ab0e231daea10c994a05699740714dff8c428b9694a", size = 653133, upload-time = "2025-09-09T15:17:37.179Z" },
    { url = "https://files.pythonhosted.org/packages/32/6b/06054d977b0a9643821043b59f523f3db5e7684c4b1b4f5821994d5fa780/pycares-4.11.0-cp314-cp314-musllinux_1_2_x86_64.whl", hash = "sha256:719f7ddff024fdacde97b926b4b26d0cc25901d5ef68bb994a581c420069936d", size = 629344, upload-time = "2025-09-09T15:17:38.308Z" },
    { url = "https://files.pythonhosted.org/packages/54/fe/2f3558d298ff8db31d5c83369001ab72af3b86a0374d9b0d40dc63314187/pycares-4.11.0-cp314-cp314t-macosx_10_13_x86_64.whl", hash = "sha256:c9d839b5700542b27c1a0d359cbfad6496341e7c819c7fea63db9588857065ed", size = 146408, upload-time = "2025-09-09T15:17:43.74Z" },
    { url = "https://files.pythonhosted.org/packages/3c/c8/516901e46a1a73b3a75e87a35f3a3a4fe085f1214f37d954c9d7e782bd6d/pycares-4.11.0-cp314-cp314t-macosx_11_0_arm64.whl", hash = "sha256:31b85ad00422b38f426e5733a71dfb7ee7eb65a99ea328c508d4f552b1760dc8", size = 142371, upload-time = "2025-09-09T15:17:45.186Z" },
    { url = "https://files.pythonhosted.org/packages/ac/99/c3fba0aa575f331ebed91f87ba960ffbe0849211cdf103ab275bc0107ac6/pycares-4.11.0-cp314-cp314t-manylinux_2_28_aarch64.whl", hash = "sha256:cdac992206756b024b371760c55719eb5cd9d6b2cb25a8d5a04ae1b0ff426232", size = 647504, upload-time = "2025-09-09T15:17:46.503Z" },
    { url = "https://files.pythonhosted.org/packages/5c/e4/1cdc3ec9c92f8069ec18c58b016b2df7c44a088e2849f37ed457554961aa/pycares-4.11.0-cp314-cp314t-manylinux_2_28_ppc64le.whl", hash = "sha256:ffb22cee640bc12ee0e654eba74ecfb59e2e0aebc5bccc3cc7ef92f487008af7", size = 697122, upload-time = "2025-09-09T15:17:47.772Z" },
    { url = "https://files.pythonhosted.org/packages/9c/d5/bd8f370b97bb73e5bdd55dc2a78e18d6f49181cf77e88af0599d16f5c073/pycares-4.11.0-cp314-cp314t-manylinux_2_28_s390x.whl", hash = "sha256:00538826d2eaf4a0e4becb0753b0ac8d652334603c445c9566c9eb273657eb4c", size = 687543, upload-time = "2025-09-09T15:17:49.183Z" },
    { url = "https://files.pythonhosted.org/packages/33/38/49b77b9cf5dffc0b1fdd86656975c3bc1a58b79bdc883a9ef749b17a013c/pycares-4.11.0-cp314-cp314t-manylinux_2_28_x86_64.whl", hash = "sha256:29daa36548c04cdcd1a78ae187a4b7b003f0b357a2f4f1f98f9863373eedc759", size = 649565, upload-time = "2025-09-09T15:17:51.03Z" },
    { url = "https://files.pythonhosted.org/packages/3c/23/f6d57bfb99d00a6a7363f95c8d3a930fe82a868d9de24c64c8048d66f16a/pycares-4.11.0-cp314-cp314t-musllinux_1_2_aarch64.whl", hash = "sha256:cf306f3951740d7bed36149a6d8d656a7d5432dd4bbc6af3bb6554361fc87401", size = 631242, upload-time = "2025-09-09T15:17:52.298Z" },
    { url = "https://files.pythonhosted.org/packages/33/a2/7b9121c71cfe06a8474e221593f83a78176fae3b79e5853d2dfd13ab01cc/pycares-4.11.0-cp314-cp314t-musllinux_1_2_ppc64le.whl", hash = "sha256:386da2581db4ea2832629e275c061103b0be32f9391c5dfaea7f6040951950ad", size = 680304, upload-time = "2025-09-09T15:17:53.638Z" },
    { url = "https://files.pythonhosted.org/packages/5b/07/dfe76807f637d8b80e1a59dfc4a1bceabdd0205a45b2ebf78b415ae72af3/pycares-4.11.0-cp314-cp314t-musllinux_1_2_s390x.whl", hash = "sha256:45d3254a694459fdb0640ef08724ca9d4b4f6ff6d7161c9b526d7d2e2111379e", size = 661039, upload-time = "2025-09-09T15:17:55.024Z" },
    { url = "https://files.pythonhosted.org/packages/b2/9b/55d50c5acd46cbe95d0da27740a83e721d89c0ce7e42bff9891a9f29a855/pycares-4.11.0-cp314-cp314t-musllinux_1_2_x86_64.whl", hash = "sha256:eddf5e520bb88b23b04ac1f28f5e9a7c77c718b8b4af3a4a7a2cc4a600f34502", size = 637560, upload-time = "2025-09-09T15:17:56.492Z" },
]

[[package]]
name = "pycparser"
version = "2.23"
source = { registry = "https://pypi.org/simple" }
sdist = { url = "https://files.pythonhosted.org/packages/fe/cf/d2d3b9f5699fb1e4615c8e32ff220203e43b248e1dfcc6736ad9057731ca/pycparser-2.23.tar.gz", hash = "sha256:78816d4f24add8f10a06d6f05b4d424ad9e96cfebf68a4ddc99c65c0720d00c2", size = 173734, upload-time = "2025-09-09T13:23:47.91Z" }
wheels = [
    { url = "https://files.pythonhosted.org/packages/a0/e3/59cd50310fc9b59512193629e1984c1f95e5c8ae6e5d8c69532ccc65a7fe/pycparser-2.23-py3-none-any.whl", hash = "sha256:e5c6e8d3fbad53479cab09ac03729e0a9faf2bee3db8208a550daf5af81a5934", size = 118140, upload-time = "2025-09-09T13:23:46.651Z" },
]

[[package]]
name = "pydantic"
version = "2.12.3"
source = { registry = "https://pypi.org/simple" }
dependencies = [
    { name = "annotated-types" },
    { name = "pydantic-core" },
    { name = "typing-extensions" },
    { name = "typing-inspection" },
]
sdist = { url = "https://files.pythonhosted.org/packages/f3/1e/4f0a3233767010308f2fd6bd0814597e3f63f1dc98304a9112b8759df4ff/pydantic-2.12.3.tar.gz", hash = "sha256:1da1c82b0fc140bb0103bc1441ffe062154c8d38491189751ee00fd8ca65ce74", size = 819383, upload-time = "2025-10-17T15:04:21.222Z" }
wheels = [
    { url = "https://files.pythonhosted.org/packages/a1/6b/83661fa77dcefa195ad5f8cd9af3d1a7450fd57cc883ad04d65446ac2029/pydantic-2.12.3-py3-none-any.whl", hash = "sha256:6986454a854bc3bc6e5443e1369e06a3a456af9d339eda45510f517d9ea5c6bf", size = 462431, upload-time = "2025-10-17T15:04:19.346Z" },
]

[[package]]
name = "pydantic-core"
version = "2.41.4"
source = { registry = "https://pypi.org/simple" }
dependencies = [
    { name = "typing-extensions" },
]
sdist = { url = "https://files.pythonhosted.org/packages/df/18/d0944e8eaaa3efd0a91b0f1fc537d3be55ad35091b6a87638211ba691964/pydantic_core-2.41.4.tar.gz", hash = "sha256:70e47929a9d4a1905a67e4b687d5946026390568a8e952b92824118063cee4d5", size = 457557, upload-time = "2025-10-14T10:23:47.909Z" }
wheels = [
    { url = "https://files.pythonhosted.org/packages/e9/81/d3b3e95929c4369d30b2a66a91db63c8ed0a98381ae55a45da2cd1cc1288/pydantic_core-2.41.4-cp312-cp312-macosx_10_12_x86_64.whl", hash = "sha256:ab06d77e053d660a6faaf04894446df7b0a7e7aba70c2797465a0a1af00fc887", size = 2099043, upload-time = "2025-10-14T10:20:28.561Z" },
    { url = "https://files.pythonhosted.org/packages/58/da/46fdac49e6717e3a94fc9201403e08d9d61aa7a770fab6190b8740749047/pydantic_core-2.41.4-cp312-cp312-macosx_11_0_arm64.whl", hash = "sha256:c53ff33e603a9c1179a9364b0a24694f183717b2e0da2b5ad43c316c956901b2", size = 1910699, upload-time = "2025-10-14T10:20:30.217Z" },
    { url = "https://files.pythonhosted.org/packages/1e/63/4d948f1b9dd8e991a5a98b77dd66c74641f5f2e5225fee37994b2e07d391/pydantic_core-2.41.4-cp312-cp312-manylinux_2_17_aarch64.manylinux2014_aarch64.whl", hash = "sha256:304c54176af2c143bd181d82e77c15c41cbacea8872a2225dd37e6544dce9999", size = 1952121, upload-time = "2025-10-14T10:20:32.246Z" },
    { url = "https://files.pythonhosted.org/packages/b2/a7/e5fc60a6f781fc634ecaa9ecc3c20171d238794cef69ae0af79ac11b89d7/pydantic_core-2.41.4-cp312-cp312-manylinux_2_17_armv7l.manylinux2014_armv7l.whl", hash = "sha256:025ba34a4cf4fb32f917d5d188ab5e702223d3ba603be4d8aca2f82bede432a4", size = 2041590, upload-time = "2025-10-14T10:20:34.332Z" },
    { url = "https://files.pythonhosted.org/packages/70/69/dce747b1d21d59e85af433428978a1893c6f8a7068fa2bb4a927fba7a5ff/pydantic_core-2.41.4-cp312-cp312-manylinux_2_17_ppc64le.manylinux2014_ppc64le.whl", hash = "sha256:b9f5f30c402ed58f90c70e12eff65547d3ab74685ffe8283c719e6bead8ef53f", size = 2219869, upload-time = "2025-10-14T10:20:35.965Z" },
    { url = "https://files.pythonhosted.org/packages/83/6a/c070e30e295403bf29c4df1cb781317b6a9bac7cd07b8d3acc94d501a63c/pydantic_core-2.41.4-cp312-cp312-manylinux_2_17_s390x.manylinux2014_s390x.whl", hash = "sha256:dd96e5d15385d301733113bcaa324c8bcf111275b7675a9c6e88bfb19fc05e3b", size = 2345169, upload-time = "2025-10-14T10:20:37.627Z" },
    { url = "https://files.pythonhosted.org/packages/f0/83/06d001f8043c336baea7fd202a9ac7ad71f87e1c55d8112c50b745c40324/pydantic_core-2.41.4-cp312-cp312-manylinux_2_17_x86_64.manylinux2014_x86_64.whl", hash = "sha256:98f348cbb44fae6e9653c1055db7e29de67ea6a9ca03a5fa2c2e11a47cff0e47", size = 2070165, upload-time = "2025-10-14T10:20:39.246Z" },
    { url = "https://files.pythonhosted.org/packages/14/0a/e567c2883588dd12bcbc110232d892cf385356f7c8a9910311ac997ab715/pydantic_core-2.41.4-cp312-cp312-manylinux_2_5_i686.manylinux1_i686.whl", hash = "sha256:ec22626a2d14620a83ca583c6f5a4080fa3155282718b6055c2ea48d3ef35970", size = 2189067, upload-time = "2025-10-14T10:20:41.015Z" },
    { url = "https://files.pythonhosted.org/packages/f4/1d/3d9fca34273ba03c9b1c5289f7618bc4bd09c3ad2289b5420481aa051a99/pydantic_core-2.41.4-cp312-cp312-musllinux_1_1_aarch64.whl", hash = "sha256:3a95d4590b1f1a43bf33ca6d647b990a88f4a3824a8c4572c708f0b45a5290ed", size = 2132997, upload-time = "2025-10-14T10:20:43.106Z" },
    { url = "https://files.pythonhosted.org/packages/52/70/d702ef7a6cd41a8afc61f3554922b3ed8d19dd54c3bd4bdbfe332e610827/pydantic_core-2.41.4-cp312-cp312-musllinux_1_1_armv7l.whl", hash = "sha256:f9672ab4d398e1b602feadcffcdd3af44d5f5e6ddc15bc7d15d376d47e8e19f8", size = 2307187, upload-time = "2025-10-14T10:20:44.849Z" },
    { url = "https://files.pythonhosted.org/packages/68/4c/c06be6e27545d08b802127914156f38d10ca287a9e8489342793de8aae3c/pydantic_core-2.41.4-cp312-cp312-musllinux_1_1_x86_64.whl", hash = "sha256:84d8854db5f55fead3b579f04bda9a36461dab0730c5d570e1526483e7bb8431", size = 2305204, upload-time = "2025-10-14T10:20:46.781Z" },
    { url = "https://files.pythonhosted.org/packages/b0/e5/35ae4919bcd9f18603419e23c5eaf32750224a89d41a8df1a3704b69f77e/pydantic_core-2.41.4-cp312-cp312-win32.whl", hash = "sha256:9be1c01adb2ecc4e464392c36d17f97e9110fbbc906bcbe1c943b5b87a74aabd", size = 1972536, upload-time = "2025-10-14T10:20:48.39Z" },
    { url = "https://files.pythonhosted.org/packages/1e/c2/49c5bb6d2a49eb2ee3647a93e3dae7080c6409a8a7558b075027644e879c/pydantic_core-2.41.4-cp312-cp312-win_amd64.whl", hash = "sha256:d682cf1d22bab22a5be08539dca3d1593488a99998f9f412137bc323179067ff", size = 2031132, upload-time = "2025-10-14T10:20:50.421Z" },
    { url = "https://files.pythonhosted.org/packages/06/23/936343dbcba6eec93f73e95eb346810fc732f71ba27967b287b66f7b7097/pydantic_core-2.41.4-cp312-cp312-win_arm64.whl", hash = "sha256:833eebfd75a26d17470b58768c1834dfc90141b7afc6eb0429c21fc5a21dcfb8", size = 1969483, upload-time = "2025-10-14T10:20:52.35Z" },
    { url = "https://files.pythonhosted.org/packages/13/d0/c20adabd181a029a970738dfe23710b52a31f1258f591874fcdec7359845/pydantic_core-2.41.4-cp313-cp313-macosx_10_12_x86_64.whl", hash = "sha256:85e050ad9e5f6fe1004eec65c914332e52f429bc0ae12d6fa2092407a462c746", size = 2105688, upload-time = "2025-10-14T10:20:54.448Z" },
    { url = "https://files.pythonhosted.org/packages/00/b6/0ce5c03cec5ae94cca220dfecddc453c077d71363b98a4bbdb3c0b22c783/pydantic_core-2.41.4-cp313-cp313-macosx_11_0_arm64.whl", hash = "sha256:e7393f1d64792763a48924ba31d1e44c2cfbc05e3b1c2c9abb4ceeadd912cced", size = 1910807, upload-time = "2025-10-14T10:20:56.115Z" },
    { url = "https://files.pythonhosted.org/packages/68/3e/800d3d02c8beb0b5c069c870cbb83799d085debf43499c897bb4b4aaff0d/pydantic_core-2.41.4-cp313-cp313-manylinux_2_17_aarch64.manylinux2014_aarch64.whl", hash = "sha256:94dab0940b0d1fb28bcab847adf887c66a27a40291eedf0b473be58761c9799a", size = 1956669, upload-time = "2025-10-14T10:20:57.874Z" },
    { url = "https://files.pythonhosted.org/packages/60/a4/24271cc71a17f64589be49ab8bd0751f6a0a03046c690df60989f2f95c2c/pydantic_core-2.41.4-cp313-cp313-manylinux_2_17_armv7l.manylinux2014_armv7l.whl", hash = "sha256:de7c42f897e689ee6f9e93c4bec72b99ae3b32a2ade1c7e4798e690ff5246e02", size = 2051629, upload-time = "2025-10-14T10:21:00.006Z" },
    { url = "https://files.pythonhosted.org/packages/68/de/45af3ca2f175d91b96bfb62e1f2d2f1f9f3b14a734afe0bfeff079f78181/pydantic_core-2.41.4-cp313-cp313-manylinux_2_17_ppc64le.manylinux2014_ppc64le.whl", hash = "sha256:664b3199193262277b8b3cd1e754fb07f2c6023289c815a1e1e8fb415cb247b1", size = 2224049, upload-time = "2025-10-14T10:21:01.801Z" },
    { url = "https://files.pythonhosted.org/packages/af/8f/ae4e1ff84672bf869d0a77af24fd78387850e9497753c432875066b5d622/pydantic_core-2.41.4-cp313-cp313-manylinux_2_17_s390x.manylinux2014_s390x.whl", hash = "sha256:d95b253b88f7d308b1c0b417c4624f44553ba4762816f94e6986819b9c273fb2", size = 2342409, upload-time = "2025-10-14T10:21:03.556Z" },
    { url = "https://files.pythonhosted.org/packages/18/62/273dd70b0026a085c7b74b000394e1ef95719ea579c76ea2f0cc8893736d/pydantic_core-2.41.4-cp313-cp313-manylinux_2_17_x86_64.manylinux2014_x86_64.whl", hash = "sha256:a1351f5bbdbbabc689727cb91649a00cb9ee7203e0a6e54e9f5ba9e22e384b84", size = 2069635, upload-time = "2025-10-14T10:21:05.385Z" },
    { url = "https://files.pythonhosted.org/packages/30/03/cf485fff699b4cdaea469bc481719d3e49f023241b4abb656f8d422189fc/pydantic_core-2.41.4-cp313-cp313-manylinux_2_5_i686.manylinux1_i686.whl", hash = "sha256:1affa4798520b148d7182da0615d648e752de4ab1a9566b7471bc803d88a062d", size = 2194284, upload-time = "2025-10-14T10:21:07.122Z" },
    { url = "https://files.pythonhosted.org/packages/f9/7e/c8e713db32405dfd97211f2fc0a15d6bf8adb7640f3d18544c1f39526619/pydantic_core-2.41.4-cp313-cp313-musllinux_1_1_aarch64.whl", hash = "sha256:7b74e18052fea4aa8dea2fb7dbc23d15439695da6cbe6cfc1b694af1115df09d", size = 2137566, upload-time = "2025-10-14T10:21:08.981Z" },
    { url = "https://files.pythonhosted.org/packages/04/f7/db71fd4cdccc8b75990f79ccafbbd66757e19f6d5ee724a6252414483fb4/pydantic_core-2.41.4-cp313-cp313-musllinux_1_1_armv7l.whl", hash = "sha256:285b643d75c0e30abda9dc1077395624f314a37e3c09ca402d4015ef5979f1a2", size = 2316809, upload-time = "2025-10-14T10:21:10.805Z" },
    { url = "https://files.pythonhosted.org/packages/76/63/a54973ddb945f1bca56742b48b144d85c9fc22f819ddeb9f861c249d5464/pydantic_core-2.41.4-cp313-cp313-musllinux_1_1_x86_64.whl", hash = "sha256:f52679ff4218d713b3b33f88c89ccbf3a5c2c12ba665fb80ccc4192b4608dbab", size = 2311119, upload-time = "2025-10-14T10:21:12.583Z" },
    { url = "https://files.pythonhosted.org/packages/f8/03/5d12891e93c19218af74843a27e32b94922195ded2386f7b55382f904d2f/pydantic_core-2.41.4-cp313-cp313-win32.whl", hash = "sha256:ecde6dedd6fff127c273c76821bb754d793be1024bc33314a120f83a3c69460c", size = 1981398, upload-time = "2025-10-14T10:21:14.584Z" },
    { url = "https://files.pythonhosted.org/packages/be/d8/fd0de71f39db91135b7a26996160de71c073d8635edfce8b3c3681be0d6d/pydantic_core-2.41.4-cp313-cp313-win_amd64.whl", hash = "sha256:d081a1f3800f05409ed868ebb2d74ac39dd0c1ff6c035b5162356d76030736d4", size = 2030735, upload-time = "2025-10-14T10:21:16.432Z" },
    { url = "https://files.pythonhosted.org/packages/72/86/c99921c1cf6650023c08bfab6fe2d7057a5142628ef7ccfa9921f2dda1d5/pydantic_core-2.41.4-cp313-cp313-win_arm64.whl", hash = "sha256:f8e49c9c364a7edcbe2a310f12733aad95b022495ef2a8d653f645e5d20c1564", size = 1973209, upload-time = "2025-10-14T10:21:18.213Z" },
    { url = "https://files.pythonhosted.org/packages/36/0d/b5706cacb70a8414396efdda3d72ae0542e050b591119e458e2490baf035/pydantic_core-2.41.4-cp313-cp313t-macosx_11_0_arm64.whl", hash = "sha256:ed97fd56a561f5eb5706cebe94f1ad7c13b84d98312a05546f2ad036bafe87f4", size = 1877324, upload-time = "2025-10-14T10:21:20.363Z" },
    { url = "https://files.pythonhosted.org/packages/de/2d/cba1fa02cfdea72dfb3a9babb067c83b9dff0bbcb198368e000a6b756ea7/pydantic_core-2.41.4-cp313-cp313t-manylinux_2_17_aarch64.manylinux2014_aarch64.whl", hash = "sha256:a870c307bf1ee91fc58a9a61338ff780d01bfae45922624816878dce784095d2", size = 1884515, upload-time = "2025-10-14T10:21:22.339Z" },
    { url = "https://files.pythonhosted.org/packages/07/ea/3df927c4384ed9b503c9cc2d076cf983b4f2adb0c754578dfb1245c51e46/pydantic_core-2.41.4-cp313-cp313t-manylinux_2_17_x86_64.manylinux2014_x86_64.whl", hash = "sha256:d25e97bc1f5f8f7985bdc2335ef9e73843bb561eb1fa6831fdfc295c1c2061cf", size = 2042819, upload-time = "2025-10-14T10:21:26.683Z" },
    { url = "https://files.pythonhosted.org/packages/6a/ee/df8e871f07074250270a3b1b82aad4cd0026b588acd5d7d3eb2fcb1471a3/pydantic_core-2.41.4-cp313-cp313t-win_amd64.whl", hash = "sha256:d405d14bea042f166512add3091c1af40437c2e7f86988f3915fabd27b1e9cd2", size = 1995866, upload-time = "2025-10-14T10:21:28.951Z" },
    { url = "https://files.pythonhosted.org/packages/fc/de/b20f4ab954d6d399499c33ec4fafc46d9551e11dc1858fb7f5dca0748ceb/pydantic_core-2.41.4-cp313-cp313t-win_arm64.whl", hash = "sha256:19f3684868309db5263a11bace3c45d93f6f24afa2ffe75a647583df22a2ff89", size = 1970034, upload-time = "2025-10-14T10:21:30.869Z" },
    { url = "https://files.pythonhosted.org/packages/54/28/d3325da57d413b9819365546eb9a6e8b7cbd9373d9380efd5f74326143e6/pydantic_core-2.41.4-cp314-cp314-macosx_10_12_x86_64.whl", hash = "sha256:e9205d97ed08a82ebb9a307e92914bb30e18cdf6f6b12ca4bedadb1588a0bfe1", size = 2102022, upload-time = "2025-10-14T10:21:32.809Z" },
    { url = "https://files.pythonhosted.org/packages/9e/24/b58a1bc0d834bf1acc4361e61233ee217169a42efbdc15a60296e13ce438/pydantic_core-2.41.4-cp314-cp314-macosx_11_0_arm64.whl", hash = "sha256:82df1f432b37d832709fbcc0e24394bba04a01b6ecf1ee87578145c19cde12ac", size = 1905495, upload-time = "2025-10-14T10:21:34.812Z" },
    { url = "https://files.pythonhosted.org/packages/fb/a4/71f759cc41b7043e8ecdaab81b985a9b6cad7cec077e0b92cff8b71ecf6b/pydantic_core-2.41.4-cp314-cp314-manylinux_2_17_aarch64.manylinux2014_aarch64.whl", hash = "sha256:fc3b4cc4539e055cfa39a3763c939f9d409eb40e85813257dcd761985a108554", size = 1956131, upload-time = "2025-10-14T10:21:36.924Z" },
    { url = "https://files.pythonhosted.org/packages/b0/64/1e79ac7aa51f1eec7c4cda8cbe456d5d09f05fdd68b32776d72168d54275/pydantic_core-2.41.4-cp314-cp314-manylinux_2_17_armv7l.manylinux2014_armv7l.whl", hash = "sha256:b1eb1754fce47c63d2ff57fdb88c351a6c0150995890088b33767a10218eaa4e", size = 2052236, upload-time = "2025-10-14T10:21:38.927Z" },
    { url = "https://files.pythonhosted.org/packages/e9/e3/a3ffc363bd4287b80f1d43dc1c28ba64831f8dfc237d6fec8f2661138d48/pydantic_core-2.41.4-cp314-cp314-manylinux_2_17_ppc64le.manylinux2014_ppc64le.whl", hash = "sha256:e6ab5ab30ef325b443f379ddb575a34969c333004fca5a1daa0133a6ffaad616", size = 2223573, upload-time = "2025-10-14T10:21:41.574Z" },
    { url = "https://files.pythonhosted.org/packages/28/27/78814089b4d2e684a9088ede3790763c64693c3d1408ddc0a248bc789126/pydantic_core-2.41.4-cp314-cp314-manylinux_2_17_s390x.manylinux2014_s390x.whl", hash = "sha256:31a41030b1d9ca497634092b46481b937ff9397a86f9f51bd41c4767b6fc04af", size = 2342467, upload-time = "2025-10-14T10:21:44.018Z" },
    { url = "https://files.pythonhosted.org/packages/92/97/4de0e2a1159cb85ad737e03306717637842c88c7fd6d97973172fb183149/pydantic_core-2.41.4-cp314-cp314-manylinux_2_17_x86_64.manylinux2014_x86_64.whl", hash = "sha256:a44ac1738591472c3d020f61c6df1e4015180d6262ebd39bf2aeb52571b60f12", size = 2063754, upload-time = "2025-10-14T10:21:46.466Z" },
    { url = "https://files.pythonhosted.org/packages/0f/50/8cb90ce4b9efcf7ae78130afeb99fd1c86125ccdf9906ef64b9d42f37c25/pydantic_core-2.41.4-cp314-cp314-manylinux_2_5_i686.manylinux1_i686.whl", hash = "sha256:d72f2b5e6e82ab8f94ea7d0d42f83c487dc159c5240d8f83beae684472864e2d", size = 2196754, upload-time = "2025-10-14T10:21:48.486Z" },
    { url = "https://files.pythonhosted.org/packages/34/3b/ccdc77af9cd5082723574a1cc1bcae7a6acacc829d7c0a06201f7886a109/pydantic_core-2.41.4-cp314-cp314-musllinux_1_1_aarch64.whl", hash = "sha256:c4d1e854aaf044487d31143f541f7aafe7b482ae72a022c664b2de2e466ed0ad", size = 2137115, upload-time = "2025-10-14T10:21:50.63Z" },
    { url = "https://files.pythonhosted.org/packages/ca/ba/e7c7a02651a8f7c52dc2cff2b64a30c313e3b57c7d93703cecea76c09b71/pydantic_core-2.41.4-cp314-cp314-musllinux_1_1_armv7l.whl", hash = "sha256:b568af94267729d76e6ee5ececda4e283d07bbb28e8148bb17adad93d025d25a", size = 2317400, upload-time = "2025-10-14T10:21:52.959Z" },
    { url = "https://files.pythonhosted.org/packages/2c/ba/6c533a4ee8aec6b812c643c49bb3bd88d3f01e3cebe451bb85512d37f00f/pydantic_core-2.41.4-cp314-cp314-musllinux_1_1_x86_64.whl", hash = "sha256:6d55fb8b1e8929b341cc313a81a26e0d48aa3b519c1dbaadec3a6a2b4fcad025", size = 2312070, upload-time = "2025-10-14T10:21:55.419Z" },
    { url = "https://files.pythonhosted.org/packages/22/ae/f10524fcc0ab8d7f96cf9a74c880243576fd3e72bd8ce4f81e43d22bcab7/pydantic_core-2.41.4-cp314-cp314-win32.whl", hash = "sha256:5b66584e549e2e32a1398df11da2e0a7eff45d5c2d9db9d5667c5e6ac764d77e", size = 1982277, upload-time = "2025-10-14T10:21:57.474Z" },
    { url = "https://files.pythonhosted.org/packages/b4/dc/e5aa27aea1ad4638f0c3fb41132f7eb583bd7420ee63204e2d4333a3bbf9/pydantic_core-2.41.4-cp314-cp314-win_amd64.whl", hash = "sha256:557a0aab88664cc552285316809cab897716a372afaf8efdbef756f8b890e894", size = 2024608, upload-time = "2025-10-14T10:21:59.557Z" },
    { url = "https://files.pythonhosted.org/packages/3e/61/51d89cc2612bd147198e120a13f150afbf0bcb4615cddb049ab10b81b79e/pydantic_core-2.41.4-cp314-cp314-win_arm64.whl", hash = "sha256:3f1ea6f48a045745d0d9f325989d8abd3f1eaf47dd00485912d1a3a63c623a8d", size = 1967614, upload-time = "2025-10-14T10:22:01.847Z" },
    { url = "https://files.pythonhosted.org/packages/0d/c2/472f2e31b95eff099961fa050c376ab7156a81da194f9edb9f710f68787b/pydantic_core-2.41.4-cp314-cp314t-macosx_11_0_arm64.whl", hash = "sha256:6c1fe4c5404c448b13188dd8bd2ebc2bdd7e6727fa61ff481bcc2cca894018da", size = 1876904, upload-time = "2025-10-14T10:22:04.062Z" },
    { url = "https://files.pythonhosted.org/packages/4a/07/ea8eeb91173807ecdae4f4a5f4b150a520085b35454350fc219ba79e66a3/pydantic_core-2.41.4-cp314-cp314t-manylinux_2_17_aarch64.manylinux2014_aarch64.whl", hash = "sha256:523e7da4d43b113bf8e7b49fa4ec0c35bf4fe66b2230bfc5c13cc498f12c6c3e", size = 1882538, upload-time = "2025-10-14T10:22:06.39Z" },
    { url = "https://files.pythonhosted.org/packages/1e/29/b53a9ca6cd366bfc928823679c6a76c7a4c69f8201c0ba7903ad18ebae2f/pydantic_core-2.41.4-cp314-cp314t-manylinux_2_17_x86_64.manylinux2014_x86_64.whl", hash = "sha256:5729225de81fb65b70fdb1907fcf08c75d498f4a6f15af005aabb1fdadc19dfa", size = 2041183, upload-time = "2025-10-14T10:22:08.812Z" },
    { url = "https://files.pythonhosted.org/packages/c7/3d/f8c1a371ceebcaf94d6dd2d77c6cf4b1c078e13a5837aee83f760b4f7cfd/pydantic_core-2.41.4-cp314-cp314t-win_amd64.whl", hash = "sha256:de2cfbb09e88f0f795fd90cf955858fc2c691df65b1f21f0aa00b99f3fbc661d", size = 1993542, upload-time = "2025-10-14T10:22:11.332Z" },
    { url = "https://files.pythonhosted.org/packages/8a/ac/9fc61b4f9d079482a290afe8d206b8f490e9fd32d4fc03ed4fc698214e01/pydantic_core-2.41.4-cp314-cp314t-win_arm64.whl", hash = "sha256:d34f950ae05a83e0ede899c595f312ca976023ea1db100cd5aa188f7005e3ab0", size = 1973897, upload-time = "2025-10-14T10:22:13.444Z" },
    { url = "https://files.pythonhosted.org/packages/c4/48/ae937e5a831b7c0dc646b2ef788c27cd003894882415300ed21927c21efa/pydantic_core-2.41.4-graalpy312-graalpy250_312_native-macosx_10_12_x86_64.whl", hash = "sha256:4f5d640aeebb438517150fdeec097739614421900e4a08db4a3ef38898798537", size = 2112087, upload-time = "2025-10-14T10:22:56.818Z" },
    { url = "https://files.pythonhosted.org/packages/5e/db/6db8073e3d32dae017da7e0d16a9ecb897d0a4d92e00634916e486097961/pydantic_core-2.41.4-graalpy312-graalpy250_312_native-macosx_11_0_arm64.whl", hash = "sha256:4a9ab037b71927babc6d9e7fc01aea9e66dc2a4a34dff06ef0724a4049629f94", size = 1920387, upload-time = "2025-10-14T10:22:59.342Z" },
    { url = "https://files.pythonhosted.org/packages/0d/c1/dd3542d072fcc336030d66834872f0328727e3b8de289c662faa04aa270e/pydantic_core-2.41.4-graalpy312-graalpy250_312_native-manylinux_2_17_aarch64.manylinux2014_aarch64.whl", hash = "sha256:e4dab9484ec605c3016df9ad4fd4f9a390bc5d816a3b10c6550f8424bb80b18c", size = 1951495, upload-time = "2025-10-14T10:23:02.089Z" },
    { url = "https://files.pythonhosted.org/packages/2b/c6/db8d13a1f8ab3f1eb08c88bd00fd62d44311e3456d1e85c0e59e0a0376e7/pydantic_core-2.41.4-graalpy312-graalpy250_312_native-manylinux_2_17_x86_64.manylinux2014_x86_64.whl", hash = "sha256:bd8a5028425820731d8c6c098ab642d7b8b999758e24acae03ed38a66eca8335", size = 2139008, upload-time = "2025-10-14T10:23:04.539Z" },
]

[[package]]
name = "pydantic-settings"
version = "2.11.0"
source = { registry = "https://pypi.org/simple" }
dependencies = [
    { name = "pydantic" },
    { name = "python-dotenv" },
    { name = "typing-inspection" },
]
sdist = { url = "https://files.pythonhosted.org/packages/20/c5/dbbc27b814c71676593d1c3f718e6cd7d4f00652cefa24b75f7aa3efb25e/pydantic_settings-2.11.0.tar.gz", hash = "sha256:d0e87a1c7d33593beb7194adb8470fc426e95ba02af83a0f23474a04c9a08180", size = 188394, upload-time = "2025-09-24T14:19:11.764Z" }
wheels = [
    { url = "https://files.pythonhosted.org/packages/83/d6/887a1ff844e64aa823fb4905978d882a633cfe295c32eacad582b78a7d8b/pydantic_settings-2.11.0-py3-none-any.whl", hash = "sha256:fe2cea3413b9530d10f3a5875adffb17ada5c1e1bab0b2885546d7310415207c", size = 48608, upload-time = "2025-09-24T14:19:10.015Z" },
]

[[package]]
name = "pypika-tortoise"
version = "0.6.2"
source = { registry = "https://pypi.org/simple" }
sdist = { url = "https://files.pythonhosted.org/packages/1a/7b/0a31165e22e599ba149ba35d4323d343205a70d91a4f6e8c6565f5b4fa08/pypika_tortoise-0.6.2.tar.gz", hash = "sha256:f95ab59d9b6454db2e8daa0934728458350a1f3d56e81d9d1debc8eebeff26b3", size = 80522, upload-time = "2025-09-02T03:56:33.986Z" }
wheels = [
    { url = "https://files.pythonhosted.org/packages/67/cf/2d47236c80d6deea85e76c86b959f0ec24369c16db691c6266f7a20ff4bd/pypika_tortoise-0.6.2-py3-none-any.whl", hash = "sha256:425462b02ede0a5ed7b812ec12427419927ed6b19282c55667d1cbc9a440d3cb", size = 46919, upload-time = "2025-09-02T03:56:32.771Z" },
]

[[package]]
name = "pyright"
version = "1.1.406"
source = { registry = "https://pypi.org/simple" }
dependencies = [
    { name = "nodeenv" },
    { name = "typing-extensions" },
]
sdist = { url = "https://files.pythonhosted.org/packages/f7/16/6b4fbdd1fef59a0292cbb99f790b44983e390321eccbc5921b4d161da5d1/pyright-1.1.406.tar.gz", hash = "sha256:c4872bc58c9643dac09e8a2e74d472c62036910b3bd37a32813989ef7576ea2c", size = 4113151, upload-time = "2025-10-02T01:04:45.488Z" }
wheels = [
    { url = "https://files.pythonhosted.org/packages/f6/a2/e309afbb459f50507103793aaef85ca4348b66814c86bc73908bdeb66d12/pyright-1.1.406-py3-none-any.whl", hash = "sha256:1d81fb43c2407bf566e97e57abb01c811973fdb21b2df8df59f870f688bdca71", size = 5980982, upload-time = "2025-10-02T01:04:43.137Z" },
]

[package.optional-dependencies]
nodejs = [
    { name = "nodejs-wheel-binaries" },
]

[[package]]
name = "python-dateutil"
version = "2.9.0.post0"
source = { registry = "https://pypi.org/simple" }
dependencies = [
    { name = "six" },
]
sdist = { url = "https://files.pythonhosted.org/packages/66/c0/0c8b6ad9f17a802ee498c46e004a0eb49bc148f2fd230864601a86dcf6db/python-dateutil-2.9.0.post0.tar.gz", hash = "sha256:37dd54208da7e1cd875388217d5e00ebd4179249f90fb72437e91a35459a0ad3", size = 342432, upload-time = "2024-03-01T18:36:20.211Z" }
wheels = [
    { url = "https://files.pythonhosted.org/packages/ec/57/56b9bcc3c9c6a792fcbaf139543cee77261f3651ca9da0c93f5c1221264b/python_dateutil-2.9.0.post0-py2.py3-none-any.whl", hash = "sha256:a8b2bc7bffae282281c8140a97d3aa9c14da0b136dfe83f850eea9a5f7470427", size = 229892, upload-time = "2024-03-01T18:36:18.57Z" },
]

[[package]]
name = "python-dotenv"
version = "1.2.1"
source = { registry = "https://pypi.org/simple" }
sdist = { url = "https://files.pythonhosted.org/packages/f0/26/19cadc79a718c5edbec86fd4919a6b6d3f681039a2f6d66d14be94e75fb9/python_dotenv-1.2.1.tar.gz", hash = "sha256:42667e897e16ab0d66954af0e60a9caa94f0fd4ecf3aaf6d2d260eec1aa36ad6", size = 44221, upload-time = "2025-10-26T15:12:10.434Z" }
wheels = [
    { url = "https://files.pythonhosted.org/packages/14/1b/a298b06749107c305e1fe0f814c6c74aea7b2f1e10989cb30f544a1b3253/python_dotenv-1.2.1-py3-none-any.whl", hash = "sha256:b81ee9561e9ca4004139c6cbba3a238c32b03e4894671e181b671e8cb8425d61", size = 21230, upload-time = "2025-10-26T15:12:09.109Z" },
]

[[package]]
name = "python-socks"
version = "2.7.2"
source = { registry = "https://pypi.org/simple" }
sdist = { url = "https://files.pythonhosted.org/packages/c0/fb/49fc4c3d61dbc8404879bed6c94c0595e654951ac9145645b057c4883966/python_socks-2.7.2.tar.gz", hash = "sha256:4c845d4700352bc7e7382f302dfc6baf0af0de34d2a6d70ba356b2539d4dbb62", size = 229950, upload-time = "2025-08-01T06:47:05.488Z" }
wheels = [
    { url = "https://files.pythonhosted.org/packages/8d/e6/1fdebffa733e79e67b43ee8930e4e5049eb51eae3608caeafc83518798aa/python_socks-2.7.2-py3-none-any.whl", hash = "sha256:d311aefbacc0ddfaa1fa1c32096c436d4fe75b899c24d78e677e1b0623c52c48", size = 55048, upload-time = "2025-08-01T06:47:03.734Z" },
]

[[package]]
name = "pytz"
version = "2025.2"
source = { registry = "https://pypi.org/simple" }
sdist = { url = "https://files.pythonhosted.org/packages/f8/bf/abbd3cdfb8fbc7fb3d4d38d320f2441b1e7cbe29be4f23797b4a2b5d8aac/pytz-2025.2.tar.gz", hash = "sha256:360b9e3dbb49a209c21ad61809c7fb453643e048b38924c765813546746e81c3", size = 320884, upload-time = "2025-03-25T02:25:00.538Z" }
wheels = [
    { url = "https://files.pythonhosted.org/packages/81/c4/34e93fe5f5429d7570ec1fa436f1986fb1f00c3e0f43a589fe2bbcd22c3f/pytz-2025.2-py2.py3-none-any.whl", hash = "sha256:5ddf76296dd8c44c26eb8f4b6f35488f3ccbf6fbbd7adee0b7262d43f0ec2f00", size = 509225, upload-time = "2025-03-25T02:24:58.468Z" },
]

[[package]]
name = "pyyaml"
version = "6.0.3"
source = { registry = "https://pypi.org/simple" }
sdist = { url = "https://files.pythonhosted.org/packages/05/8e/961c0007c59b8dd7729d542c61a4d537767a59645b82a0b521206e1e25c2/pyyaml-6.0.3.tar.gz", hash = "sha256:d76623373421df22fb4cf8817020cbb7ef15c725b9d5e45f17e189bfc384190f", size = 130960, upload-time = "2025-09-25T21:33:16.546Z" }
wheels = [
    { url = "https://files.pythonhosted.org/packages/d1/33/422b98d2195232ca1826284a76852ad5a86fe23e31b009c9886b2d0fb8b2/pyyaml-6.0.3-cp312-cp312-macosx_10_13_x86_64.whl", hash = "sha256:7f047e29dcae44602496db43be01ad42fc6f1cc0d8cd6c83d342306c32270196", size = 182063, upload-time = "2025-09-25T21:32:11.445Z" },
    { url = "https://files.pythonhosted.org/packages/89/a0/6cf41a19a1f2f3feab0e9c0b74134aa2ce6849093d5517a0c550fe37a648/pyyaml-6.0.3-cp312-cp312-macosx_11_0_arm64.whl", hash = "sha256:fc09d0aa354569bc501d4e787133afc08552722d3ab34836a80547331bb5d4a0", size = 173973, upload-time = "2025-09-25T21:32:12.492Z" },
    { url = "https://files.pythonhosted.org/packages/ed/23/7a778b6bd0b9a8039df8b1b1d80e2e2ad78aa04171592c8a5c43a56a6af4/pyyaml-6.0.3-cp312-cp312-manylinux2014_aarch64.manylinux_2_17_aarch64.manylinux_2_28_aarch64.whl", hash = "sha256:9149cad251584d5fb4981be1ecde53a1ca46c891a79788c0df828d2f166bda28", size = 775116, upload-time = "2025-09-25T21:32:13.652Z" },
    { url = "https://files.pythonhosted.org/packages/65/30/d7353c338e12baef4ecc1b09e877c1970bd3382789c159b4f89d6a70dc09/pyyaml-6.0.3-cp312-cp312-manylinux2014_s390x.manylinux_2_17_s390x.manylinux_2_28_s390x.whl", hash = "sha256:5fdec68f91a0c6739b380c83b951e2c72ac0197ace422360e6d5a959d8d97b2c", size = 844011, upload-time = "2025-09-25T21:32:15.21Z" },
    { url = "https://files.pythonhosted.org/packages/8b/9d/b3589d3877982d4f2329302ef98a8026e7f4443c765c46cfecc8858c6b4b/pyyaml-6.0.3-cp312-cp312-manylinux2014_x86_64.manylinux_2_17_x86_64.manylinux_2_28_x86_64.whl", hash = "sha256:ba1cc08a7ccde2d2ec775841541641e4548226580ab850948cbfda66a1befcdc", size = 807870, upload-time = "2025-09-25T21:32:16.431Z" },
    { url = "https://files.pythonhosted.org/packages/05/c0/b3be26a015601b822b97d9149ff8cb5ead58c66f981e04fedf4e762f4bd4/pyyaml-6.0.3-cp312-cp312-musllinux_1_2_aarch64.whl", hash = "sha256:8dc52c23056b9ddd46818a57b78404882310fb473d63f17b07d5c40421e47f8e", size = 761089, upload-time = "2025-09-25T21:32:17.56Z" },
    { url = "https://files.pythonhosted.org/packages/be/8e/98435a21d1d4b46590d5459a22d88128103f8da4c2d4cb8f14f2a96504e1/pyyaml-6.0.3-cp312-cp312-musllinux_1_2_x86_64.whl", hash = "sha256:41715c910c881bc081f1e8872880d3c650acf13dfa8214bad49ed4cede7c34ea", size = 790181, upload-time = "2025-09-25T21:32:18.834Z" },
    { url = "https://files.pythonhosted.org/packages/74/93/7baea19427dcfbe1e5a372d81473250b379f04b1bd3c4c5ff825e2327202/pyyaml-6.0.3-cp312-cp312-win32.whl", hash = "sha256:96b533f0e99f6579b3d4d4995707cf36df9100d67e0c8303a0c55b27b5f99bc5", size = 137658, upload-time = "2025-09-25T21:32:20.209Z" },
    { url = "https://files.pythonhosted.org/packages/86/bf/899e81e4cce32febab4fb42bb97dcdf66bc135272882d1987881a4b519e9/pyyaml-6.0.3-cp312-cp312-win_amd64.whl", hash = "sha256:5fcd34e47f6e0b794d17de1b4ff496c00986e1c83f7ab2fb8fcfe9616ff7477b", size = 154003, upload-time = "2025-09-25T21:32:21.167Z" },
    { url = "https://files.pythonhosted.org/packages/1a/08/67bd04656199bbb51dbed1439b7f27601dfb576fb864099c7ef0c3e55531/pyyaml-6.0.3-cp312-cp312-win_arm64.whl", hash = "sha256:64386e5e707d03a7e172c0701abfb7e10f0fb753ee1d773128192742712a98fd", size = 140344, upload-time = "2025-09-25T21:32:22.617Z" },
    { url = "https://files.pythonhosted.org/packages/d1/11/0fd08f8192109f7169db964b5707a2f1e8b745d4e239b784a5a1dd80d1db/pyyaml-6.0.3-cp313-cp313-macosx_10_13_x86_64.whl", hash = "sha256:8da9669d359f02c0b91ccc01cac4a67f16afec0dac22c2ad09f46bee0697eba8", size = 181669, upload-time = "2025-09-25T21:32:23.673Z" },
    { url = "https://files.pythonhosted.org/packages/b1/16/95309993f1d3748cd644e02e38b75d50cbc0d9561d21f390a76242ce073f/pyyaml-6.0.3-cp313-cp313-macosx_11_0_arm64.whl", hash = "sha256:2283a07e2c21a2aa78d9c4442724ec1eb15f5e42a723b99cb3d822d48f5f7ad1", size = 173252, upload-time = "2025-09-25T21:32:25.149Z" },
    { url = "https://files.pythonhosted.org/packages/50/31/b20f376d3f810b9b2371e72ef5adb33879b25edb7a6d072cb7ca0c486398/pyyaml-6.0.3-cp313-cp313-manylinux2014_aarch64.manylinux_2_17_aarch64.manylinux_2_28_aarch64.whl", hash = "sha256:ee2922902c45ae8ccada2c5b501ab86c36525b883eff4255313a253a3160861c", size = 767081, upload-time = "2025-09-25T21:32:26.575Z" },
    { url = "https://files.pythonhosted.org/packages/49/1e/a55ca81e949270d5d4432fbbd19dfea5321eda7c41a849d443dc92fd1ff7/pyyaml-6.0.3-cp313-cp313-manylinux2014_s390x.manylinux_2_17_s390x.manylinux_2_28_s390x.whl", hash = "sha256:a33284e20b78bd4a18c8c2282d549d10bc8408a2a7ff57653c0cf0b9be0afce5", size = 841159, upload-time = "2025-09-25T21:32:27.727Z" },
    { url = "https://files.pythonhosted.org/packages/74/27/e5b8f34d02d9995b80abcef563ea1f8b56d20134d8f4e5e81733b1feceb2/pyyaml-6.0.3-cp313-cp313-manylinux2014_x86_64.manylinux_2_17_x86_64.manylinux_2_28_x86_64.whl", hash = "sha256:0f29edc409a6392443abf94b9cf89ce99889a1dd5376d94316ae5145dfedd5d6", size = 801626, upload-time = "2025-09-25T21:32:28.878Z" },
    { url = "https://files.pythonhosted.org/packages/f9/11/ba845c23988798f40e52ba45f34849aa8a1f2d4af4b798588010792ebad6/pyyaml-6.0.3-cp313-cp313-musllinux_1_2_aarch64.whl", hash = "sha256:f7057c9a337546edc7973c0d3ba84ddcdf0daa14533c2065749c9075001090e6", size = 753613, upload-time = "2025-09-25T21:32:30.178Z" },
    { url = "https://files.pythonhosted.org/packages/3d/e0/7966e1a7bfc0a45bf0a7fb6b98ea03fc9b8d84fa7f2229e9659680b69ee3/pyyaml-6.0.3-cp313-cp313-musllinux_1_2_x86_64.whl", hash = "sha256:eda16858a3cab07b80edaf74336ece1f986ba330fdb8ee0d6c0d68fe82bc96be", size = 794115, upload-time = "2025-09-25T21:32:31.353Z" },
    { url = "https://files.pythonhosted.org/packages/de/94/980b50a6531b3019e45ddeada0626d45fa85cbe22300844a7983285bed3b/pyyaml-6.0.3-cp313-cp313-win32.whl", hash = "sha256:d0eae10f8159e8fdad514efdc92d74fd8d682c933a6dd088030f3834bc8e6b26", size = 137427, upload-time = "2025-09-25T21:32:32.58Z" },
    { url = "https://files.pythonhosted.org/packages/97/c9/39d5b874e8b28845e4ec2202b5da735d0199dbe5b8fb85f91398814a9a46/pyyaml-6.0.3-cp313-cp313-win_amd64.whl", hash = "sha256:79005a0d97d5ddabfeeea4cf676af11e647e41d81c9a7722a193022accdb6b7c", size = 154090, upload-time = "2025-09-25T21:32:33.659Z" },
    { url = "https://files.pythonhosted.org/packages/73/e8/2bdf3ca2090f68bb3d75b44da7bbc71843b19c9f2b9cb9b0f4ab7a5a4329/pyyaml-6.0.3-cp313-cp313-win_arm64.whl", hash = "sha256:5498cd1645aa724a7c71c8f378eb29ebe23da2fc0d7a08071d89469bf1d2defb", size = 140246, upload-time = "2025-09-25T21:32:34.663Z" },
    { url = "https://files.pythonhosted.org/packages/9d/8c/f4bd7f6465179953d3ac9bc44ac1a8a3e6122cf8ada906b4f96c60172d43/pyyaml-6.0.3-cp314-cp314-macosx_10_13_x86_64.whl", hash = "sha256:8d1fab6bb153a416f9aeb4b8763bc0f22a5586065f86f7664fc23339fc1c1fac", size = 181814, upload-time = "2025-09-25T21:32:35.712Z" },
    { url = "https://files.pythonhosted.org/packages/bd/9c/4d95bb87eb2063d20db7b60faa3840c1b18025517ae857371c4dd55a6b3a/pyyaml-6.0.3-cp314-cp314-macosx_11_0_arm64.whl", hash = "sha256:34d5fcd24b8445fadc33f9cf348c1047101756fd760b4dacb5c3e99755703310", size = 173809, upload-time = "2025-09-25T21:32:36.789Z" },
    { url = "https://files.pythonhosted.org/packages/92/b5/47e807c2623074914e29dabd16cbbdd4bf5e9b2db9f8090fa64411fc5382/pyyaml-6.0.3-cp314-cp314-manylinux2014_aarch64.manylinux_2_17_aarch64.manylinux_2_28_aarch64.whl", hash = "sha256:501a031947e3a9025ed4405a168e6ef5ae3126c59f90ce0cd6f2bfc477be31b7", size = 766454, upload-time = "2025-09-25T21:32:37.966Z" },
    { url = "https://files.pythonhosted.org/packages/02/9e/e5e9b168be58564121efb3de6859c452fccde0ab093d8438905899a3a483/pyyaml-6.0.3-cp314-cp314-manylinux2014_s390x.manylinux_2_17_s390x.manylinux_2_28_s390x.whl", hash = "sha256:b3bc83488de33889877a0f2543ade9f70c67d66d9ebb4ac959502e12de895788", size = 836355, upload-time = "2025-09-25T21:32:39.178Z" },
    { url = "https://files.pythonhosted.org/packages/88/f9/16491d7ed2a919954993e48aa941b200f38040928474c9e85ea9e64222c3/pyyaml-6.0.3-cp314-cp314-manylinux2014_x86_64.manylinux_2_17_x86_64.manylinux_2_28_x86_64.whl", hash = "sha256:c458b6d084f9b935061bc36216e8a69a7e293a2f1e68bf956dcd9e6cbcd143f5", size = 794175, upload-time = "2025-09-25T21:32:40.865Z" },
    { url = "https://files.pythonhosted.org/packages/dd/3f/5989debef34dc6397317802b527dbbafb2b4760878a53d4166579111411e/pyyaml-6.0.3-cp314-cp314-musllinux_1_2_aarch64.whl", hash = "sha256:7c6610def4f163542a622a73fb39f534f8c101d690126992300bf3207eab9764", size = 755228, upload-time = "2025-09-25T21:32:42.084Z" },
    { url = "https://files.pythonhosted.org/packages/d7/ce/af88a49043cd2e265be63d083fc75b27b6ed062f5f9fd6cdc223ad62f03e/pyyaml-6.0.3-cp314-cp314-musllinux_1_2_x86_64.whl", hash = "sha256:5190d403f121660ce8d1d2c1bb2ef1bd05b5f68533fc5c2ea899bd15f4399b35", size = 789194, upload-time = "2025-09-25T21:32:43.362Z" },
    { url = "https://files.pythonhosted.org/packages/23/20/bb6982b26a40bb43951265ba29d4c246ef0ff59c9fdcdf0ed04e0687de4d/pyyaml-6.0.3-cp314-cp314-win_amd64.whl", hash = "sha256:4a2e8cebe2ff6ab7d1050ecd59c25d4c8bd7e6f400f5f82b96557ac0abafd0ac", size = 156429, upload-time = "2025-09-25T21:32:57.844Z" },
    { url = "https://files.pythonhosted.org/packages/f4/f4/a4541072bb9422c8a883ab55255f918fa378ecf083f5b85e87fc2b4eda1b/pyyaml-6.0.3-cp314-cp314-win_arm64.whl", hash = "sha256:93dda82c9c22deb0a405ea4dc5f2d0cda384168e466364dec6255b293923b2f3", size = 143912, upload-time = "2025-09-25T21:32:59.247Z" },
    { url = "https://files.pythonhosted.org/packages/7c/f9/07dd09ae774e4616edf6cda684ee78f97777bdd15847253637a6f052a62f/pyyaml-6.0.3-cp314-cp314t-macosx_10_13_x86_64.whl", hash = "sha256:02893d100e99e03eda1c8fd5c441d8c60103fd175728e23e431db1b589cf5ab3", size = 189108, upload-time = "2025-09-25T21:32:44.377Z" },
    { url = "https://files.pythonhosted.org/packages/4e/78/8d08c9fb7ce09ad8c38ad533c1191cf27f7ae1effe5bb9400a46d9437fcf/pyyaml-6.0.3-cp314-cp314t-macosx_11_0_arm64.whl", hash = "sha256:c1ff362665ae507275af2853520967820d9124984e0f7466736aea23d8611fba", size = 183641, upload-time = "2025-09-25T21:32:45.407Z" },
    { url = "https://files.pythonhosted.org/packages/7b/5b/3babb19104a46945cf816d047db2788bcaf8c94527a805610b0289a01c6b/pyyaml-6.0.3-cp314-cp314t-manylinux2014_aarch64.manylinux_2_17_aarch64.manylinux_2_28_aarch64.whl", hash = "sha256:6adc77889b628398debc7b65c073bcb99c4a0237b248cacaf3fe8a557563ef6c", size = 831901, upload-time = "2025-09-25T21:32:48.83Z" },
    { url = "https://files.pythonhosted.org/packages/8b/cc/dff0684d8dc44da4d22a13f35f073d558c268780ce3c6ba1b87055bb0b87/pyyaml-6.0.3-cp314-cp314t-manylinux2014_s390x.manylinux_2_17_s390x.manylinux_2_28_s390x.whl", hash = "sha256:a80cb027f6b349846a3bf6d73b5e95e782175e52f22108cfa17876aaeff93702", size = 861132, upload-time = "2025-09-25T21:32:50.149Z" },
    { url = "https://files.pythonhosted.org/packages/b1/5e/f77dc6b9036943e285ba76b49e118d9ea929885becb0a29ba8a7c75e29fe/pyyaml-6.0.3-cp314-cp314t-manylinux2014_x86_64.manylinux_2_17_x86_64.manylinux_2_28_x86_64.whl", hash = "sha256:00c4bdeba853cc34e7dd471f16b4114f4162dc03e6b7afcc2128711f0eca823c", size = 839261, upload-time = "2025-09-25T21:32:51.808Z" },
    { url = "https://files.pythonhosted.org/packages/ce/88/a9db1376aa2a228197c58b37302f284b5617f56a5d959fd1763fb1675ce6/pyyaml-6.0.3-cp314-cp314t-musllinux_1_2_aarch64.whl", hash = "sha256:66e1674c3ef6f541c35191caae2d429b967b99e02040f5ba928632d9a7f0f065", size = 805272, upload-time = "2025-09-25T21:32:52.941Z" },
    { url = "https://files.pythonhosted.org/packages/da/92/1446574745d74df0c92e6aa4a7b0b3130706a4142b2d1a5869f2eaa423c6/pyyaml-6.0.3-cp314-cp314t-musllinux_1_2_x86_64.whl", hash = "sha256:16249ee61e95f858e83976573de0f5b2893b3677ba71c9dd36b9cf8be9ac6d65", size = 829923, upload-time = "2025-09-25T21:32:54.537Z" },
    { url = "https://files.pythonhosted.org/packages/f0/7a/1c7270340330e575b92f397352af856a8c06f230aa3e76f86b39d01b416a/pyyaml-6.0.3-cp314-cp314t-win_amd64.whl", hash = "sha256:4ad1906908f2f5ae4e5a8ddfce73c320c2a1429ec52eafd27138b7f1cbe341c9", size = 174062, upload-time = "2025-09-25T21:32:55.767Z" },
    { url = "https://files.pythonhosted.org/packages/f1/12/de94a39c2ef588c7e6455cfbe7343d3b2dc9d6b6b2f40c4c6565744c873d/pyyaml-6.0.3-cp314-cp314t-win_arm64.whl", hash = "sha256:ebc55a14a21cb14062aa4162f906cd962b28e2e9ea38f9b4391244cd8de4ae0b", size = 149341, upload-time = "2025-09-25T21:32:56.828Z" },
]

[[package]]
name = "qrcode"
version = "8.2"
source = { registry = "https://pypi.org/simple" }
dependencies = [
    { name = "colorama", marker = "sys_platform == 'win32'" },
]
sdist = { url = "https://files.pythonhosted.org/packages/8f/b2/7fc2931bfae0af02d5f53b174e9cf701adbb35f39d69c2af63d4a39f81a9/qrcode-8.2.tar.gz", hash = "sha256:35c3f2a4172b33136ab9f6b3ef1c00260dd2f66f858f24d88418a015f446506c", size = 43317, upload-time = "2025-05-01T15:44:24.726Z" }
wheels = [
    { url = "https://files.pythonhosted.org/packages/dd/b8/d2d6d731733f51684bbf76bf34dab3b70a9148e8f2cef2bb544fccec681a/qrcode-8.2-py3-none-any.whl", hash = "sha256:16e64e0716c14960108e85d853062c9e8bba5ca8252c0b4d0231b9df4060ff4f", size = 45986, upload-time = "2025-05-01T15:44:22.781Z" },
]

[package.optional-dependencies]
pil = [
    { name = "pillow" },
]

[[package]]
name = "redis"
version = "7.0.1"
source = { registry = "https://pypi.org/simple" }
sdist = { url = "https://files.pythonhosted.org/packages/57/8f/f125feec0b958e8d22c8f0b492b30b1991d9499a4315dfde466cf4289edc/redis-7.0.1.tar.gz", hash = "sha256:c949df947dca995dc68fdf5a7863950bf6df24f8d6022394585acc98e81624f1", size = 4755322, upload-time = "2025-10-27T14:34:00.33Z" }
wheels = [
    { url = "https://files.pythonhosted.org/packages/e9/97/9f22a33c475cda519f20aba6babb340fb2f2254a02fb947816960d1e669a/redis-7.0.1-py3-none-any.whl", hash = "sha256:4977af3c7d67f8f0eb8b6fec0dafc9605db9343142f634041fb0235f67c0588a", size = 339938, upload-time = "2025-10-27T14:33:58.553Z" },
]

[package.optional-dependencies]
hiredis = [
    { name = "hiredis" },
]

[[package]]
name = "repath"
version = "0.9.0"
source = { registry = "https://pypi.org/simple" }
dependencies = [
    { name = "six" },
]
sdist = { url = "https://files.pythonhosted.org/packages/65/e1/824989291d0f01886074fdf9504ba54598f5665bc4dd373b589b87e76608/repath-0.9.0.tar.gz", hash = "sha256:8292139bac6a0e43fd9d70605d4e8daeb25d46672e484ed31a24c7ce0aef0fb7", size = 5492, upload-time = "2019-10-08T00:25:22.3Z" }
wheels = [
    { url = "https://files.pythonhosted.org/packages/87/ed/92e9b8a3ffc562f21df14ef2538f54e911df29730e1f0d79130a4edc86e7/repath-0.9.0-py3-none-any.whl", hash = "sha256:ee079d6c91faeb843274d22d8f786094ee01316ecfe293a1eb6546312bb6a318", size = 4738, upload-time = "2019-10-08T00:25:20.842Z" },
]

[[package]]
name = "rsa"
version = "4.9.1"
source = { registry = "https://pypi.org/simple" }
dependencies = [
    { name = "pyasn1" },
]
sdist = { url = "https://files.pythonhosted.org/packages/da/8a/22b7beea3ee0d44b1916c0c1cb0ee3af23b700b6da9f04991899d0c555d4/rsa-4.9.1.tar.gz", hash = "sha256:e7bdbfdb5497da4c07dfd35530e1a902659db6ff241e39d9953cad06ebd0ae75", size = 29034, upload-time = "2025-04-16T09:51:18.218Z" }
wheels = [
    { url = "https://files.pythonhosted.org/packages/64/8d/0133e4eb4beed9e425d9a98ed6e081a55d195481b7632472be1af08d2f6b/rsa-4.9.1-py3-none-any.whl", hash = "sha256:68635866661c6836b8d39430f97a996acbd61bfa49406748ea243539fe239762", size = 34696, upload-time = "2025-04-16T09:51:17.142Z" },
]

[[package]]
name = "ruff"
version = "0.14.2"
source = { registry = "https://pypi.org/simple" }
sdist = { url = "https://files.pythonhosted.org/packages/ee/34/8218a19b2055b80601e8fd201ec723c74c7fe1ca06d525a43ed07b6d8e85/ruff-0.14.2.tar.gz", hash = "sha256:98da787668f239313d9c902ca7c523fe11b8ec3f39345553a51b25abc4629c96", size = 5539663, upload-time = "2025-10-23T19:37:00.956Z" }
wheels = [
    { url = "https://files.pythonhosted.org/packages/16/dd/23eb2db5ad9acae7c845700493b72d3ae214dce0b226f27df89216110f2b/ruff-0.14.2-py3-none-linux_armv6l.whl", hash = "sha256:7cbe4e593505bdec5884c2d0a4d791a90301bc23e49a6b1eb642dd85ef9c64f1", size = 12533390, upload-time = "2025-10-23T19:36:18.044Z" },
    { url = "https://files.pythonhosted.org/packages/5a/8c/5f9acff43ddcf3f85130d0146d0477e28ccecc495f9f684f8f7119b74c0d/ruff-0.14.2-py3-none-macosx_10_12_x86_64.whl", hash = "sha256:8d54b561729cee92f8d89c316ad7a3f9705533f5903b042399b6ae0ddfc62e11", size = 12887187, upload-time = "2025-10-23T19:36:22.664Z" },
    { url = "https://files.pythonhosted.org/packages/99/fa/047646491479074029665022e9f3dc6f0515797f40a4b6014ea8474c539d/ruff-0.14.2-py3-none-macosx_11_0_arm64.whl", hash = "sha256:5c8753dfa44ebb2cde10ce5b4d2ef55a41fb9d9b16732a2c5df64620dbda44a3", size = 11925177, upload-time = "2025-10-23T19:36:24.778Z" },
    { url = "https://files.pythonhosted.org/packages/15/8b/c44cf7fe6e59ab24a9d939493a11030b503bdc2a16622cede8b7b1df0114/ruff-0.14.2-py3-none-manylinux_2_17_aarch64.manylinux2014_aarch64.whl", hash = "sha256:3d0bbeffb8d9f4fccf7b5198d566d0bad99a9cb622f1fc3467af96cb8773c9e3", size = 12358285, upload-time = "2025-10-23T19:36:26.979Z" },
    { url = "https://files.pythonhosted.org/packages/45/01/47701b26254267ef40369aea3acb62a7b23e921c27372d127e0f3af48092/ruff-0.14.2-py3-none-manylinux_2_17_armv7l.manylinux2014_armv7l.whl", hash = "sha256:7047f0c5a713a401e43a88d36843d9c83a19c584e63d664474675620aaa634a8", size = 12303832, upload-time = "2025-10-23T19:36:29.192Z" },
    { url = "https://files.pythonhosted.org/packages/2d/5c/ae7244ca4fbdf2bee9d6405dcd5bc6ae51ee1df66eb7a9884b77b8af856d/ruff-0.14.2-py3-none-manylinux_2_17_i686.manylinux2014_i686.whl", hash = "sha256:3bf8d2f9aa1602599217d82e8e0af7fd33e5878c4d98f37906b7c93f46f9a839", size = 13036995, upload-time = "2025-10-23T19:36:31.861Z" },
    { url = "https://files.pythonhosted.org/packages/27/4c/0860a79ce6fd4c709ac01173f76f929d53f59748d0dcdd662519835dae43/ruff-0.14.2-py3-none-manylinux_2_17_ppc64.manylinux2014_ppc64.whl", hash = "sha256:1c505b389e19c57a317cf4b42db824e2fca96ffb3d86766c1c9f8b96d32048a7", size = 14512649, upload-time = "2025-10-23T19:36:33.915Z" },
    { url = "https://files.pythonhosted.org/packages/7f/7f/d365de998069720a3abfc250ddd876fc4b81a403a766c74ff9bde15b5378/ruff-0.14.2-py3-none-manylinux_2_17_ppc64le.manylinux2014_ppc64le.whl", hash = "sha256:a307fc45ebd887b3f26b36d9326bb70bf69b01561950cdcc6c0bdf7bb8e0f7cc", size = 14088182, upload-time = "2025-10-23T19:36:36.983Z" },
    { url = "https://files.pythonhosted.org/packages/6c/ea/d8e3e6b209162000a7be1faa41b0a0c16a133010311edc3329753cc6596a/ruff-0.14.2-py3-none-manylinux_2_17_s390x.manylinux2014_s390x.whl", hash = "sha256:61ae91a32c853172f832c2f40bd05fd69f491db7289fb85a9b941ebdd549781a", size = 13599516, upload-time = "2025-10-23T19:36:39.208Z" },
    { url = "https://files.pythonhosted.org/packages/fa/ea/c7810322086db68989fb20a8d5221dd3b79e49e396b01badca07b433ab45/ruff-0.14.2-py3-none-manylinux_2_17_x86_64.manylinux2014_x86_64.whl", hash = "sha256:bc1967e40286f63ee23c615e8e7e98098dedc7301568bd88991f6e544d8ae096", size = 13272690, upload-time = "2025-10-23T19:36:41.453Z" },
    { url = "https://files.pythonhosted.org/packages/a9/39/10b05acf8c45786ef501d454e00937e1b97964f846bf28883d1f9619928a/ruff-0.14.2-py3-none-manylinux_2_31_riscv64.whl", hash = "sha256:2877f02119cdebf52a632d743a2e302dea422bfae152ebe2f193d3285a3a65df", size = 13496497, upload-time = "2025-10-23T19:36:43.61Z" },
    { url = "https://files.pythonhosted.org/packages/59/a1/1f25f8301e13751c30895092485fada29076e5e14264bdacc37202e85d24/ruff-0.14.2-py3-none-musllinux_1_2_aarch64.whl", hash = "sha256:e681c5bc777de5af898decdcb6ba3321d0d466f4cb43c3e7cc2c3b4e7b843a05", size = 12266116, upload-time = "2025-10-23T19:36:45.625Z" },
    { url = "https://files.pythonhosted.org/packages/5c/fa/0029bfc9ce16ae78164e6923ef392e5f173b793b26cc39aa1d8b366cf9dc/ruff-0.14.2-py3-none-musllinux_1_2_armv7l.whl", hash = "sha256:e21be42d72e224736f0c992cdb9959a2fa53c7e943b97ef5d081e13170e3ffc5", size = 12281345, upload-time = "2025-10-23T19:36:47.618Z" },
    { url = "https://files.pythonhosted.org/packages/a5/ab/ece7baa3c0f29b7683be868c024f0838770c16607bea6852e46b202f1ff6/ruff-0.14.2-py3-none-musllinux_1_2_i686.whl", hash = "sha256:b8264016f6f209fac16262882dbebf3f8be1629777cf0f37e7aff071b3e9b92e", size = 12629296, upload-time = "2025-10-23T19:36:49.789Z" },
    { url = "https://files.pythonhosted.org/packages/a4/7f/638f54b43f3d4e48c6a68062794e5b367ddac778051806b9e235dfb7aa81/ruff-0.14.2-py3-none-musllinux_1_2_x86_64.whl", hash = "sha256:5ca36b4cb4db3067a3b24444463ceea5565ea78b95fe9a07ca7cb7fd16948770", size = 13371610, upload-time = "2025-10-23T19:36:51.882Z" },
    { url = "https://files.pythonhosted.org/packages/8d/35/3654a973ebe5b32e1fd4a08ed2d46755af7267da7ac710d97420d7b8657d/ruff-0.14.2-py3-none-win32.whl", hash = "sha256:41775927d287685e08f48d8eb3f765625ab0b7042cc9377e20e64f4eb0056ee9", size = 12415318, upload-time = "2025-10-23T19:36:53.961Z" },
    { url = "https://files.pythonhosted.org/packages/71/30/3758bcf9e0b6a4193a6f51abf84254aba00887dfa8c20aba18aa366c5f57/ruff-0.14.2-py3-none-win_amd64.whl", hash = "sha256:0df3424aa5c3c08b34ed8ce099df1021e3adaca6e90229273496b839e5a7e1af", size = 13565279, upload-time = "2025-10-23T19:36:56.578Z" },
    { url = "https://files.pythonhosted.org/packages/2e/5d/aa883766f8ef9ffbe6aa24f7192fb71632f31a30e77eb39aa2b0dc4290ac/ruff-0.14.2-py3-none-win_arm64.whl", hash = "sha256:ea9d635e83ba21569fbacda7e78afbfeb94911c9434aff06192d9bc23fd5495a", size = 12554956, upload-time = "2025-10-23T19:36:58.714Z" },
]

[[package]]
name = "sentry-sdk"
version = "2.42.1"
source = { registry = "https://pypi.org/simple" }
dependencies = [
    { name = "certifi" },
    { name = "urllib3" },
]
sdist = { url = "https://files.pythonhosted.org/packages/31/04/ec8c1dd9250847303d98516e917978cb1c7083024770d86d657d2ccb5a70/sentry_sdk-2.42.1.tar.gz", hash = "sha256:8598cc6edcfe74cb8074ba6a7c15338cdee93d63d3eb9b9943b4b568354ad5b6", size = 354839, upload-time = "2025-10-20T12:38:40.45Z" }
wheels = [
    { url = "https://files.pythonhosted.org/packages/0f/cb/c21b96ff379923310b4fb2c06e8d560d801e24aeb300faa72a04776868fc/sentry_sdk-2.42.1-py2.py3-none-any.whl", hash = "sha256:f8716b50c927d3beb41bc88439dc6bcd872237b596df5b14613e2ade104aee02", size = 380952, upload-time = "2025-10-20T12:38:38.88Z" },
]

[[package]]
name = "seria-library"
version = "1.5.5"
source = { registry = "https://pypi.org/simple" }
sdist = { url = "https://files.pythonhosted.org/packages/ac/e3/061fd107f009318bd6ddff69dbb34e3cf591694a5ea3a0a9e3a07fcf9651/seria_library-1.5.5.tar.gz", hash = "sha256:2a7e7844ffbd75125e561db7d9680813ff52dd8abc8dcda56505796d43d8837a", size = 105433, upload-time = "2025-02-27T02:21:16.555Z" }
wheels = [
    { url = "https://files.pythonhosted.org/packages/62/c7/669918bfe60ac60b4025214dd41433cff8f530f8ae09b196ac885af6947c/seria_library-1.5.5-py3-none-any.whl", hash = "sha256:d55682696160c43d5fd6b7cdc1eaff7959e309730dcb9aa54327733e655e74a1", size = 29690, upload-time = "2025-02-27T02:21:14.673Z" },
]

[package.optional-dependencies]
files = [
    { name = "aiofiles" },
    { name = "aiohttp" },
    { name = "orjson" },
    { name = "pyyaml" },
]

[[package]]
name = "six"
version = "1.17.0"
source = { registry = "https://pypi.org/simple" }
sdist = { url = "https://files.pythonhosted.org/packages/94/e7/b2c673351809dca68a0e064b6af791aa332cf192da575fd474ed7d6f16a2/six-1.17.0.tar.gz", hash = "sha256:ff70335d468e7eb6ec65b95b99d3a2836546063f63acc5171de367e834932a81", size = 34031, upload-time = "2024-12-04T17:35:28.174Z" }
wheels = [
    { url = "https://files.pythonhosted.org/packages/b7/ce/149a00dd41f10bc29e5921b496af8b574d8413afcd5e30dfa0ed46c2cc5e/six-1.17.0-py2.py3-none-any.whl", hash = "sha256:4721f391ed90541fddacab5acf947aa0d3dc7d27b2e1e8eda2be8970586c3274", size = 11050, upload-time = "2024-12-04T17:35:26.475Z" },
]

[[package]]
name = "sniffio"
version = "1.3.1"
source = { registry = "https://pypi.org/simple" }
sdist = { url = "https://files.pythonhosted.org/packages/a2/87/a6771e1546d97e7e041b6ae58d80074f81b7d5121207425c964ddf5cfdbd/sniffio-1.3.1.tar.gz", hash = "sha256:f4324edc670a0f49750a81b895f35c3adb843cca46f0530f79fc1babb23789dc", size = 20372, upload-time = "2024-02-25T23:20:04.057Z" }
wheels = [
    { url = "https://files.pythonhosted.org/packages/e9/44/75a9c9421471a6c4805dbf2356f7c181a29c1879239abab1ea2cc8f38b40/sniffio-1.3.1-py3-none-any.whl", hash = "sha256:2f6da418d1f1e0fddd844478f41680e794e6051915791a034ff65e5f100525a2", size = 10235, upload-time = "2024-02-25T23:20:01.196Z" },
]

[[package]]
name = "starlette"
version = "0.48.0"
source = { registry = "https://pypi.org/simple" }
dependencies = [
    { name = "anyio" },
    { name = "typing-extensions", marker = "python_full_version < '3.13'" },
]
sdist = { url = "https://files.pythonhosted.org/packages/a7/a5/d6f429d43394057b67a6b5bbe6eae2f77a6bf7459d961fdb224bf206eee6/starlette-0.48.0.tar.gz", hash = "sha256:7e8cee469a8ab2352911528110ce9088fdc6a37d9876926e73da7ce4aa4c7a46", size = 2652949, upload-time = "2025-09-13T08:41:05.699Z" }
wheels = [
    { url = "https://files.pythonhosted.org/packages/be/72/2db2f49247d0a18b4f1bb9a5a39a0162869acf235f3a96418363947b3d46/starlette-0.48.0-py3-none-any.whl", hash = "sha256:0764ca97b097582558ecb498132ed0c7d942f233f365b86ba37770e026510659", size = 73736, upload-time = "2025-09-13T08:41:03.869Z" },
]

[[package]]
name = "tabulate"
version = "0.9.0"
source = { registry = "https://pypi.org/simple" }
sdist = { url = "https://files.pythonhosted.org/packages/ec/fe/802052aecb21e3797b8f7902564ab6ea0d60ff8ca23952079064155d1ae1/tabulate-0.9.0.tar.gz", hash = "sha256:0095b12bf5966de529c0feb1fa08671671b3368eec77d7ef7ab114be2c068b3c", size = 81090, upload-time = "2022-10-06T17:21:48.54Z" }
wheels = [
    { url = "https://files.pythonhosted.org/packages/40/44/4a5f08c96eb108af5cb50b41f76142f0afa346dfa99d5296fe7202a11854/tabulate-0.9.0-py3-none-any.whl", hash = "sha256:024ca478df22e9340661486f85298cff5f6dcdba14f3813e8830015b9ed1948f", size = 35252, upload-time = "2022-10-06T17:21:44.262Z" },
]

[[package]]
name = "tenacity"
version = "9.1.2"
source = { registry = "https://pypi.org/simple" }
sdist = { url = "https://files.pythonhosted.org/packages/0a/d4/2b0cd0fe285e14b36db076e78c93766ff1d529d70408bd1d2a5a84f1d929/tenacity-9.1.2.tar.gz", hash = "sha256:1169d376c297e7de388d18b4481760d478b0e99a777cad3a9c86e556f4b697cb", size = 48036, upload-time = "2025-04-02T08:25:09.966Z" }
wheels = [
    { url = "https://files.pythonhosted.org/packages/e5/30/643397144bfbfec6f6ef821f36f33e57d35946c44a2352d3c9f0ae847619/tenacity-9.1.2-py3-none-any.whl", hash = "sha256:f77bf36710d8b73a50b2dd155c97b870017ad21afe6ab300326b0371b3b05138", size = 28248, upload-time = "2025-04-02T08:25:07.678Z" },
]

[[package]]
name = "toml"
version = "0.10.2"
source = { registry = "https://pypi.org/simple" }
sdist = { url = "https://files.pythonhosted.org/packages/be/ba/1f744cdc819428fc6b5084ec34d9b30660f6f9daaf70eead706e3203ec3c/toml-0.10.2.tar.gz", hash = "sha256:b3bda1d108d5dd99f4a20d24d9c348e91c4db7ab1b749200bded2f839ccbe68f", size = 22253, upload-time = "2020-11-01T01:40:22.204Z" }
wheels = [
    { url = "https://files.pythonhosted.org/packages/44/6f/7120676b6d73228c96e17f1f794d8ab046fc910d781c8d151120c3f1569e/toml-0.10.2-py2.py3-none-any.whl", hash = "sha256:806143ae5bfb6a3c6e736a764057db0e6a0e05e338b5630894a5f779cabb4f9b", size = 16588, upload-time = "2020-11-01T01:40:20.672Z" },
]

[[package]]
name = "tortoise-orm"
version = "0.25.1"
source = { registry = "https://pypi.org/simple" }
dependencies = [
    { name = "aiosqlite" },
    { name = "iso8601", marker = "python_full_version < '4'" },
    { name = "pypika-tortoise", marker = "python_full_version < '4'" },
    { name = "pytz" },
]
sdist = { url = "https://files.pythonhosted.org/packages/d7/9b/de966810021fa773fead258efd8deea2bb73bb12479e27f288bd8ceb8763/tortoise_orm-0.25.1.tar.gz", hash = "sha256:4d5bfd13d5750935ffe636a6b25597c5c8f51c47e5b72d7509d712eda1a239fe", size = 128341, upload-time = "2025-06-05T10:43:31.058Z" }
wheels = [
    { url = "https://files.pythonhosted.org/packages/70/55/2bda7f4445f4c07b734385b46d1647a388d05160cf5b8714a713e8709378/tortoise_orm-0.25.1-py3-none-any.whl", hash = "sha256:df0ef7e06eb0650a7e5074399a51ee6e532043308c612db2cac3882486a3fd9f", size = 167723, upload-time = "2025-06-05T10:43:29.309Z" },
]

[[package]]
name = "typing-extensions"
version = "4.15.0"
source = { registry = "https://pypi.org/simple" }
sdist = { url = "https://files.pythonhosted.org/packages/72/94/1a15dd82efb362ac84269196e94cf00f187f7ed21c242792a923cdb1c61f/typing_extensions-4.15.0.tar.gz", hash = "sha256:0cea48d173cc12fa28ecabc3b837ea3cf6f38c6d1136f85cbaaf598984861466", size = 109391, upload-time = "2025-08-25T13:49:26.313Z" }
wheels = [
    { url = "https://files.pythonhosted.org/packages/18/67/36e9267722cc04a6b9f15c7f3441c2363321a3ea07da7ae0c0707beb2a9c/typing_extensions-4.15.0-py3-none-any.whl", hash = "sha256:f0fa19c6845758ab08074a0cfa8b7aecb71c999ca73d62883bc25cc018c4e548", size = 44614, upload-time = "2025-08-25T13:49:24.86Z" },
]

[[package]]
name = "typing-inspection"
version = "0.4.2"
source = { registry = "https://pypi.org/simple" }
dependencies = [
    { name = "typing-extensions" },
]
sdist = { url = "https://files.pythonhosted.org/packages/55/e3/70399cb7dd41c10ac53367ae42139cf4b1ca5f36bb3dc6c9d33acdb43655/typing_inspection-0.4.2.tar.gz", hash = "sha256:ba561c48a67c5958007083d386c3295464928b01faa735ab8547c5692e87f464", size = 75949, upload-time = "2025-10-01T02:14:41.687Z" }
wheels = [
    { url = "https://files.pythonhosted.org/packages/dc/9b/47798a6c91d8bdb567fe2698fe81e0c6b7cb7ef4d13da4114b41d239f65d/typing_inspection-0.4.2-py3-none-any.whl", hash = "sha256:4ed1cacbdc298c220f1bd249ed5287caa16f34d44ef4e9c3d0cbad5b521545e7", size = 14611, upload-time = "2025-10-01T02:14:40.154Z" },
]

[[package]]
name = "tzdata"
version = "2025.2"
source = { registry = "https://pypi.org/simple" }
sdist = { url = "https://files.pythonhosted.org/packages/95/32/1a225d6164441be760d75c2c42e2780dc0873fe382da3e98a2e1e48361e5/tzdata-2025.2.tar.gz", hash = "sha256:b60a638fcc0daffadf82fe0f57e53d06bdec2f36c4df66280ae79bce6bd6f2b9", size = 196380, upload-time = "2025-03-23T13:54:43.652Z" }
wheels = [
    { url = "https://files.pythonhosted.org/packages/5c/23/c7abc0ca0a1526a0774eca151daeb8de62ec457e77262b66b359c3c7679e/tzdata-2025.2-py2.py3-none-any.whl", hash = "sha256:1a403fada01ff9221ca8044d701868fa132215d84beb92242d9acd2147f667a8", size = 347839, upload-time = "2025-03-23T13:54:41.845Z" },
]

[[package]]
name = "tzlocal"
version = "5.3.1"
source = { registry = "https://pypi.org/simple" }
dependencies = [
    { name = "tzdata", marker = "sys_platform == 'win32'" },
]
sdist = { url = "https://files.pythonhosted.org/packages/8b/2e/c14812d3d4d9cd1773c6be938f89e5735a1f11a9f184ac3639b93cef35d5/tzlocal-5.3.1.tar.gz", hash = "sha256:cceffc7edecefea1f595541dbd6e990cb1ea3d19bf01b2809f362a03dd7921fd", size = 30761, upload-time = "2025-03-05T21:17:41.549Z" }
wheels = [
    { url = "https://files.pythonhosted.org/packages/c2/14/e2a54fabd4f08cd7af1c07030603c3356b74da07f7cc056e600436edfa17/tzlocal-5.3.1-py3-none-any.whl", hash = "sha256:eb1a66c3ef5847adf7a834f1be0800581b683b5608e74f86ecbcef8ab91bb85d", size = 18026, upload-time = "2025-03-05T21:17:39.857Z" },
]

[[package]]
name = "url-normalize"
version = "2.2.1"
source = { registry = "https://pypi.org/simple" }
dependencies = [
    { name = "idna" },
]
sdist = { url = "https://files.pythonhosted.org/packages/80/31/febb777441e5fcdaacb4522316bf2a527c44551430a4873b052d545e3279/url_normalize-2.2.1.tar.gz", hash = "sha256:74a540a3b6eba1d95bdc610c24f2c0141639f3ba903501e61a52a8730247ff37", size = 18846, upload-time = "2025-04-26T20:37:58.553Z" }
wheels = [
    { url = "https://files.pythonhosted.org/packages/bc/d9/5ec15501b675f7bc07c5d16aa70d8d778b12375686b6efd47656efdc67cd/url_normalize-2.2.1-py3-none-any.whl", hash = "sha256:3deb687587dc91f7b25c9ae5162ffc0f057ae85d22b1e15cf5698311247f567b", size = 14728, upload-time = "2025-04-26T20:37:57.217Z" },
]

[[package]]
name = "urllib3"
version = "2.5.0"
source = { registry = "https://pypi.org/simple" }
sdist = { url = "https://files.pythonhosted.org/packages/15/22/9ee70a2574a4f4599c47dd506532914ce044817c7752a79b6a51286319bc/urllib3-2.5.0.tar.gz", hash = "sha256:3fc47733c7e419d4bc3f6b3dc2b4f890bb743906a30d56ba4a5bfa4bbff92760", size = 393185, upload-time = "2025-06-18T14:07:41.644Z" }
wheels = [
    { url = "https://files.pythonhosted.org/packages/a7/c2/fe1e52489ae3122415c51f387e221dd0773709bad6c6cdaa599e8a2c5185/urllib3-2.5.0-py3-none-any.whl", hash = "sha256:e6b01673c0fa6a13e374b50871808eb3bf7046c4b125b216f6bf1cc604cff0dc", size = 129795, upload-time = "2025-06-18T14:07:40.39Z" },
]

[[package]]
name = "uvicorn"
version = "0.38.0"
source = { registry = "https://pypi.org/simple" }
dependencies = [
    { name = "click" },
    { name = "h11" },
]
sdist = { url = "https://files.pythonhosted.org/packages/cb/ce/f06b84e2697fef4688ca63bdb2fdf113ca0a3be33f94488f2cadb690b0cf/uvicorn-0.38.0.tar.gz", hash = "sha256:fd97093bdd120a2609fc0d3afe931d4d4ad688b6e75f0f929fde1bc36fe0e91d", size = 80605, upload-time = "2025-10-18T13:46:44.63Z" }
wheels = [
    { url = "https://files.pythonhosted.org/packages/ee/d9/d88e73ca598f4f6ff671fb5fde8a32925c2e08a637303a1d12883c7305fa/uvicorn-0.38.0-py3-none-any.whl", hash = "sha256:48c0afd214ceb59340075b4a052ea1ee91c16fbc2a9b1469cca0e54566977b02", size = 68109, upload-time = "2025-10-18T13:46:42.958Z" },
]

[package.optional-dependencies]
standard = [
    { name = "colorama", marker = "sys_platform == 'win32'" },
    { name = "httptools" },
    { name = "python-dotenv" },
    { name = "pyyaml" },
    { name = "uvloop", marker = "platform_python_implementation != 'PyPy' and sys_platform != 'cygwin' and sys_platform != 'win32'" },
    { name = "watchfiles" },
    { name = "websockets" },
]

[[package]]
name = "uvloop"
version = "0.22.1"
source = { registry = "https://pypi.org/simple" }
sdist = { url = "https://files.pythonhosted.org/packages/06/f0/18d39dbd1971d6d62c4629cc7fa67f74821b0dc1f5a77af43719de7936a7/uvloop-0.22.1.tar.gz", hash = "sha256:6c84bae345b9147082b17371e3dd5d42775bddce91f885499017f4607fdaf39f", size = 2443250, upload-time = "2025-10-16T22:17:19.342Z" }
wheels = [
    { url = "https://files.pythonhosted.org/packages/3d/ff/7f72e8170be527b4977b033239a83a68d5c881cc4775fca255c677f7ac5d/uvloop-0.22.1-cp312-cp312-macosx_10_13_universal2.whl", hash = "sha256:fe94b4564e865d968414598eea1a6de60adba0c040ba4ed05ac1300de402cd42", size = 1359936, upload-time = "2025-10-16T22:16:29.436Z" },
    { url = "https://files.pythonhosted.org/packages/c3/c6/e5d433f88fd54d81ef4be58b2b7b0cea13c442454a1db703a1eea0db1a59/uvloop-0.22.1-cp312-cp312-macosx_10_13_x86_64.whl", hash = "sha256:51eb9bd88391483410daad430813d982010f9c9c89512321f5b60e2cddbdddd6", size = 752769, upload-time = "2025-10-16T22:16:30.493Z" },
    { url = "https://files.pythonhosted.org/packages/24/68/a6ac446820273e71aa762fa21cdcc09861edd3536ff47c5cd3b7afb10eeb/uvloop-0.22.1-cp312-cp312-manylinux2014_aarch64.manylinux_2_17_aarch64.manylinux_2_28_aarch64.whl", hash = "sha256:700e674a166ca5778255e0e1dc4e9d79ab2acc57b9171b79e65feba7184b3370", size = 4317413, upload-time = "2025-10-16T22:16:31.644Z" },
    { url = "https://files.pythonhosted.org/packages/5f/6f/e62b4dfc7ad6518e7eff2516f680d02a0f6eb62c0c212e152ca708a0085e/uvloop-0.22.1-cp312-cp312-manylinux2014_x86_64.manylinux_2_17_x86_64.manylinux_2_28_x86_64.whl", hash = "sha256:7b5b1ac819a3f946d3b2ee07f09149578ae76066d70b44df3fa990add49a82e4", size = 4426307, upload-time = "2025-10-16T22:16:32.917Z" },
    { url = "https://files.pythonhosted.org/packages/90/60/97362554ac21e20e81bcef1150cb2a7e4ffdaf8ea1e5b2e8bf7a053caa18/uvloop-0.22.1-cp312-cp312-musllinux_1_2_aarch64.whl", hash = "sha256:e047cc068570bac9866237739607d1313b9253c3051ad84738cbb095be0537b2", size = 4131970, upload-time = "2025-10-16T22:16:34.015Z" },
    { url = "https://files.pythonhosted.org/packages/99/39/6b3f7d234ba3964c428a6e40006340f53ba37993f46ed6e111c6e9141d18/uvloop-0.22.1-cp312-cp312-musllinux_1_2_x86_64.whl", hash = "sha256:512fec6815e2dd45161054592441ef76c830eddaad55c8aa30952e6fe1ed07c0", size = 4296343, upload-time = "2025-10-16T22:16:35.149Z" },
    { url = "https://files.pythonhosted.org/packages/89/8c/182a2a593195bfd39842ea68ebc084e20c850806117213f5a299dfc513d9/uvloop-0.22.1-cp313-cp313-macosx_10_13_universal2.whl", hash = "sha256:561577354eb94200d75aca23fbde86ee11be36b00e52a4eaf8f50fb0c86b7705", size = 1358611, upload-time = "2025-10-16T22:16:36.833Z" },
    { url = "https://files.pythonhosted.org/packages/d2/14/e301ee96a6dc95224b6f1162cd3312f6d1217be3907b79173b06785f2fe7/uvloop-0.22.1-cp313-cp313-macosx_10_13_x86_64.whl", hash = "sha256:1cdf5192ab3e674ca26da2eada35b288d2fa49fdd0f357a19f0e7c4e7d5077c8", size = 751811, upload-time = "2025-10-16T22:16:38.275Z" },
    { url = "https://files.pythonhosted.org/packages/b7/02/654426ce265ac19e2980bfd9ea6590ca96a56f10c76e63801a2df01c0486/uvloop-0.22.1-cp313-cp313-manylinux2014_aarch64.manylinux_2_17_aarch64.manylinux_2_28_aarch64.whl", hash = "sha256:6e2ea3d6190a2968f4a14a23019d3b16870dd2190cd69c8180f7c632d21de68d", size = 4288562, upload-time = "2025-10-16T22:16:39.375Z" },
    { url = "https://files.pythonhosted.org/packages/15/c0/0be24758891ef825f2065cd5db8741aaddabe3e248ee6acc5e8a80f04005/uvloop-0.22.1-cp313-cp313-manylinux2014_x86_64.manylinux_2_17_x86_64.manylinux_2_28_x86_64.whl", hash = "sha256:0530a5fbad9c9e4ee3f2b33b148c6a64d47bbad8000ea63704fa8260f4cf728e", size = 4366890, upload-time = "2025-10-16T22:16:40.547Z" },
    { url = "https://files.pythonhosted.org/packages/d2/53/8369e5219a5855869bcee5f4d317f6da0e2c669aecf0ef7d371e3d084449/uvloop-0.22.1-cp313-cp313-musllinux_1_2_aarch64.whl", hash = "sha256:bc5ef13bbc10b5335792360623cc378d52d7e62c2de64660616478c32cd0598e", size = 4119472, upload-time = "2025-10-16T22:16:41.694Z" },
    { url = "https://files.pythonhosted.org/packages/f8/ba/d69adbe699b768f6b29a5eec7b47dd610bd17a69de51b251126a801369ea/uvloop-0.22.1-cp313-cp313-musllinux_1_2_x86_64.whl", hash = "sha256:1f38ec5e3f18c8a10ded09742f7fb8de0108796eb673f30ce7762ce1b8550cad", size = 4239051, upload-time = "2025-10-16T22:16:43.224Z" },
    { url = "https://files.pythonhosted.org/packages/90/cd/b62bdeaa429758aee8de8b00ac0dd26593a9de93d302bff3d21439e9791d/uvloop-0.22.1-cp314-cp314-macosx_10_13_universal2.whl", hash = "sha256:3879b88423ec7e97cd4eba2a443aa26ed4e59b45e6b76aabf13fe2f27023a142", size = 1362067, upload-time = "2025-10-16T22:16:44.503Z" },
    { url = "https://files.pythonhosted.org/packages/0d/f8/a132124dfda0777e489ca86732e85e69afcd1ff7686647000050ba670689/uvloop-0.22.1-cp314-cp314-macosx_10_13_x86_64.whl", hash = "sha256:4baa86acedf1d62115c1dc6ad1e17134476688f08c6efd8a2ab076e815665c74", size = 752423, upload-time = "2025-10-16T22:16:45.968Z" },
    { url = "https://files.pythonhosted.org/packages/a3/94/94af78c156f88da4b3a733773ad5ba0b164393e357cc4bd0ab2e2677a7d6/uvloop-0.22.1-cp314-cp314-manylinux2014_aarch64.manylinux_2_17_aarch64.manylinux_2_28_aarch64.whl", hash = "sha256:297c27d8003520596236bdb2335e6b3f649480bd09e00d1e3a99144b691d2a35", size = 4272437, upload-time = "2025-10-16T22:16:47.451Z" },
    { url = "https://files.pythonhosted.org/packages/b5/35/60249e9fd07b32c665192cec7af29e06c7cd96fa1d08b84f012a56a0b38e/uvloop-0.22.1-cp314-cp314-manylinux2014_x86_64.manylinux_2_17_x86_64.manylinux_2_28_x86_64.whl", hash = "sha256:c1955d5a1dd43198244d47664a5858082a3239766a839b2102a269aaff7a4e25", size = 4292101, upload-time = "2025-10-16T22:16:49.318Z" },
    { url = "https://files.pythonhosted.org/packages/02/62/67d382dfcb25d0a98ce73c11ed1a6fba5037a1a1d533dcbb7cab033a2636/uvloop-0.22.1-cp314-cp314-musllinux_1_2_aarch64.whl", hash = "sha256:b31dc2fccbd42adc73bc4e7cdbae4fc5086cf378979e53ca5d0301838c5682c6", size = 4114158, upload-time = "2025-10-16T22:16:50.517Z" },
    { url = "https://files.pythonhosted.org/packages/f0/7a/f1171b4a882a5d13c8b7576f348acfe6074d72eaf52cccef752f748d4a9f/uvloop-0.22.1-cp314-cp314-musllinux_1_2_x86_64.whl", hash = "sha256:93f617675b2d03af4e72a5333ef89450dfaa5321303ede6e67ba9c9d26878079", size = 4177360, upload-time = "2025-10-16T22:16:52.646Z" },
    { url = "https://files.pythonhosted.org/packages/79/7b/b01414f31546caf0919da80ad57cbfe24c56b151d12af68cee1b04922ca8/uvloop-0.22.1-cp314-cp314t-macosx_10_13_universal2.whl", hash = "sha256:37554f70528f60cad66945b885eb01f1bb514f132d92b6eeed1c90fd54ed6289", size = 1454790, upload-time = "2025-10-16T22:16:54.355Z" },
    { url = "https://files.pythonhosted.org/packages/d4/31/0bb232318dd838cad3fa8fb0c68c8b40e1145b32025581975e18b11fab40/uvloop-0.22.1-cp314-cp314t-macosx_10_13_x86_64.whl", hash = "sha256:b76324e2dc033a0b2f435f33eb88ff9913c156ef78e153fb210e03c13da746b3", size = 796783, upload-time = "2025-10-16T22:16:55.906Z" },
    { url = "https://files.pythonhosted.org/packages/42/38/c9b09f3271a7a723a5de69f8e237ab8e7803183131bc57c890db0b6bb872/uvloop-0.22.1-cp314-cp314t-manylinux2014_aarch64.manylinux_2_17_aarch64.manylinux_2_28_aarch64.whl", hash = "sha256:badb4d8e58ee08dad957002027830d5c3b06aea446a6a3744483c2b3b745345c", size = 4647548, upload-time = "2025-10-16T22:16:57.008Z" },
    { url = "https://files.pythonhosted.org/packages/c1/37/945b4ca0ac27e3dc4952642d4c900edd030b3da6c9634875af6e13ae80e5/uvloop-0.22.1-cp314-cp314t-manylinux2014_x86_64.manylinux_2_17_x86_64.manylinux_2_28_x86_64.whl", hash = "sha256:b91328c72635f6f9e0282e4a57da7470c7350ab1c9f48546c0f2866205349d21", size = 4467065, upload-time = "2025-10-16T22:16:58.206Z" },
    { url = "https://files.pythonhosted.org/packages/97/cc/48d232f33d60e2e2e0b42f4e73455b146b76ebe216487e862700457fbf3c/uvloop-0.22.1-cp314-cp314t-musllinux_1_2_aarch64.whl", hash = "sha256:daf620c2995d193449393d6c62131b3fbd40a63bf7b307a1527856ace637fe88", size = 4328384, upload-time = "2025-10-16T22:16:59.36Z" },
    { url = "https://files.pythonhosted.org/packages/e4/16/c1fd27e9549f3c4baf1dc9c20c456cd2f822dbf8de9f463824b0c0357e06/uvloop-0.22.1-cp314-cp314t-musllinux_1_2_x86_64.whl", hash = "sha256:6cde23eeda1a25c75b2e07d39970f3374105d5eafbaab2a4482be82f272d5a5e", size = 4296730, upload-time = "2025-10-16T22:17:00.744Z" },
]

[[package]]
name = "watchfiles"
version = "1.1.1"
source = { registry = "https://pypi.org/simple" }
dependencies = [
    { name = "anyio" },
]
sdist = { url = "https://files.pythonhosted.org/packages/c2/c9/8869df9b2a2d6c59d79220a4db37679e74f807c559ffe5265e08b227a210/watchfiles-1.1.1.tar.gz", hash = "sha256:a173cb5c16c4f40ab19cecf48a534c409f7ea983ab8fed0741304a1c0a31b3f2", size = 94440, upload-time = "2025-10-14T15:06:21.08Z" }
wheels = [
    { url = "https://files.pythonhosted.org/packages/74/d5/f039e7e3c639d9b1d09b07ea412a6806d38123f0508e5f9b48a87b0a76cc/watchfiles-1.1.1-cp312-cp312-macosx_10_12_x86_64.whl", hash = "sha256:8c89f9f2f740a6b7dcc753140dd5e1ab9215966f7a3530d0c0705c83b401bd7d", size = 404745, upload-time = "2025-10-14T15:04:46.731Z" },
    { url = "https://files.pythonhosted.org/packages/a5/96/a881a13aa1349827490dab2d363c8039527060cfcc2c92cc6d13d1b1049e/watchfiles-1.1.1-cp312-cp312-macosx_11_0_arm64.whl", hash = "sha256:bd404be08018c37350f0d6e34676bd1e2889990117a2b90070b3007f172d0610", size = 391769, upload-time = "2025-10-14T15:04:48.003Z" },
    { url = "https://files.pythonhosted.org/packages/4b/5b/d3b460364aeb8da471c1989238ea0e56bec24b6042a68046adf3d9ddb01c/watchfiles-1.1.1-cp312-cp312-manylinux_2_17_aarch64.manylinux2014_aarch64.whl", hash = "sha256:8526e8f916bb5b9a0a777c8317c23ce65de259422bba5b31325a6fa6029d33af", size = 449374, upload-time = "2025-10-14T15:04:49.179Z" },
    { url = "https://files.pythonhosted.org/packages/b9/44/5769cb62d4ed055cb17417c0a109a92f007114a4e07f30812a73a4efdb11/watchfiles-1.1.1-cp312-cp312-manylinux_2_17_armv7l.manylinux2014_armv7l.whl", hash = "sha256:2edc3553362b1c38d9f06242416a5d8e9fe235c204a4072e988ce2e5bb1f69f6", size = 459485, upload-time = "2025-10-14T15:04:50.155Z" },
    { url = "https://files.pythonhosted.org/packages/19/0c/286b6301ded2eccd4ffd0041a1b726afda999926cf720aab63adb68a1e36/watchfiles-1.1.1-cp312-cp312-manylinux_2_17_i686.manylinux2014_i686.whl", hash = "sha256:30f7da3fb3f2844259cba4720c3fc7138eb0f7b659c38f3bfa65084c7fc7abce", size = 488813, upload-time = "2025-10-14T15:04:51.059Z" },
    { url = "https://files.pythonhosted.org/packages/c7/2b/8530ed41112dd4a22f4dcfdb5ccf6a1baad1ff6eed8dc5a5f09e7e8c41c7/watchfiles-1.1.1-cp312-cp312-manylinux_2_17_ppc64le.manylinux2014_ppc64le.whl", hash = "sha256:f8979280bdafff686ba5e4d8f97840f929a87ed9cdf133cbbd42f7766774d2aa", size = 594816, upload-time = "2025-10-14T15:04:52.031Z" },
    { url = "https://files.pythonhosted.org/packages/ce/d2/f5f9fb49489f184f18470d4f99f4e862a4b3e9ac2865688eb2099e3d837a/watchfiles-1.1.1-cp312-cp312-manylinux_2_17_s390x.manylinux2014_s390x.whl", hash = "sha256:dcc5c24523771db3a294c77d94771abcfcb82a0e0ee8efd910c37c59ec1b31bb", size = 475186, upload-time = "2025-10-14T15:04:53.064Z" },
    { url = "https://files.pythonhosted.org/packages/cf/68/5707da262a119fb06fbe214d82dd1fe4a6f4af32d2d14de368d0349eb52a/watchfiles-1.1.1-cp312-cp312-manylinux_2_17_x86_64.manylinux2014_x86_64.whl", hash = "sha256:1db5d7ae38ff20153d542460752ff397fcf5c96090c1230803713cf3147a6803", size = 456812, upload-time = "2025-10-14T15:04:55.174Z" },
    { url = "https://files.pythonhosted.org/packages/66/ab/3cbb8756323e8f9b6f9acb9ef4ec26d42b2109bce830cc1f3468df20511d/watchfiles-1.1.1-cp312-cp312-musllinux_1_1_aarch64.whl", hash = "sha256:28475ddbde92df1874b6c5c8aaeb24ad5be47a11f87cde5a28ef3835932e3e94", size = 630196, upload-time = "2025-10-14T15:04:56.22Z" },
    { url = "https://files.pythonhosted.org/packages/78/46/7152ec29b8335f80167928944a94955015a345440f524d2dfe63fc2f437b/watchfiles-1.1.1-cp312-cp312-musllinux_1_1_x86_64.whl", hash = "sha256:36193ed342f5b9842edd3532729a2ad55c4160ffcfa3700e0d54be496b70dd43", size = 622657, upload-time = "2025-10-14T15:04:57.521Z" },
    { url = "https://files.pythonhosted.org/packages/0a/bf/95895e78dd75efe9a7f31733607f384b42eb5feb54bd2eb6ed57cc2e94f4/watchfiles-1.1.1-cp312-cp312-win32.whl", hash = "sha256:859e43a1951717cc8de7f4c77674a6d389b106361585951d9e69572823f311d9", size = 272042, upload-time = "2025-10-14T15:04:59.046Z" },
    { url = "https://files.pythonhosted.org/packages/87/0a/90eb755f568de2688cb220171c4191df932232c20946966c27a59c400850/watchfiles-1.1.1-cp312-cp312-win_amd64.whl", hash = "sha256:91d4c9a823a8c987cce8fa2690923b069966dabb196dd8d137ea2cede885fde9", size = 288410, upload-time = "2025-10-14T15:05:00.081Z" },
    { url = "https://files.pythonhosted.org/packages/36/76/f322701530586922fbd6723c4f91ace21364924822a8772c549483abed13/watchfiles-1.1.1-cp312-cp312-win_arm64.whl", hash = "sha256:a625815d4a2bdca61953dbba5a39d60164451ef34c88d751f6c368c3ea73d404", size = 278209, upload-time = "2025-10-14T15:05:01.168Z" },
    { url = "https://files.pythonhosted.org/packages/bb/f4/f750b29225fe77139f7ae5de89d4949f5a99f934c65a1f1c0b248f26f747/watchfiles-1.1.1-cp313-cp313-macosx_10_12_x86_64.whl", hash = "sha256:130e4876309e8686a5e37dba7d5e9bc77e6ed908266996ca26572437a5271e18", size = 404321, upload-time = "2025-10-14T15:05:02.063Z" },
    { url = "https://files.pythonhosted.org/packages/2b/f9/f07a295cde762644aa4c4bb0f88921d2d141af45e735b965fb2e87858328/watchfiles-1.1.1-cp313-cp313-macosx_11_0_arm64.whl", hash = "sha256:5f3bde70f157f84ece3765b42b4a52c6ac1a50334903c6eaf765362f6ccca88a", size = 391783, upload-time = "2025-10-14T15:05:03.052Z" },
    { url = "https://files.pythonhosted.org/packages/bc/11/fc2502457e0bea39a5c958d86d2cb69e407a4d00b85735ca724bfa6e0d1a/watchfiles-1.1.1-cp313-cp313-manylinux_2_17_aarch64.manylinux2014_aarch64.whl", hash = "sha256:14e0b1fe858430fc0251737ef3824c54027bedb8c37c38114488b8e131cf8219", size = 449279, upload-time = "2025-10-14T15:05:04.004Z" },
    { url = "https://files.pythonhosted.org/packages/e3/1f/d66bc15ea0b728df3ed96a539c777acfcad0eb78555ad9efcaa1274688f0/watchfiles-1.1.1-cp313-cp313-manylinux_2_17_armv7l.manylinux2014_armv7l.whl", hash = "sha256:f27db948078f3823a6bb3b465180db8ebecf26dd5dae6f6180bd87383b6b4428", size = 459405, upload-time = "2025-10-14T15:05:04.942Z" },
    { url = "https://files.pythonhosted.org/packages/be/90/9f4a65c0aec3ccf032703e6db02d89a157462fbb2cf20dd415128251cac0/watchfiles-1.1.1-cp313-cp313-manylinux_2_17_i686.manylinux2014_i686.whl", hash = "sha256:059098c3a429f62fc98e8ec62b982230ef2c8df68c79e826e37b895bc359a9c0", size = 488976, upload-time = "2025-10-14T15:05:05.905Z" },
    { url = "https://files.pythonhosted.org/packages/37/57/ee347af605d867f712be7029bb94c8c071732a4b44792e3176fa3c612d39/watchfiles-1.1.1-cp313-cp313-manylinux_2_17_ppc64le.manylinux2014_ppc64le.whl", hash = "sha256:bfb5862016acc9b869bb57284e6cb35fdf8e22fe59f7548858e2f971d045f150", size = 595506, upload-time = "2025-10-14T15:05:06.906Z" },
    { url = "https://files.pythonhosted.org/packages/a8/78/cc5ab0b86c122047f75e8fc471c67a04dee395daf847d3e59381996c8707/watchfiles-1.1.1-cp313-cp313-manylinux_2_17_s390x.manylinux2014_s390x.whl", hash = "sha256:319b27255aacd9923b8a276bb14d21a5f7ff82564c744235fc5eae58d95422ae", size = 474936, upload-time = "2025-10-14T15:05:07.906Z" },
    { url = "https://files.pythonhosted.org/packages/62/da/def65b170a3815af7bd40a3e7010bf6ab53089ef1b75d05dd5385b87cf08/watchfiles-1.1.1-cp313-cp313-manylinux_2_17_x86_64.manylinux2014_x86_64.whl", hash = "sha256:c755367e51db90e75b19454b680903631d41f9e3607fbd941d296a020c2d752d", size = 456147, upload-time = "2025-10-14T15:05:09.138Z" },
    { url = "https://files.pythonhosted.org/packages/57/99/da6573ba71166e82d288d4df0839128004c67d2778d3b566c138695f5c0b/watchfiles-1.1.1-cp313-cp313-musllinux_1_1_aarch64.whl", hash = "sha256:c22c776292a23bfc7237a98f791b9ad3144b02116ff10d820829ce62dff46d0b", size = 630007, upload-time = "2025-10-14T15:05:10.117Z" },
    { url = "https://files.pythonhosted.org/packages/a8/51/7439c4dd39511368849eb1e53279cd3454b4a4dbace80bab88feeb83c6b5/watchfiles-1.1.1-cp313-cp313-musllinux_1_1_x86_64.whl", hash = "sha256:3a476189be23c3686bc2f4321dd501cb329c0a0469e77b7b534ee10129ae6374", size = 622280, upload-time = "2025-10-14T15:05:11.146Z" },
    { url = "https://files.pythonhosted.org/packages/95/9c/8ed97d4bba5db6fdcdb2b298d3898f2dd5c20f6b73aee04eabe56c59677e/watchfiles-1.1.1-cp313-cp313-win32.whl", hash = "sha256:bf0a91bfb5574a2f7fc223cf95eeea79abfefa404bf1ea5e339c0c1560ae99a0", size = 272056, upload-time = "2025-10-14T15:05:12.156Z" },
    { url = "https://files.pythonhosted.org/packages/1f/f3/c14e28429f744a260d8ceae18bf58c1d5fa56b50d006a7a9f80e1882cb0d/watchfiles-1.1.1-cp313-cp313-win_amd64.whl", hash = "sha256:52e06553899e11e8074503c8e716d574adeeb7e68913115c4b3653c53f9bae42", size = 288162, upload-time = "2025-10-14T15:05:13.208Z" },
    { url = "https://files.pythonhosted.org/packages/dc/61/fe0e56c40d5cd29523e398d31153218718c5786b5e636d9ae8ae79453d27/watchfiles-1.1.1-cp313-cp313-win_arm64.whl", hash = "sha256:ac3cc5759570cd02662b15fbcd9d917f7ecd47efe0d6b40474eafd246f91ea18", size = 277909, upload-time = "2025-10-14T15:05:14.49Z" },
    { url = "https://files.pythonhosted.org/packages/79/42/e0a7d749626f1e28c7108a99fb9bf524b501bbbeb9b261ceecde644d5a07/watchfiles-1.1.1-cp313-cp313t-macosx_10_12_x86_64.whl", hash = "sha256:563b116874a9a7ce6f96f87cd0b94f7faf92d08d0021e837796f0a14318ef8da", size = 403389, upload-time = "2025-10-14T15:05:15.777Z" },
    { url = "https://files.pythonhosted.org/packages/15/49/08732f90ce0fbbc13913f9f215c689cfc9ced345fb1bcd8829a50007cc8d/watchfiles-1.1.1-cp313-cp313t-macosx_11_0_arm64.whl", hash = "sha256:3ad9fe1dae4ab4212d8c91e80b832425e24f421703b5a42ef2e4a1e215aff051", size = 389964, upload-time = "2025-10-14T15:05:16.85Z" },
    { url = "https://files.pythonhosted.org/packages/27/0d/7c315d4bd5f2538910491a0393c56bf70d333d51bc5b34bee8e68e8cea19/watchfiles-1.1.1-cp313-cp313t-manylinux_2_17_aarch64.manylinux2014_aarch64.whl", hash = "sha256:ce70f96a46b894b36eba678f153f052967a0d06d5b5a19b336ab0dbbd029f73e", size = 448114, upload-time = "2025-10-14T15:05:17.876Z" },
    { url = "https://files.pythonhosted.org/packages/c3/24/9e096de47a4d11bc4df41e9d1e61776393eac4cb6eb11b3e23315b78b2cc/watchfiles-1.1.1-cp313-cp313t-manylinux_2_17_armv7l.manylinux2014_armv7l.whl", hash = "sha256:cb467c999c2eff23a6417e58d75e5828716f42ed8289fe6b77a7e5a91036ca70", size = 460264, upload-time = "2025-10-14T15:05:18.962Z" },
    { url = "https://files.pythonhosted.org/packages/cc/0f/e8dea6375f1d3ba5fcb0b3583e2b493e77379834c74fd5a22d66d85d6540/watchfiles-1.1.1-cp313-cp313t-manylinux_2_17_i686.manylinux2014_i686.whl", hash = "sha256:836398932192dae4146c8f6f737d74baeac8b70ce14831a239bdb1ca882fc261", size = 487877, upload-time = "2025-10-14T15:05:20.094Z" },
    { url = "https://files.pythonhosted.org/packages/ac/5b/df24cfc6424a12deb41503b64d42fbea6b8cb357ec62ca84a5a3476f654a/watchfiles-1.1.1-cp313-cp313t-manylinux_2_17_ppc64le.manylinux2014_ppc64le.whl", hash = "sha256:743185e7372b7bc7c389e1badcc606931a827112fbbd37f14c537320fca08620", size = 595176, upload-time = "2025-10-14T15:05:21.134Z" },
    { url = "https://files.pythonhosted.org/packages/8f/b5/853b6757f7347de4e9b37e8cc3289283fb983cba1ab4d2d7144694871d9c/watchfiles-1.1.1-cp313-cp313t-manylinux_2_17_s390x.manylinux2014_s390x.whl", hash = "sha256:afaeff7696e0ad9f02cbb8f56365ff4686ab205fcf9c4c5b6fdfaaa16549dd04", size = 473577, upload-time = "2025-10-14T15:05:22.306Z" },
    { url = "https://files.pythonhosted.org/packages/e1/f7/0a4467be0a56e80447c8529c9fce5b38eab4f513cb3d9bf82e7392a5696b/watchfiles-1.1.1-cp313-cp313t-manylinux_2_17_x86_64.manylinux2014_x86_64.whl", hash = "sha256:3f7eb7da0eb23aa2ba036d4f616d46906013a68caf61b7fdbe42fc8b25132e77", size = 455425, upload-time = "2025-10-14T15:05:23.348Z" },
    { url = "https://files.pythonhosted.org/packages/8e/e0/82583485ea00137ddf69bc84a2db88bd92ab4a6e3c405e5fb878ead8d0e7/watchfiles-1.1.1-cp313-cp313t-musllinux_1_1_aarch64.whl", hash = "sha256:831a62658609f0e5c64178211c942ace999517f5770fe9436be4c2faeba0c0ef", size = 628826, upload-time = "2025-10-14T15:05:24.398Z" },
    { url = "https://files.pythonhosted.org/packages/28/9a/a785356fccf9fae84c0cc90570f11702ae9571036fb25932f1242c82191c/watchfiles-1.1.1-cp313-cp313t-musllinux_1_1_x86_64.whl", hash = "sha256:f9a2ae5c91cecc9edd47e041a930490c31c3afb1f5e6d71de3dc671bfaca02bf", size = 622208, upload-time = "2025-10-14T15:05:25.45Z" },
    { url = "https://files.pythonhosted.org/packages/c3/f4/0872229324ef69b2c3edec35e84bd57a1289e7d3fe74588048ed8947a323/watchfiles-1.1.1-cp314-cp314-macosx_10_12_x86_64.whl", hash = "sha256:d1715143123baeeaeadec0528bb7441103979a1d5f6fd0e1f915383fea7ea6d5", size = 404315, upload-time = "2025-10-14T15:05:26.501Z" },
    { url = "https://files.pythonhosted.org/packages/7b/22/16d5331eaed1cb107b873f6ae1b69e9ced582fcf0c59a50cd84f403b1c32/watchfiles-1.1.1-cp314-cp314-macosx_11_0_arm64.whl", hash = "sha256:39574d6370c4579d7f5d0ad940ce5b20db0e4117444e39b6d8f99db5676c52fd", size = 390869, upload-time = "2025-10-14T15:05:27.649Z" },
    { url = "https://files.pythonhosted.org/packages/b2/7e/5643bfff5acb6539b18483128fdc0ef2cccc94a5b8fbda130c823e8ed636/watchfiles-1.1.1-cp314-cp314-manylinux_2_17_aarch64.manylinux2014_aarch64.whl", hash = "sha256:7365b92c2e69ee952902e8f70f3ba6360d0d596d9299d55d7d386df84b6941fb", size = 449919, upload-time = "2025-10-14T15:05:28.701Z" },
    { url = "https://files.pythonhosted.org/packages/51/2e/c410993ba5025a9f9357c376f48976ef0e1b1aefb73b97a5ae01a5972755/watchfiles-1.1.1-cp314-cp314-manylinux_2_17_armv7l.manylinux2014_armv7l.whl", hash = "sha256:bfff9740c69c0e4ed32416f013f3c45e2ae42ccedd1167ef2d805c000b6c71a5", size = 460845, upload-time = "2025-10-14T15:05:30.064Z" },
    { url = "https://files.pythonhosted.org/packages/8e/a4/2df3b404469122e8680f0fcd06079317e48db58a2da2950fb45020947734/watchfiles-1.1.1-cp314-cp314-manylinux_2_17_i686.manylinux2014_i686.whl", hash = "sha256:b27cf2eb1dda37b2089e3907d8ea92922b673c0c427886d4edc6b94d8dfe5db3", size = 489027, upload-time = "2025-10-14T15:05:31.064Z" },
    { url = "https://files.pythonhosted.org/packages/ea/84/4587ba5b1f267167ee715b7f66e6382cca6938e0a4b870adad93e44747e6/watchfiles-1.1.1-cp314-cp314-manylinux_2_17_ppc64le.manylinux2014_ppc64le.whl", hash = "sha256:526e86aced14a65a5b0ec50827c745597c782ff46b571dbfe46192ab9e0b3c33", size = 595615, upload-time = "2025-10-14T15:05:32.074Z" },
    { url = "https://files.pythonhosted.org/packages/6a/0f/c6988c91d06e93cd0bb3d4a808bcf32375ca1904609835c3031799e3ecae/watchfiles-1.1.1-cp314-cp314-manylinux_2_17_s390x.manylinux2014_s390x.whl", hash = "sha256:04e78dd0b6352db95507fd8cb46f39d185cf8c74e4cf1e4fbad1d3df96faf510", size = 474836, upload-time = "2025-10-14T15:05:33.209Z" },
    { url = "https://files.pythonhosted.org/packages/b4/36/ded8aebea91919485b7bbabbd14f5f359326cb5ec218cd67074d1e426d74/watchfiles-1.1.1-cp314-cp314-manylinux_2_17_x86_64.manylinux2014_x86_64.whl", hash = "sha256:5c85794a4cfa094714fb9c08d4a218375b2b95b8ed1666e8677c349906246c05", size = 455099, upload-time = "2025-10-14T15:05:34.189Z" },
    { url = "https://files.pythonhosted.org/packages/98/e0/8c9bdba88af756a2fce230dd365fab2baf927ba42cd47521ee7498fd5211/watchfiles-1.1.1-cp314-cp314-musllinux_1_1_aarch64.whl", hash = "sha256:74d5012b7630714b66be7b7b7a78855ef7ad58e8650c73afc4c076a1f480a8d6", size = 630626, upload-time = "2025-10-14T15:05:35.216Z" },
    { url = "https://files.pythonhosted.org/packages/2a/84/a95db05354bf2d19e438520d92a8ca475e578c647f78f53197f5a2f17aaf/watchfiles-1.1.1-cp314-cp314-musllinux_1_1_x86_64.whl", hash = "sha256:8fbe85cb3201c7d380d3d0b90e63d520f15d6afe217165d7f98c9c649654db81", size = 622519, upload-time = "2025-10-14T15:05:36.259Z" },
    { url = "https://files.pythonhosted.org/packages/1d/ce/d8acdc8de545de995c339be67711e474c77d643555a9bb74a9334252bd55/watchfiles-1.1.1-cp314-cp314-win32.whl", hash = "sha256:3fa0b59c92278b5a7800d3ee7733da9d096d4aabcfabb9a928918bd276ef9b9b", size = 272078, upload-time = "2025-10-14T15:05:37.63Z" },
    { url = "https://files.pythonhosted.org/packages/c4/c9/a74487f72d0451524be827e8edec251da0cc1fcf111646a511ae752e1a3d/watchfiles-1.1.1-cp314-cp314-win_amd64.whl", hash = "sha256:c2047d0b6cea13b3316bdbafbfa0c4228ae593d995030fda39089d36e64fc03a", size = 287664, upload-time = "2025-10-14T15:05:38.95Z" },
    { url = "https://files.pythonhosted.org/packages/df/b8/8ac000702cdd496cdce998c6f4ee0ca1f15977bba51bdf07d872ebdfc34c/watchfiles-1.1.1-cp314-cp314-win_arm64.whl", hash = "sha256:842178b126593addc05acf6fce960d28bc5fae7afbaa2c6c1b3a7b9460e5be02", size = 277154, upload-time = "2025-10-14T15:05:39.954Z" },
    { url = "https://files.pythonhosted.org/packages/47/a8/e3af2184707c29f0f14b1963c0aace6529f9d1b8582d5b99f31bbf42f59e/watchfiles-1.1.1-cp314-cp314t-macosx_10_12_x86_64.whl", hash = "sha256:88863fbbc1a7312972f1c511f202eb30866370ebb8493aef2812b9ff28156a21", size = 403820, upload-time = "2025-10-14T15:05:40.932Z" },
    { url = "https://files.pythonhosted.org/packages/c0/ec/e47e307c2f4bd75f9f9e8afbe3876679b18e1bcec449beca132a1c5ffb2d/watchfiles-1.1.1-cp314-cp314t-macosx_11_0_arm64.whl", hash = "sha256:55c7475190662e202c08c6c0f4d9e345a29367438cf8e8037f3155e10a88d5a5", size = 390510, upload-time = "2025-10-14T15:05:41.945Z" },
    { url = "https://files.pythonhosted.org/packages/d5/a0/ad235642118090f66e7b2f18fd5c42082418404a79205cdfca50b6309c13/watchfiles-1.1.1-cp314-cp314t-manylinux_2_17_aarch64.manylinux2014_aarch64.whl", hash = "sha256:3f53fa183d53a1d7a8852277c92b967ae99c2d4dcee2bfacff8868e6e30b15f7", size = 448408, upload-time = "2025-10-14T15:05:43.385Z" },
    { url = "https://files.pythonhosted.org/packages/df/85/97fa10fd5ff3332ae17e7e40e20784e419e28521549780869f1413742e9d/watchfiles-1.1.1-cp314-cp314t-manylinux_2_17_armv7l.manylinux2014_armv7l.whl", hash = "sha256:6aae418a8b323732fa89721d86f39ec8f092fc2af67f4217a2b07fd3e93c6101", size = 458968, upload-time = "2025-10-14T15:05:44.404Z" },
    { url = "https://files.pythonhosted.org/packages/47/c2/9059c2e8966ea5ce678166617a7f75ecba6164375f3b288e50a40dc6d489/watchfiles-1.1.1-cp314-cp314t-manylinux_2_17_i686.manylinux2014_i686.whl", hash = "sha256:f096076119da54a6080e8920cbdaac3dbee667eb91dcc5e5b78840b87415bd44", size = 488096, upload-time = "2025-10-14T15:05:45.398Z" },
    { url = "https://files.pythonhosted.org/packages/94/44/d90a9ec8ac309bc26db808a13e7bfc0e4e78b6fc051078a554e132e80160/watchfiles-1.1.1-cp314-cp314t-manylinux_2_17_ppc64le.manylinux2014_ppc64le.whl", hash = "sha256:00485f441d183717038ed2e887a7c868154f216877653121068107b227a2f64c", size = 596040, upload-time = "2025-10-14T15:05:46.502Z" },
    { url = "https://files.pythonhosted.org/packages/95/68/4e3479b20ca305cfc561db3ed207a8a1c745ee32bf24f2026a129d0ddb6e/watchfiles-1.1.1-cp314-cp314t-manylinux_2_17_s390x.manylinux2014_s390x.whl", hash = "sha256:a55f3e9e493158d7bfdb60a1165035f1cf7d320914e7b7ea83fe22c6023b58fc", size = 473847, upload-time = "2025-10-14T15:05:47.484Z" },
    { url = "https://files.pythonhosted.org/packages/4f/55/2af26693fd15165c4ff7857e38330e1b61ab8c37d15dc79118cdba115b7a/watchfiles-1.1.1-cp314-cp314t-manylinux_2_17_x86_64.manylinux2014_x86_64.whl", hash = "sha256:8c91ed27800188c2ae96d16e3149f199d62f86c7af5f5f4d2c61a3ed8cd3666c", size = 455072, upload-time = "2025-10-14T15:05:48.928Z" },
    { url = "https://files.pythonhosted.org/packages/66/1d/d0d200b10c9311ec25d2273f8aad8c3ef7cc7ea11808022501811208a750/watchfiles-1.1.1-cp314-cp314t-musllinux_1_1_aarch64.whl", hash = "sha256:311ff15a0bae3714ffb603e6ba6dbfba4065ab60865d15a6ec544133bdb21099", size = 629104, upload-time = "2025-10-14T15:05:49.908Z" },
    { url = "https://files.pythonhosted.org/packages/e3/bd/fa9bb053192491b3867ba07d2343d9f2252e00811567d30ae8d0f78136fe/watchfiles-1.1.1-cp314-cp314t-musllinux_1_1_x86_64.whl", hash = "sha256:a916a2932da8f8ab582f242c065f5c81bed3462849ca79ee357dd9551b0e9b01", size = 622112, upload-time = "2025-10-14T15:05:50.941Z" },
]

[[package]]
name = "websockets"
version = "15.0.1"
source = { registry = "https://pypi.org/simple" }
sdist = { url = "https://files.pythonhosted.org/packages/21/e6/26d09fab466b7ca9c7737474c52be4f76a40301b08362eb2dbc19dcc16c1/websockets-15.0.1.tar.gz", hash = "sha256:82544de02076bafba038ce055ee6412d68da13ab47f0c60cab827346de828dee", size = 177016, upload-time = "2025-03-05T20:03:41.606Z" }
wheels = [
    { url = "https://files.pythonhosted.org/packages/51/6b/4545a0d843594f5d0771e86463606a3988b5a09ca5123136f8a76580dd63/websockets-15.0.1-cp312-cp312-macosx_10_13_universal2.whl", hash = "sha256:3e90baa811a5d73f3ca0bcbf32064d663ed81318ab225ee4f427ad4e26e5aff3", size = 175437, upload-time = "2025-03-05T20:02:16.706Z" },
    { url = "https://files.pythonhosted.org/packages/f4/71/809a0f5f6a06522af902e0f2ea2757f71ead94610010cf570ab5c98e99ed/websockets-15.0.1-cp312-cp312-macosx_10_13_x86_64.whl", hash = "sha256:592f1a9fe869c778694f0aa806ba0374e97648ab57936f092fd9d87f8bc03665", size = 173096, upload-time = "2025-03-05T20:02:18.832Z" },
    { url = "https://files.pythonhosted.org/packages/3d/69/1a681dd6f02180916f116894181eab8b2e25b31e484c5d0eae637ec01f7c/websockets-15.0.1-cp312-cp312-macosx_11_0_arm64.whl", hash = "sha256:0701bc3cfcb9164d04a14b149fd74be7347a530ad3bbf15ab2c678a2cd3dd9a2", size = 173332, upload-time = "2025-03-05T20:02:20.187Z" },
    { url = "https://files.pythonhosted.org/packages/a6/02/0073b3952f5bce97eafbb35757f8d0d54812b6174ed8dd952aa08429bcc3/websockets-15.0.1-cp312-cp312-manylinux_2_17_aarch64.manylinux2014_aarch64.whl", hash = "sha256:e8b56bdcdb4505c8078cb6c7157d9811a85790f2f2b3632c7d1462ab5783d215", size = 183152, upload-time = "2025-03-05T20:02:22.286Z" },
    { url = "https://files.pythonhosted.org/packages/74/45/c205c8480eafd114b428284840da0b1be9ffd0e4f87338dc95dc6ff961a1/websockets-15.0.1-cp312-cp312-manylinux_2_5_i686.manylinux1_i686.manylinux_2_17_i686.manylinux2014_i686.whl", hash = "sha256:0af68c55afbd5f07986df82831c7bff04846928ea8d1fd7f30052638788bc9b5", size = 182096, upload-time = "2025-03-05T20:02:24.368Z" },
    { url = "https://files.pythonhosted.org/packages/14/8f/aa61f528fba38578ec553c145857a181384c72b98156f858ca5c8e82d9d3/websockets-15.0.1-cp312-cp312-manylinux_2_5_x86_64.manylinux1_x86_64.manylinux_2_17_x86_64.manylinux2014_x86_64.whl", hash = "sha256:64dee438fed052b52e4f98f76c5790513235efaa1ef7f3f2192c392cd7c91b65", size = 182523, upload-time = "2025-03-05T20:02:25.669Z" },
    { url = "https://files.pythonhosted.org/packages/ec/6d/0267396610add5bc0d0d3e77f546d4cd287200804fe02323797de77dbce9/websockets-15.0.1-cp312-cp312-musllinux_1_2_aarch64.whl", hash = "sha256:d5f6b181bb38171a8ad1d6aa58a67a6aa9d4b38d0f8c5f496b9e42561dfc62fe", size = 182790, upload-time = "2025-03-05T20:02:26.99Z" },
    { url = "https://files.pythonhosted.org/packages/02/05/c68c5adbf679cf610ae2f74a9b871ae84564462955d991178f95a1ddb7dd/websockets-15.0.1-cp312-cp312-musllinux_1_2_i686.whl", hash = "sha256:5d54b09eba2bada6011aea5375542a157637b91029687eb4fdb2dab11059c1b4", size = 182165, upload-time = "2025-03-05T20:02:30.291Z" },
    { url = "https://files.pythonhosted.org/packages/29/93/bb672df7b2f5faac89761cb5fa34f5cec45a4026c383a4b5761c6cea5c16/websockets-15.0.1-cp312-cp312-musllinux_1_2_x86_64.whl", hash = "sha256:3be571a8b5afed347da347bfcf27ba12b069d9d7f42cb8c7028b5e98bbb12597", size = 182160, upload-time = "2025-03-05T20:02:31.634Z" },
    { url = "https://files.pythonhosted.org/packages/ff/83/de1f7709376dc3ca9b7eeb4b9a07b4526b14876b6d372a4dc62312bebee0/websockets-15.0.1-cp312-cp312-win32.whl", hash = "sha256:c338ffa0520bdb12fbc527265235639fb76e7bc7faafbb93f6ba80d9c06578a9", size = 176395, upload-time = "2025-03-05T20:02:33.017Z" },
    { url = "https://files.pythonhosted.org/packages/7d/71/abf2ebc3bbfa40f391ce1428c7168fb20582d0ff57019b69ea20fa698043/websockets-15.0.1-cp312-cp312-win_amd64.whl", hash = "sha256:fcd5cf9e305d7b8338754470cf69cf81f420459dbae8a3b40cee57417f4614a7", size = 176841, upload-time = "2025-03-05T20:02:34.498Z" },
    { url = "https://files.pythonhosted.org/packages/cb/9f/51f0cf64471a9d2b4d0fc6c534f323b664e7095640c34562f5182e5a7195/websockets-15.0.1-cp313-cp313-macosx_10_13_universal2.whl", hash = "sha256:ee443ef070bb3b6ed74514f5efaa37a252af57c90eb33b956d35c8e9c10a1931", size = 175440, upload-time = "2025-03-05T20:02:36.695Z" },
    { url = "https://files.pythonhosted.org/packages/8a/05/aa116ec9943c718905997412c5989f7ed671bc0188ee2ba89520e8765d7b/websockets-15.0.1-cp313-cp313-macosx_10_13_x86_64.whl", hash = "sha256:5a939de6b7b4e18ca683218320fc67ea886038265fd1ed30173f5ce3f8e85675", size = 173098, upload-time = "2025-03-05T20:02:37.985Z" },
    { url = "https://files.pythonhosted.org/packages/ff/0b/33cef55ff24f2d92924923c99926dcce78e7bd922d649467f0eda8368923/websockets-15.0.1-cp313-cp313-macosx_11_0_arm64.whl", hash = "sha256:746ee8dba912cd6fc889a8147168991d50ed70447bf18bcda7039f7d2e3d9151", size = 173329, upload-time = "2025-03-05T20:02:39.298Z" },
    { url = "https://files.pythonhosted.org/packages/31/1d/063b25dcc01faa8fada1469bdf769de3768b7044eac9d41f734fd7b6ad6d/websockets-15.0.1-cp313-cp313-manylinux_2_17_aarch64.manylinux2014_aarch64.whl", hash = "sha256:595b6c3969023ecf9041b2936ac3827e4623bfa3ccf007575f04c5a6aa318c22", size = 183111, upload-time = "2025-03-05T20:02:40.595Z" },
    { url = "https://files.pythonhosted.org/packages/93/53/9a87ee494a51bf63e4ec9241c1ccc4f7c2f45fff85d5bde2ff74fcb68b9e/websockets-15.0.1-cp313-cp313-manylinux_2_5_i686.manylinux1_i686.manylinux_2_17_i686.manylinux2014_i686.whl", hash = "sha256:3c714d2fc58b5ca3e285461a4cc0c9a66bd0e24c5da9911e30158286c9b5be7f", size = 182054, upload-time = "2025-03-05T20:02:41.926Z" },
    { url = "https://files.pythonhosted.org/packages/ff/b2/83a6ddf56cdcbad4e3d841fcc55d6ba7d19aeb89c50f24dd7e859ec0805f/websockets-15.0.1-cp313-cp313-manylinux_2_5_x86_64.manylinux1_x86_64.manylinux_2_17_x86_64.manylinux2014_x86_64.whl", hash = "sha256:0f3c1e2ab208db911594ae5b4f79addeb3501604a165019dd221c0bdcabe4db8", size = 182496, upload-time = "2025-03-05T20:02:43.304Z" },
    { url = "https://files.pythonhosted.org/packages/98/41/e7038944ed0abf34c45aa4635ba28136f06052e08fc2168520bb8b25149f/websockets-15.0.1-cp313-cp313-musllinux_1_2_aarch64.whl", hash = "sha256:229cf1d3ca6c1804400b0a9790dc66528e08a6a1feec0d5040e8b9eb14422375", size = 182829, upload-time = "2025-03-05T20:02:48.812Z" },
    { url = "https://files.pythonhosted.org/packages/e0/17/de15b6158680c7623c6ef0db361da965ab25d813ae54fcfeae2e5b9ef910/websockets-15.0.1-cp313-cp313-musllinux_1_2_i686.whl", hash = "sha256:756c56e867a90fb00177d530dca4b097dd753cde348448a1012ed6c5131f8b7d", size = 182217, upload-time = "2025-03-05T20:02:50.14Z" },
    { url = "https://files.pythonhosted.org/packages/33/2b/1f168cb6041853eef0362fb9554c3824367c5560cbdaad89ac40f8c2edfc/websockets-15.0.1-cp313-cp313-musllinux_1_2_x86_64.whl", hash = "sha256:558d023b3df0bffe50a04e710bc87742de35060580a293c2a984299ed83bc4e4", size = 182195, upload-time = "2025-03-05T20:02:51.561Z" },
    { url = "https://files.pythonhosted.org/packages/86/eb/20b6cdf273913d0ad05a6a14aed4b9a85591c18a987a3d47f20fa13dcc47/websockets-15.0.1-cp313-cp313-win32.whl", hash = "sha256:ba9e56e8ceeeedb2e080147ba85ffcd5cd0711b89576b83784d8605a7df455fa", size = 176393, upload-time = "2025-03-05T20:02:53.814Z" },
    { url = "https://files.pythonhosted.org/packages/1b/6c/c65773d6cab416a64d191d6ee8a8b1c68a09970ea6909d16965d26bfed1e/websockets-15.0.1-cp313-cp313-win_amd64.whl", hash = "sha256:e09473f095a819042ecb2ab9465aee615bd9c2028e4ef7d933600a8401c79561", size = 176837, upload-time = "2025-03-05T20:02:55.237Z" },
    { url = "https://files.pythonhosted.org/packages/fa/a8/5b41e0da817d64113292ab1f8247140aac61cbf6cfd085d6a0fa77f4984f/websockets-15.0.1-py3-none-any.whl", hash = "sha256:f7a866fbc1e97b5c617ee4116daaa09b722101d4a3c170c787450ba409f9736f", size = 169743, upload-time = "2025-03-05T20:03:39.41Z" },
]

[[package]]
name = "win32-setctime"
version = "1.2.0"
source = { registry = "https://pypi.org/simple" }
sdist = { url = "https://files.pythonhosted.org/packages/b3/8f/705086c9d734d3b663af0e9bb3d4de6578d08f46b1b101c2442fd9aecaa2/win32_setctime-1.2.0.tar.gz", hash = "sha256:ae1fdf948f5640aae05c511ade119313fb6a30d7eabe25fef9764dca5873c4c0", size = 4867, upload-time = "2024-12-07T15:28:28.314Z" }
wheels = [
    { url = "https://files.pythonhosted.org/packages/e1/07/c6fe3ad3e685340704d314d765b7912993bcb8dc198f0e7a89382d37974b/win32_setctime-1.2.0-py3-none-any.whl", hash = "sha256:95d644c4e708aba81dc3704a116d8cbc974d70b3bdb8be1d150e36be6e9d1390", size = 4083, upload-time = "2024-12-07T15:28:26.465Z" },
]

[[package]]
name = "wrapt"
version = "1.17.3"
source = { registry = "https://pypi.org/simple" }
sdist = { url = "https://files.pythonhosted.org/packages/95/8f/aeb76c5b46e273670962298c23e7ddde79916cb74db802131d49a85e4b7d/wrapt-1.17.3.tar.gz", hash = "sha256:f66eb08feaa410fe4eebd17f2a2c8e2e46d3476e9f8c783daa8e09e0faa666d0", size = 55547, upload-time = "2025-08-12T05:53:21.714Z" }
wheels = [
    { url = "https://files.pythonhosted.org/packages/9f/41/cad1aba93e752f1f9268c77270da3c469883d56e2798e7df6240dcb2287b/wrapt-1.17.3-cp312-cp312-macosx_10_13_universal2.whl", hash = "sha256:ab232e7fdb44cdfbf55fc3afa31bcdb0d8980b9b95c38b6405df2acb672af0e0", size = 53998, upload-time = "2025-08-12T05:51:47.138Z" },
    { url = "https://files.pythonhosted.org/packages/60/f8/096a7cc13097a1869fe44efe68dace40d2a16ecb853141394047f0780b96/wrapt-1.17.3-cp312-cp312-macosx_10_13_x86_64.whl", hash = "sha256:9baa544e6acc91130e926e8c802a17f3b16fbea0fd441b5a60f5cf2cc5c3deba", size = 39020, upload-time = "2025-08-12T05:51:35.906Z" },
    { url = "https://files.pythonhosted.org/packages/33/df/bdf864b8997aab4febb96a9ae5c124f700a5abd9b5e13d2a3214ec4be705/wrapt-1.17.3-cp312-cp312-macosx_11_0_arm64.whl", hash = "sha256:6b538e31eca1a7ea4605e44f81a48aa24c4632a277431a6ed3f328835901f4fd", size = 39098, upload-time = "2025-08-12T05:51:57.474Z" },
    { url = "https://files.pythonhosted.org/packages/9f/81/5d931d78d0eb732b95dc3ddaeeb71c8bb572fb01356e9133916cd729ecdd/wrapt-1.17.3-cp312-cp312-manylinux1_x86_64.manylinux_2_28_x86_64.manylinux_2_5_x86_64.whl", hash = "sha256:042ec3bb8f319c147b1301f2393bc19dba6e176b7da446853406d041c36c7828", size = 88036, upload-time = "2025-08-12T05:52:34.784Z" },
    { url = "https://files.pythonhosted.org/packages/ca/38/2e1785df03b3d72d34fc6252d91d9d12dc27a5c89caef3335a1bbb8908ca/wrapt-1.17.3-cp312-cp312-manylinux2014_aarch64.manylinux_2_17_aarch64.manylinux_2_28_aarch64.whl", hash = "sha256:3af60380ba0b7b5aeb329bc4e402acd25bd877e98b3727b0135cb5c2efdaefe9", size = 88156, upload-time = "2025-08-12T05:52:13.599Z" },
    { url = "https://files.pythonhosted.org/packages/b3/8b/48cdb60fe0603e34e05cffda0b2a4adab81fd43718e11111a4b0100fd7c1/wrapt-1.17.3-cp312-cp312-musllinux_1_2_aarch64.whl", hash = "sha256:0b02e424deef65c9f7326d8c19220a2c9040c51dc165cddb732f16198c168396", size = 87102, upload-time = "2025-08-12T05:52:14.56Z" },
    { url = "https://files.pythonhosted.org/packages/3c/51/d81abca783b58f40a154f1b2c56db1d2d9e0d04fa2d4224e357529f57a57/wrapt-1.17.3-cp312-cp312-musllinux_1_2_x86_64.whl", hash = "sha256:74afa28374a3c3a11b3b5e5fca0ae03bef8450d6aa3ab3a1e2c30e3a75d023dc", size = 87732, upload-time = "2025-08-12T05:52:36.165Z" },
    { url = "https://files.pythonhosted.org/packages/9e/b1/43b286ca1392a006d5336412d41663eeef1ad57485f3e52c767376ba7e5a/wrapt-1.17.3-cp312-cp312-win32.whl", hash = "sha256:4da9f45279fff3543c371d5ababc57a0384f70be244de7759c85a7f989cb4ebe", size = 36705, upload-time = "2025-08-12T05:53:07.123Z" },
    { url = "https://files.pythonhosted.org/packages/28/de/49493f962bd3c586ab4b88066e967aa2e0703d6ef2c43aa28cb83bf7b507/wrapt-1.17.3-cp312-cp312-win_amd64.whl", hash = "sha256:e71d5c6ebac14875668a1e90baf2ea0ef5b7ac7918355850c0908ae82bcb297c", size = 38877, upload-time = "2025-08-12T05:53:05.436Z" },
    { url = "https://files.pythonhosted.org/packages/f1/48/0f7102fe9cb1e8a5a77f80d4f0956d62d97034bbe88d33e94699f99d181d/wrapt-1.17.3-cp312-cp312-win_arm64.whl", hash = "sha256:604d076c55e2fdd4c1c03d06dc1a31b95130010517b5019db15365ec4a405fc6", size = 36885, upload-time = "2025-08-12T05:52:54.367Z" },
    { url = "https://files.pythonhosted.org/packages/fc/f6/759ece88472157acb55fc195e5b116e06730f1b651b5b314c66291729193/wrapt-1.17.3-cp313-cp313-macosx_10_13_universal2.whl", hash = "sha256:a47681378a0439215912ef542c45a783484d4dd82bac412b71e59cf9c0e1cea0", size = 54003, upload-time = "2025-08-12T05:51:48.627Z" },
    { url = "https://files.pythonhosted.org/packages/4f/a9/49940b9dc6d47027dc850c116d79b4155f15c08547d04db0f07121499347/wrapt-1.17.3-cp313-cp313-macosx_10_13_x86_64.whl", hash = "sha256:54a30837587c6ee3cd1a4d1c2ec5d24e77984d44e2f34547e2323ddb4e22eb77", size = 39025, upload-time = "2025-08-12T05:51:37.156Z" },
    { url = "https://files.pythonhosted.org/packages/45/35/6a08de0f2c96dcdd7fe464d7420ddb9a7655a6561150e5fc4da9356aeaab/wrapt-1.17.3-cp313-cp313-macosx_11_0_arm64.whl", hash = "sha256:16ecf15d6af39246fe33e507105d67e4b81d8f8d2c6598ff7e3ca1b8a37213f7", size = 39108, upload-time = "2025-08-12T05:51:58.425Z" },
    { url = "https://files.pythonhosted.org/packages/0c/37/6faf15cfa41bf1f3dba80cd3f5ccc6622dfccb660ab26ed79f0178c7497f/wrapt-1.17.3-cp313-cp313-manylinux1_x86_64.manylinux_2_28_x86_64.manylinux_2_5_x86_64.whl", hash = "sha256:6fd1ad24dc235e4ab88cda009e19bf347aabb975e44fd5c2fb22a3f6e4141277", size = 88072, upload-time = "2025-08-12T05:52:37.53Z" },
    { url = "https://files.pythonhosted.org/packages/78/f2/efe19ada4a38e4e15b6dff39c3e3f3f73f5decf901f66e6f72fe79623a06/wrapt-1.17.3-cp313-cp313-manylinux2014_aarch64.manylinux_2_17_aarch64.manylinux_2_28_aarch64.whl", hash = "sha256:0ed61b7c2d49cee3c027372df5809a59d60cf1b6c2f81ee980a091f3afed6a2d", size = 88214, upload-time = "2025-08-12T05:52:15.886Z" },
    { url = "https://files.pythonhosted.org/packages/40/90/ca86701e9de1622b16e09689fc24b76f69b06bb0150990f6f4e8b0eeb576/wrapt-1.17.3-cp313-cp313-musllinux_1_2_aarch64.whl", hash = "sha256:423ed5420ad5f5529db9ce89eac09c8a2f97da18eb1c870237e84c5a5c2d60aa", size = 87105, upload-time = "2025-08-12T05:52:17.914Z" },
    { url = "https://files.pythonhosted.org/packages/fd/e0/d10bd257c9a3e15cbf5523025252cc14d77468e8ed644aafb2d6f54cb95d/wrapt-1.17.3-cp313-cp313-musllinux_1_2_x86_64.whl", hash = "sha256:e01375f275f010fcbf7f643b4279896d04e571889b8a5b3f848423d91bf07050", size = 87766, upload-time = "2025-08-12T05:52:39.243Z" },
    { url = "https://files.pythonhosted.org/packages/e8/cf/7d848740203c7b4b27eb55dbfede11aca974a51c3d894f6cc4b865f42f58/wrapt-1.17.3-cp313-cp313-win32.whl", hash = "sha256:53e5e39ff71b3fc484df8a522c933ea2b7cdd0d5d15ae82e5b23fde87d44cbd8", size = 36711, upload-time = "2025-08-12T05:53:10.074Z" },
    { url = "https://files.pythonhosted.org/packages/57/54/35a84d0a4d23ea675994104e667ceff49227ce473ba6a59ba2c84f250b74/wrapt-1.17.3-cp313-cp313-win_amd64.whl", hash = "sha256:1f0b2f40cf341ee8cc1a97d51ff50dddb9fcc73241b9143ec74b30fc4f44f6cb", size = 38885, upload-time = "2025-08-12T05:53:08.695Z" },
    { url = "https://files.pythonhosted.org/packages/01/77/66e54407c59d7b02a3c4e0af3783168fff8e5d61def52cda8728439d86bc/wrapt-1.17.3-cp313-cp313-win_arm64.whl", hash = "sha256:7425ac3c54430f5fc5e7b6f41d41e704db073309acfc09305816bc6a0b26bb16", size = 36896, upload-time = "2025-08-12T05:52:55.34Z" },
    { url = "https://files.pythonhosted.org/packages/02/a2/cd864b2a14f20d14f4c496fab97802001560f9f41554eef6df201cd7f76c/wrapt-1.17.3-cp314-cp314-macosx_10_13_universal2.whl", hash = "sha256:cf30f6e3c077c8e6a9a7809c94551203c8843e74ba0c960f4a98cd80d4665d39", size = 54132, upload-time = "2025-08-12T05:51:49.864Z" },
    { url = "https://files.pythonhosted.org/packages/d5/46/d011725b0c89e853dc44cceb738a307cde5d240d023d6d40a82d1b4e1182/wrapt-1.17.3-cp314-cp314-macosx_10_13_x86_64.whl", hash = "sha256:e228514a06843cae89621384cfe3a80418f3c04aadf8a3b14e46a7be704e4235", size = 39091, upload-time = "2025-08-12T05:51:38.935Z" },
    { url = "https://files.pythonhosted.org/packages/2e/9e/3ad852d77c35aae7ddebdbc3b6d35ec8013af7d7dddad0ad911f3d891dae/wrapt-1.17.3-cp314-cp314-macosx_11_0_arm64.whl", hash = "sha256:5ea5eb3c0c071862997d6f3e02af1d055f381b1d25b286b9d6644b79db77657c", size = 39172, upload-time = "2025-08-12T05:51:59.365Z" },
    { url = "https://files.pythonhosted.org/packages/c3/f7/c983d2762bcce2326c317c26a6a1e7016f7eb039c27cdf5c4e30f4160f31/wrapt-1.17.3-cp314-cp314-manylinux1_x86_64.manylinux_2_28_x86_64.manylinux_2_5_x86_64.whl", hash = "sha256:281262213373b6d5e4bb4353bc36d1ba4084e6d6b5d242863721ef2bf2c2930b", size = 87163, upload-time = "2025-08-12T05:52:40.965Z" },
    { url = "https://files.pythonhosted.org/packages/e4/0f/f673f75d489c7f22d17fe0193e84b41540d962f75fce579cf6873167c29b/wrapt-1.17.3-cp314-cp314-manylinux2014_aarch64.manylinux_2_17_aarch64.manylinux_2_28_aarch64.whl", hash = "sha256:dc4a8d2b25efb6681ecacad42fca8859f88092d8732b170de6a5dddd80a1c8fa", size = 87963, upload-time = "2025-08-12T05:52:20.326Z" },
    { url = "https://files.pythonhosted.org/packages/df/61/515ad6caca68995da2fac7a6af97faab8f78ebe3bf4f761e1b77efbc47b5/wrapt-1.17.3-cp314-cp314-musllinux_1_2_aarch64.whl", hash = "sha256:373342dd05b1d07d752cecbec0c41817231f29f3a89aa8b8843f7b95992ed0c7", size = 86945, upload-time = "2025-08-12T05:52:21.581Z" },
    { url = "https://files.pythonhosted.org/packages/d3/bd/4e70162ce398462a467bc09e768bee112f1412e563620adc353de9055d33/wrapt-1.17.3-cp314-cp314-musllinux_1_2_x86_64.whl", hash = "sha256:d40770d7c0fd5cbed9d84b2c3f2e156431a12c9a37dc6284060fb4bec0b7ffd4", size = 86857, upload-time = "2025-08-12T05:52:43.043Z" },
    { url = "https://files.pythonhosted.org/packages/2b/b8/da8560695e9284810b8d3df8a19396a6e40e7518059584a1a394a2b35e0a/wrapt-1.17.3-cp314-cp314-win32.whl", hash = "sha256:fbd3c8319de8e1dc79d346929cd71d523622da527cca14e0c1d257e31c2b8b10", size = 37178, upload-time = "2025-08-12T05:53:12.605Z" },
    { url = "https://files.pythonhosted.org/packages/db/c8/b71eeb192c440d67a5a0449aaee2310a1a1e8eca41676046f99ed2487e9f/wrapt-1.17.3-cp314-cp314-win_amd64.whl", hash = "sha256:e1a4120ae5705f673727d3253de3ed0e016f7cd78dc463db1b31e2463e1f3cf6", size = 39310, upload-time = "2025-08-12T05:53:11.106Z" },
    { url = "https://files.pythonhosted.org/packages/45/20/2cda20fd4865fa40f86f6c46ed37a2a8356a7a2fde0773269311f2af56c7/wrapt-1.17.3-cp314-cp314-win_arm64.whl", hash = "sha256:507553480670cab08a800b9463bdb881b2edeed77dc677b0a5915e6106e91a58", size = 37266, upload-time = "2025-08-12T05:52:56.531Z" },
    { url = "https://files.pythonhosted.org/packages/77/ed/dd5cf21aec36c80443c6f900449260b80e2a65cf963668eaef3b9accce36/wrapt-1.17.3-cp314-cp314t-macosx_10_13_universal2.whl", hash = "sha256:ed7c635ae45cfbc1a7371f708727bf74690daedc49b4dba310590ca0bd28aa8a", size = 56544, upload-time = "2025-08-12T05:51:51.109Z" },
    { url = "https://files.pythonhosted.org/packages/8d/96/450c651cc753877ad100c7949ab4d2e2ecc4d97157e00fa8f45df682456a/wrapt-1.17.3-cp314-cp314t-macosx_10_13_x86_64.whl", hash = "sha256:249f88ed15503f6492a71f01442abddd73856a0032ae860de6d75ca62eed8067", size = 40283, upload-time = "2025-08-12T05:51:39.912Z" },
    { url = "https://files.pythonhosted.org/packages/d1/86/2fcad95994d9b572db57632acb6f900695a648c3e063f2cd344b3f5c5a37/wrapt-1.17.3-cp314-cp314t-macosx_11_0_arm64.whl", hash = "sha256:5a03a38adec8066d5a37bea22f2ba6bbf39fcdefbe2d91419ab864c3fb515454", size = 40366, upload-time = "2025-08-12T05:52:00.693Z" },
    { url = "https://files.pythonhosted.org/packages/64/0e/f4472f2fdde2d4617975144311f8800ef73677a159be7fe61fa50997d6c0/wrapt-1.17.3-cp314-cp314t-manylinux1_x86_64.manylinux_2_28_x86_64.manylinux_2_5_x86_64.whl", hash = "sha256:5d4478d72eb61c36e5b446e375bbc49ed002430d17cdec3cecb36993398e1a9e", size = 108571, upload-time = "2025-08-12T05:52:44.521Z" },
    { url = "https://files.pythonhosted.org/packages/cc/01/9b85a99996b0a97c8a17484684f206cbb6ba73c1ce6890ac668bcf3838fb/wrapt-1.17.3-cp314-cp314t-manylinux2014_aarch64.manylinux_2_17_aarch64.manylinux_2_28_aarch64.whl", hash = "sha256:223db574bb38637e8230eb14b185565023ab624474df94d2af18f1cdb625216f", size = 113094, upload-time = "2025-08-12T05:52:22.618Z" },
    { url = "https://files.pythonhosted.org/packages/25/02/78926c1efddcc7b3aa0bc3d6b33a822f7d898059f7cd9ace8c8318e559ef/wrapt-1.17.3-cp314-cp314t-musllinux_1_2_aarch64.whl", hash = "sha256:e405adefb53a435f01efa7ccdec012c016b5a1d3f35459990afc39b6be4d5056", size = 110659, upload-time = "2025-08-12T05:52:24.057Z" },
    { url = "https://files.pythonhosted.org/packages/dc/ee/c414501ad518ac3e6fe184753632fe5e5ecacdcf0effc23f31c1e4f7bfcf/wrapt-1.17.3-cp314-cp314t-musllinux_1_2_x86_64.whl", hash = "sha256:88547535b787a6c9ce4086917b6e1d291aa8ed914fdd3a838b3539dc95c12804", size = 106946, upload-time = "2025-08-12T05:52:45.976Z" },
    { url = "https://files.pythonhosted.org/packages/be/44/a1bd64b723d13bb151d6cc91b986146a1952385e0392a78567e12149c7b4/wrapt-1.17.3-cp314-cp314t-win32.whl", hash = "sha256:41b1d2bc74c2cac6f9074df52b2efbef2b30bdfe5f40cb78f8ca22963bc62977", size = 38717, upload-time = "2025-08-12T05:53:15.214Z" },
    { url = "https://files.pythonhosted.org/packages/79/d9/7cfd5a312760ac4dd8bf0184a6ee9e43c33e47f3dadc303032ce012b8fa3/wrapt-1.17.3-cp314-cp314t-win_amd64.whl", hash = "sha256:73d496de46cd2cdbdbcce4ae4bcdb4afb6a11234a1df9c085249d55166b95116", size = 41334, upload-time = "2025-08-12T05:53:14.178Z" },
    { url = "https://files.pythonhosted.org/packages/46/78/10ad9781128ed2f99dbc474f43283b13fea8ba58723e98844367531c18e9/wrapt-1.17.3-cp314-cp314t-win_arm64.whl", hash = "sha256:f38e60678850c42461d4202739f9bf1e3a737c7ad283638251e79cc49effb6b6", size = 38471, upload-time = "2025-08-12T05:52:57.784Z" },
    { url = "https://files.pythonhosted.org/packages/1f/f6/a933bd70f98e9cf3e08167fc5cd7aaaca49147e48411c0bd5ae701bb2194/wrapt-1.17.3-py3-none-any.whl", hash = "sha256:7171ae35d2c33d326ac19dd8facb1e82e5fd04ef8c6c0e394d7af55a55051c22", size = 23591, upload-time = "2025-08-12T05:53:20.674Z" },
]

[[package]]
name = "yarl"
version = "1.22.0"
source = { registry = "https://pypi.org/simple" }
dependencies = [
    { name = "idna" },
    { name = "multidict" },
    { name = "propcache" },
]
sdist = { url = "https://files.pythonhosted.org/packages/57/63/0c6ebca57330cd313f6102b16dd57ffaf3ec4c83403dcb45dbd15c6f3ea1/yarl-1.22.0.tar.gz", hash = "sha256:bebf8557577d4401ba8bd9ff33906f1376c877aa78d1fe216ad01b4d6745af71", size = 187169, upload-time = "2025-10-06T14:12:55.963Z" }
wheels = [
    { url = "https://files.pythonhosted.org/packages/75/ff/46736024fee3429b80a165a732e38e5d5a238721e634ab41b040d49f8738/yarl-1.22.0-cp312-cp312-macosx_10_13_universal2.whl", hash = "sha256:e340382d1afa5d32b892b3ff062436d592ec3d692aeea3bef3a5cfe11bbf8c6f", size = 142000, upload-time = "2025-10-06T14:09:44.631Z" },
    { url = "https://files.pythonhosted.org/packages/5a/9a/b312ed670df903145598914770eb12de1bac44599549b3360acc96878df8/yarl-1.22.0-cp312-cp312-macosx_10_13_x86_64.whl", hash = "sha256:f1e09112a2c31ffe8d80be1b0988fa6a18c5d5cad92a9ffbb1c04c91bfe52ad2", size = 94338, upload-time = "2025-10-06T14:09:46.372Z" },
    { url = "https://files.pythonhosted.org/packages/ba/f5/0601483296f09c3c65e303d60c070a5c19fcdbc72daa061e96170785bc7d/yarl-1.22.0-cp312-cp312-macosx_11_0_arm64.whl", hash = "sha256:939fe60db294c786f6b7c2d2e121576628468f65453d86b0fe36cb52f987bd74", size = 94909, upload-time = "2025-10-06T14:09:48.648Z" },
    { url = "https://files.pythonhosted.org/packages/60/41/9a1fe0b73dbcefce72e46cf149b0e0a67612d60bfc90fb59c2b2efdfbd86/yarl-1.22.0-cp312-cp312-manylinux2014_aarch64.manylinux_2_17_aarch64.manylinux_2_28_aarch64.whl", hash = "sha256:e1651bf8e0398574646744c1885a41198eba53dc8a9312b954073f845c90a8df", size = 372940, upload-time = "2025-10-06T14:09:50.089Z" },
    { url = "https://files.pythonhosted.org/packages/17/7a/795cb6dfee561961c30b800f0ed616b923a2ec6258b5def2a00bf8231334/yarl-1.22.0-cp312-cp312-manylinux2014_armv7l.manylinux_2_17_armv7l.manylinux_2_31_armv7l.whl", hash = "sha256:b8a0588521a26bf92a57a1705b77b8b59044cdceccac7151bd8d229e66b8dedb", size = 345825, upload-time = "2025-10-06T14:09:52.142Z" },
    { url = "https://files.pythonhosted.org/packages/d7/93/a58f4d596d2be2ae7bab1a5846c4d270b894958845753b2c606d666744d3/yarl-1.22.0-cp312-cp312-manylinux2014_ppc64le.manylinux_2_17_ppc64le.manylinux_2_28_ppc64le.whl", hash = "sha256:42188e6a615c1a75bcaa6e150c3fe8f3e8680471a6b10150c5f7e83f47cc34d2", size = 386705, upload-time = "2025-10-06T14:09:54.128Z" },
    { url = "https://files.pythonhosted.org/packages/61/92/682279d0e099d0e14d7fd2e176bd04f48de1484f56546a3e1313cd6c8e7c/yarl-1.22.0-cp312-cp312-manylinux2014_s390x.manylinux_2_17_s390x.manylinux_2_28_s390x.whl", hash = "sha256:f6d2cb59377d99718913ad9a151030d6f83ef420a2b8f521d94609ecc106ee82", size = 396518, upload-time = "2025-10-06T14:09:55.762Z" },
    { url = "https://files.pythonhosted.org/packages/db/0f/0d52c98b8a885aeda831224b78f3be7ec2e1aa4a62091f9f9188c3c65b56/yarl-1.22.0-cp312-cp312-manylinux2014_x86_64.manylinux_2_17_x86_64.manylinux_2_28_x86_64.whl", hash = "sha256:50678a3b71c751d58d7908edc96d332af328839eea883bb554a43f539101277a", size = 377267, upload-time = "2025-10-06T14:09:57.958Z" },
    { url = "https://files.pythonhosted.org/packages/22/42/d2685e35908cbeaa6532c1fc73e89e7f2efb5d8a7df3959ea8e37177c5a3/yarl-1.22.0-cp312-cp312-musllinux_1_2_aarch64.whl", hash = "sha256:1e8fbaa7cec507aa24ea27a01456e8dd4b6fab829059b69844bd348f2d467124", size = 365797, upload-time = "2025-10-06T14:09:59.527Z" },
    { url = "https://files.pythonhosted.org/packages/a2/83/cf8c7bcc6355631762f7d8bdab920ad09b82efa6b722999dfb05afa6cfac/yarl-1.22.0-cp312-cp312-musllinux_1_2_armv7l.whl", hash = "sha256:433885ab5431bc3d3d4f2f9bd15bfa1614c522b0f1405d62c4f926ccd69d04fa", size = 365535, upload-time = "2025-10-06T14:10:01.139Z" },
    { url = "https://files.pythonhosted.org/packages/25/e1/5302ff9b28f0c59cac913b91fe3f16c59a033887e57ce9ca5d41a3a94737/yarl-1.22.0-cp312-cp312-musllinux_1_2_ppc64le.whl", hash = "sha256:b790b39c7e9a4192dc2e201a282109ed2985a1ddbd5ac08dc56d0e121400a8f7", size = 382324, upload-time = "2025-10-06T14:10:02.756Z" },
    { url = "https://files.pythonhosted.org/packages/bf/cd/4617eb60f032f19ae3a688dc990d8f0d89ee0ea378b61cac81ede3e52fae/yarl-1.22.0-cp312-cp312-musllinux_1_2_s390x.whl", hash = "sha256:31f0b53913220599446872d757257be5898019c85e7971599065bc55065dc99d", size = 383803, upload-time = "2025-10-06T14:10:04.552Z" },
    { url = "https://files.pythonhosted.org/packages/59/65/afc6e62bb506a319ea67b694551dab4a7e6fb7bf604e9bd9f3e11d575fec/yarl-1.22.0-cp312-cp312-musllinux_1_2_x86_64.whl", hash = "sha256:a49370e8f711daec68d09b821a34e1167792ee2d24d405cbc2387be4f158b520", size = 374220, upload-time = "2025-10-06T14:10:06.489Z" },
    { url = "https://files.pythonhosted.org/packages/e7/3d/68bf18d50dc674b942daec86a9ba922d3113d8399b0e52b9897530442da2/yarl-1.22.0-cp312-cp312-win32.whl", hash = "sha256:70dfd4f241c04bd9239d53b17f11e6ab672b9f1420364af63e8531198e3f5fe8", size = 81589, upload-time = "2025-10-06T14:10:09.254Z" },
    { url = "https://files.pythonhosted.org/packages/c8/9a/6ad1a9b37c2f72874f93e691b2e7ecb6137fb2b899983125db4204e47575/yarl-1.22.0-cp312-cp312-win_amd64.whl", hash = "sha256:8884d8b332a5e9b88e23f60bb166890009429391864c685e17bd73a9eda9105c", size = 87213, upload-time = "2025-10-06T14:10:11.369Z" },
    { url = "https://files.pythonhosted.org/packages/44/c5/c21b562d1680a77634d748e30c653c3ca918beb35555cff24986fff54598/yarl-1.22.0-cp312-cp312-win_arm64.whl", hash = "sha256:ea70f61a47f3cc93bdf8b2f368ed359ef02a01ca6393916bc8ff877427181e74", size = 81330, upload-time = "2025-10-06T14:10:13.112Z" },
    { url = "https://files.pythonhosted.org/packages/ea/f3/d67de7260456ee105dc1d162d43a019ecad6b91e2f51809d6cddaa56690e/yarl-1.22.0-cp313-cp313-macosx_10_13_universal2.whl", hash = "sha256:8dee9c25c74997f6a750cd317b8ca63545169c098faee42c84aa5e506c819b53", size = 139980, upload-time = "2025-10-06T14:10:14.601Z" },
    { url = "https://files.pythonhosted.org/packages/01/88/04d98af0b47e0ef42597b9b28863b9060bb515524da0a65d5f4db160b2d5/yarl-1.22.0-cp313-cp313-macosx_10_13_x86_64.whl", hash = "sha256:01e73b85a5434f89fc4fe27dcda2aff08ddf35e4d47bbbea3bdcd25321af538a", size = 93424, upload-time = "2025-10-06T14:10:16.115Z" },
    { url = "https://files.pythonhosted.org/packages/18/91/3274b215fd8442a03975ce6bee5fe6aa57a8326b29b9d3d56234a1dca244/yarl-1.22.0-cp313-cp313-macosx_11_0_arm64.whl", hash = "sha256:22965c2af250d20c873cdbee8ff958fb809940aeb2e74ba5f20aaf6b7ac8c70c", size = 93821, upload-time = "2025-10-06T14:10:17.993Z" },
    { url = "https://files.pythonhosted.org/packages/61/3a/caf4e25036db0f2da4ca22a353dfeb3c9d3c95d2761ebe9b14df8fc16eb0/yarl-1.22.0-cp313-cp313-manylinux2014_aarch64.manylinux_2_17_aarch64.manylinux_2_28_aarch64.whl", hash = "sha256:b4f15793aa49793ec8d1c708ab7f9eded1aa72edc5174cae703651555ed1b601", size = 373243, upload-time = "2025-10-06T14:10:19.44Z" },
    { url = "https://files.pythonhosted.org/packages/6e/9e/51a77ac7516e8e7803b06e01f74e78649c24ee1021eca3d6a739cb6ea49c/yarl-1.22.0-cp313-cp313-manylinux2014_armv7l.manylinux_2_17_armv7l.manylinux_2_31_armv7l.whl", hash = "sha256:e5542339dcf2747135c5c85f68680353d5cb9ffd741c0f2e8d832d054d41f35a", size = 342361, upload-time = "2025-10-06T14:10:21.124Z" },
    { url = "https://files.pythonhosted.org/packages/d4/f8/33b92454789dde8407f156c00303e9a891f1f51a0330b0fad7c909f87692/yarl-1.22.0-cp313-cp313-manylinux2014_ppc64le.manylinux_2_17_ppc64le.manylinux_2_28_ppc64le.whl", hash = "sha256:5c401e05ad47a75869c3ab3e35137f8468b846770587e70d71e11de797d113df", size = 387036, upload-time = "2025-10-06T14:10:22.902Z" },
    { url = "https://files.pythonhosted.org/packages/d9/9a/c5db84ea024f76838220280f732970aa4ee154015d7f5c1bfb60a267af6f/yarl-1.22.0-cp313-cp313-manylinux2014_s390x.manylinux_2_17_s390x.manylinux_2_28_s390x.whl", hash = "sha256:243dda95d901c733f5b59214d28b0120893d91777cb8aa043e6ef059d3cddfe2", size = 397671, upload-time = "2025-10-06T14:10:24.523Z" },
    { url = "https://files.pythonhosted.org/packages/11/c9/cd8538dc2e7727095e0c1d867bad1e40c98f37763e6d995c1939f5fdc7b1/yarl-1.22.0-cp313-cp313-manylinux2014_x86_64.manylinux_2_17_x86_64.manylinux_2_28_x86_64.whl", hash = "sha256:bec03d0d388060058f5d291a813f21c011041938a441c593374da6077fe21b1b", size = 377059, upload-time = "2025-10-06T14:10:26.406Z" },
    { url = "https://files.pythonhosted.org/packages/a1/b9/ab437b261702ced75122ed78a876a6dec0a1b0f5e17a4ac7a9a2482d8abe/yarl-1.22.0-cp313-cp313-musllinux_1_2_aarch64.whl", hash = "sha256:b0748275abb8c1e1e09301ee3cf90c8a99678a4e92e4373705f2a2570d581273", size = 365356, upload-time = "2025-10-06T14:10:28.461Z" },
    { url = "https://files.pythonhosted.org/packages/b2/9d/8e1ae6d1d008a9567877b08f0ce4077a29974c04c062dabdb923ed98e6fe/yarl-1.22.0-cp313-cp313-musllinux_1_2_armv7l.whl", hash = "sha256:47fdb18187e2a4e18fda2c25c05d8251a9e4a521edaed757fef033e7d8498d9a", size = 361331, upload-time = "2025-10-06T14:10:30.541Z" },
    { url = "https://files.pythonhosted.org/packages/ca/5a/09b7be3905962f145b73beb468cdd53db8aa171cf18c80400a54c5b82846/yarl-1.22.0-cp313-cp313-musllinux_1_2_ppc64le.whl", hash = "sha256:c7044802eec4524fde550afc28edda0dd5784c4c45f0be151a2d3ba017daca7d", size = 382590, upload-time = "2025-10-06T14:10:33.352Z" },
    { url = "https://files.pythonhosted.org/packages/aa/7f/59ec509abf90eda5048b0bc3e2d7b5099dffdb3e6b127019895ab9d5ef44/yarl-1.22.0-cp313-cp313-musllinux_1_2_s390x.whl", hash = "sha256:139718f35149ff544caba20fce6e8a2f71f1e39b92c700d8438a0b1d2a631a02", size = 385316, upload-time = "2025-10-06T14:10:35.034Z" },
    { url = "https://files.pythonhosted.org/packages/e5/84/891158426bc8036bfdfd862fabd0e0fa25df4176ec793e447f4b85cf1be4/yarl-1.22.0-cp313-cp313-musllinux_1_2_x86_64.whl", hash = "sha256:e1b51bebd221006d3d2f95fbe124b22b247136647ae5dcc8c7acafba66e5ee67", size = 374431, upload-time = "2025-10-06T14:10:37.76Z" },
    { url = "https://files.pythonhosted.org/packages/bb/49/03da1580665baa8bef5e8ed34c6df2c2aca0a2f28bf397ed238cc1bbc6f2/yarl-1.22.0-cp313-cp313-win32.whl", hash = "sha256:d3e32536234a95f513bd374e93d717cf6b2231a791758de6c509e3653f234c95", size = 81555, upload-time = "2025-10-06T14:10:39.649Z" },
    { url = "https://files.pythonhosted.org/packages/9a/ee/450914ae11b419eadd067c6183ae08381cfdfcb9798b90b2b713bbebddda/yarl-1.22.0-cp313-cp313-win_amd64.whl", hash = "sha256:47743b82b76d89a1d20b83e60d5c20314cbd5ba2befc9cda8f28300c4a08ed4d", size = 86965, upload-time = "2025-10-06T14:10:41.313Z" },
    { url = "https://files.pythonhosted.org/packages/98/4d/264a01eae03b6cf629ad69bae94e3b0e5344741e929073678e84bf7a3e3b/yarl-1.22.0-cp313-cp313-win_arm64.whl", hash = "sha256:5d0fcda9608875f7d052eff120c7a5da474a6796fe4d83e152e0e4d42f6d1a9b", size = 81205, upload-time = "2025-10-06T14:10:43.167Z" },
    { url = "https://files.pythonhosted.org/packages/88/fc/6908f062a2f77b5f9f6d69cecb1747260831ff206adcbc5b510aff88df91/yarl-1.22.0-cp313-cp313t-macosx_10_13_universal2.whl", hash = "sha256:719ae08b6972befcba4310e49edb1161a88cdd331e3a694b84466bd938a6ab10", size = 146209, upload-time = "2025-10-06T14:10:44.643Z" },
    { url = "https://files.pythonhosted.org/packages/65/47/76594ae8eab26210b4867be6f49129861ad33da1f1ebdf7051e98492bf62/yarl-1.22.0-cp313-cp313t-macosx_10_13_x86_64.whl", hash = "sha256:47d8a5c446df1c4db9d21b49619ffdba90e77c89ec6e283f453856c74b50b9e3", size = 95966, upload-time = "2025-10-06T14:10:46.554Z" },
    { url = "https://files.pythonhosted.org/packages/ab/ce/05e9828a49271ba6b5b038b15b3934e996980dd78abdfeb52a04cfb9467e/yarl-1.22.0-cp313-cp313t-macosx_11_0_arm64.whl", hash = "sha256:cfebc0ac8333520d2d0423cbbe43ae43c8838862ddb898f5ca68565e395516e9", size = 97312, upload-time = "2025-10-06T14:10:48.007Z" },
    { url = "https://files.pythonhosted.org/packages/d1/c5/7dffad5e4f2265b29c9d7ec869c369e4223166e4f9206fc2243ee9eea727/yarl-1.22.0-cp313-cp313t-manylinux2014_aarch64.manylinux_2_17_aarch64.manylinux_2_28_aarch64.whl", hash = "sha256:4398557cbf484207df000309235979c79c4356518fd5c99158c7d38203c4da4f", size = 361967, upload-time = "2025-10-06T14:10:49.997Z" },
    { url = "https://files.pythonhosted.org/packages/50/b2/375b933c93a54bff7fc041e1a6ad2c0f6f733ffb0c6e642ce56ee3b39970/yarl-1.22.0-cp313-cp313t-manylinux2014_armv7l.manylinux_2_17_armv7l.manylinux_2_31_armv7l.whl", hash = "sha256:2ca6fd72a8cd803be290d42f2dec5cdcd5299eeb93c2d929bf060ad9efaf5de0", size = 323949, upload-time = "2025-10-06T14:10:52.004Z" },
    { url = "https://files.pythonhosted.org/packages/66/50/bfc2a29a1d78644c5a7220ce2f304f38248dc94124a326794e677634b6cf/yarl-1.22.0-cp313-cp313t-manylinux2014_ppc64le.manylinux_2_17_ppc64le.manylinux_2_28_ppc64le.whl", hash = "sha256:ca1f59c4e1ab6e72f0a23c13fca5430f889634166be85dbf1013683e49e3278e", size = 361818, upload-time = "2025-10-06T14:10:54.078Z" },
    { url = "https://files.pythonhosted.org/packages/46/96/f3941a46af7d5d0f0498f86d71275696800ddcdd20426298e572b19b91ff/yarl-1.22.0-cp313-cp313t-manylinux2014_s390x.manylinux_2_17_s390x.manylinux_2_28_s390x.whl", hash = "sha256:6c5010a52015e7c70f86eb967db0f37f3c8bd503a695a49f8d45700144667708", size = 372626, upload-time = "2025-10-06T14:10:55.767Z" },
    { url = "https://files.pythonhosted.org/packages/c1/42/8b27c83bb875cd89448e42cd627e0fb971fa1675c9ec546393d18826cb50/yarl-1.22.0-cp313-cp313t-manylinux2014_x86_64.manylinux_2_17_x86_64.manylinux_2_28_x86_64.whl", hash = "sha256:9d7672ecf7557476642c88497c2f8d8542f8e36596e928e9bcba0e42e1e7d71f", size = 341129, upload-time = "2025-10-06T14:10:57.985Z" },
    { url = "https://files.pythonhosted.org/packages/49/36/99ca3122201b382a3cf7cc937b95235b0ac944f7e9f2d5331d50821ed352/yarl-1.22.0-cp313-cp313t-musllinux_1_2_aarch64.whl", hash = "sha256:3b7c88eeef021579d600e50363e0b6ee4f7f6f728cd3486b9d0f3ee7b946398d", size = 346776, upload-time = "2025-10-06T14:10:59.633Z" },
    { url = "https://files.pythonhosted.org/packages/85/b4/47328bf996acd01a4c16ef9dcd2f59c969f495073616586f78cd5f2efb99/yarl-1.22.0-cp313-cp313t-musllinux_1_2_armv7l.whl", hash = "sha256:f4afb5c34f2c6fecdcc182dfcfc6af6cccf1aa923eed4d6a12e9d96904e1a0d8", size = 334879, upload-time = "2025-10-06T14:11:01.454Z" },
    { url = "https://files.pythonhosted.org/packages/c2/ad/b77d7b3f14a4283bffb8e92c6026496f6de49751c2f97d4352242bba3990/yarl-1.22.0-cp313-cp313t-musllinux_1_2_ppc64le.whl", hash = "sha256:59c189e3e99a59cf8d83cbb31d4db02d66cda5a1a4374e8a012b51255341abf5", size = 350996, upload-time = "2025-10-06T14:11:03.452Z" },
    { url = "https://files.pythonhosted.org/packages/81/c8/06e1d69295792ba54d556f06686cbd6a7ce39c22307100e3fb4a2c0b0a1d/yarl-1.22.0-cp313-cp313t-musllinux_1_2_s390x.whl", hash = "sha256:5a3bf7f62a289fa90f1990422dc8dff5a458469ea71d1624585ec3a4c8d6960f", size = 356047, upload-time = "2025-10-06T14:11:05.115Z" },
    { url = "https://files.pythonhosted.org/packages/4b/b8/4c0e9e9f597074b208d18cef227d83aac36184bfbc6eab204ea55783dbc5/yarl-1.22.0-cp313-cp313t-musllinux_1_2_x86_64.whl", hash = "sha256:de6b9a04c606978fdfe72666fa216ffcf2d1a9f6a381058d4378f8d7b1e5de62", size = 342947, upload-time = "2025-10-06T14:11:08.137Z" },
    { url = "https://files.pythonhosted.org/packages/e0/e5/11f140a58bf4c6ad7aca69a892bff0ee638c31bea4206748fc0df4ebcb3a/yarl-1.22.0-cp313-cp313t-win32.whl", hash = "sha256:1834bb90991cc2999f10f97f5f01317f99b143284766d197e43cd5b45eb18d03", size = 86943, upload-time = "2025-10-06T14:11:10.284Z" },
    { url = "https://files.pythonhosted.org/packages/31/74/8b74bae38ed7fe6793d0c15a0c8207bbb819cf287788459e5ed230996cdd/yarl-1.22.0-cp313-cp313t-win_amd64.whl", hash = "sha256:ff86011bd159a9d2dfc89c34cfd8aff12875980e3bd6a39ff097887520e60249", size = 93715, upload-time = "2025-10-06T14:11:11.739Z" },
    { url = "https://files.pythonhosted.org/packages/69/66/991858aa4b5892d57aef7ee1ba6b4d01ec3b7eb3060795d34090a3ca3278/yarl-1.22.0-cp313-cp313t-win_arm64.whl", hash = "sha256:7861058d0582b847bc4e3a4a4c46828a410bca738673f35a29ba3ca5db0b473b", size = 83857, upload-time = "2025-10-06T14:11:13.586Z" },
    { url = "https://files.pythonhosted.org/packages/46/b3/e20ef504049f1a1c54a814b4b9bed96d1ac0e0610c3b4da178f87209db05/yarl-1.22.0-cp314-cp314-macosx_10_13_universal2.whl", hash = "sha256:34b36c2c57124530884d89d50ed2c1478697ad7473efd59cfd479945c95650e4", size = 140520, upload-time = "2025-10-06T14:11:15.465Z" },
    { url = "https://files.pythonhosted.org/packages/e4/04/3532d990fdbab02e5ede063676b5c4260e7f3abea2151099c2aa745acc4c/yarl-1.22.0-cp314-cp314-macosx_10_13_x86_64.whl", hash = "sha256:0dd9a702591ca2e543631c2a017e4a547e38a5c0f29eece37d9097e04a7ac683", size = 93504, upload-time = "2025-10-06T14:11:17.106Z" },
    { url = "https://files.pythonhosted.org/packages/11/63/ff458113c5c2dac9a9719ac68ee7c947cb621432bcf28c9972b1c0e83938/yarl-1.22.0-cp314-cp314-macosx_11_0_arm64.whl", hash = "sha256:594fcab1032e2d2cc3321bb2e51271e7cd2b516c7d9aee780ece81b07ff8244b", size = 94282, upload-time = "2025-10-06T14:11:19.064Z" },
    { url = "https://files.pythonhosted.org/packages/a7/bc/315a56aca762d44a6aaaf7ad253f04d996cb6b27bad34410f82d76ea8038/yarl-1.22.0-cp314-cp314-manylinux2014_aarch64.manylinux_2_17_aarch64.manylinux_2_28_aarch64.whl", hash = "sha256:f3d7a87a78d46a2e3d5b72587ac14b4c16952dd0887dbb051451eceac774411e", size = 372080, upload-time = "2025-10-06T14:11:20.996Z" },
    { url = "https://files.pythonhosted.org/packages/3f/3f/08e9b826ec2e099ea6e7c69a61272f4f6da62cb5b1b63590bb80ca2e4a40/yarl-1.22.0-cp314-cp314-manylinux2014_armv7l.manylinux_2_17_armv7l.manylinux_2_31_armv7l.whl", hash = "sha256:852863707010316c973162e703bddabec35e8757e67fcb8ad58829de1ebc8590", size = 338696, upload-time = "2025-10-06T14:11:22.847Z" },
    { url = "https://files.pythonhosted.org/packages/e3/9f/90360108e3b32bd76789088e99538febfea24a102380ae73827f62073543/yarl-1.22.0-cp314-cp314-manylinux2014_ppc64le.manylinux_2_17_ppc64le.manylinux_2_28_ppc64le.whl", hash = "sha256:131a085a53bfe839a477c0845acf21efc77457ba2bcf5899618136d64f3303a2", size = 387121, upload-time = "2025-10-06T14:11:24.889Z" },
    { url = "https://files.pythonhosted.org/packages/98/92/ab8d4657bd5b46a38094cfaea498f18bb70ce6b63508fd7e909bd1f93066/yarl-1.22.0-cp314-cp314-manylinux2014_s390x.manylinux_2_17_s390x.manylinux_2_28_s390x.whl", hash = "sha256:078a8aefd263f4d4f923a9677b942b445a2be970ca24548a8102689a3a8ab8da", size = 394080, upload-time = "2025-10-06T14:11:27.307Z" },
    { url = "https://files.pythonhosted.org/packages/f5/e7/d8c5a7752fef68205296201f8ec2bf718f5c805a7a7e9880576c67600658/yarl-1.22.0-cp314-cp314-manylinux2014_x86_64.manylinux_2_17_x86_64.manylinux_2_28_x86_64.whl", hash = "sha256:bca03b91c323036913993ff5c738d0842fc9c60c4648e5c8d98331526df89784", size = 372661, upload-time = "2025-10-06T14:11:29.387Z" },
    { url = "https://files.pythonhosted.org/packages/b6/2e/f4d26183c8db0bb82d491b072f3127fb8c381a6206a3a56332714b79b751/yarl-1.22.0-cp314-cp314-musllinux_1_2_aarch64.whl", hash = "sha256:68986a61557d37bb90d3051a45b91fa3d5c516d177dfc6dd6f2f436a07ff2b6b", size = 364645, upload-time = "2025-10-06T14:11:31.423Z" },
    { url = "https://files.pythonhosted.org/packages/80/7c/428e5812e6b87cd00ee8e898328a62c95825bf37c7fa87f0b6bb2ad31304/yarl-1.22.0-cp314-cp314-musllinux_1_2_armv7l.whl", hash = "sha256:4792b262d585ff0dff6bcb787f8492e40698443ec982a3568c2096433660c694", size = 355361, upload-time = "2025-10-06T14:11:33.055Z" },
    { url = "https://files.pythonhosted.org/packages/ec/2a/249405fd26776f8b13c067378ef4d7dd49c9098d1b6457cdd152a99e96a9/yarl-1.22.0-cp314-cp314-musllinux_1_2_ppc64le.whl", hash = "sha256:ebd4549b108d732dba1d4ace67614b9545b21ece30937a63a65dd34efa19732d", size = 381451, upload-time = "2025-10-06T14:11:35.136Z" },
    { url = "https://files.pythonhosted.org/packages/67/a8/fb6b1adbe98cf1e2dd9fad71003d3a63a1bc22459c6e15f5714eb9323b93/yarl-1.22.0-cp314-cp314-musllinux_1_2_s390x.whl", hash = "sha256:f87ac53513d22240c7d59203f25cc3beac1e574c6cd681bbfd321987b69f95fd", size = 383814, upload-time = "2025-10-06T14:11:37.094Z" },
    { url = "https://files.pythonhosted.org/packages/d9/f9/3aa2c0e480fb73e872ae2814c43bc1e734740bb0d54e8cb2a95925f98131/yarl-1.22.0-cp314-cp314-musllinux_1_2_x86_64.whl", hash = "sha256:22b029f2881599e2f1b06f8f1db2ee63bd309e2293ba2d566e008ba12778b8da", size = 370799, upload-time = "2025-10-06T14:11:38.83Z" },
    { url = "https://files.pythonhosted.org/packages/50/3c/af9dba3b8b5eeb302f36f16f92791f3ea62e3f47763406abf6d5a4a3333b/yarl-1.22.0-cp314-cp314-win32.whl", hash = "sha256:6a635ea45ba4ea8238463b4f7d0e721bad669f80878b7bfd1f89266e2ae63da2", size = 82990, upload-time = "2025-10-06T14:11:40.624Z" },
    { url = "https://files.pythonhosted.org/packages/ac/30/ac3a0c5bdc1d6efd1b41fa24d4897a4329b3b1e98de9449679dd327af4f0/yarl-1.22.0-cp314-cp314-win_amd64.whl", hash = "sha256:0d6e6885777af0f110b0e5d7e5dda8b704efed3894da26220b7f3d887b839a79", size = 88292, upload-time = "2025-10-06T14:11:42.578Z" },
    { url = "https://files.pythonhosted.org/packages/df/0a/227ab4ff5b998a1b7410abc7b46c9b7a26b0ca9e86c34ba4b8d8bc7c63d5/yarl-1.22.0-cp314-cp314-win_arm64.whl", hash = "sha256:8218f4e98d3c10d683584cb40f0424f4b9fd6e95610232dd75e13743b070ee33", size = 82888, upload-time = "2025-10-06T14:11:44.863Z" },
    { url = "https://files.pythonhosted.org/packages/06/5e/a15eb13db90abd87dfbefb9760c0f3f257ac42a5cac7e75dbc23bed97a9f/yarl-1.22.0-cp314-cp314t-macosx_10_13_universal2.whl", hash = "sha256:45c2842ff0e0d1b35a6bf1cd6c690939dacb617a70827f715232b2e0494d55d1", size = 146223, upload-time = "2025-10-06T14:11:46.796Z" },
    { url = "https://files.pythonhosted.org/packages/18/82/9665c61910d4d84f41a5bf6837597c89e665fa88aa4941080704645932a9/yarl-1.22.0-cp314-cp314t-macosx_10_13_x86_64.whl", hash = "sha256:d947071e6ebcf2e2bee8fce76e10faca8f7a14808ca36a910263acaacef08eca", size = 95981, upload-time = "2025-10-06T14:11:48.845Z" },
    { url = "https://files.pythonhosted.org/packages/5d/9a/2f65743589809af4d0a6d3aa749343c4b5f4c380cc24a8e94a3c6625a808/yarl-1.22.0-cp314-cp314t-macosx_11_0_arm64.whl", hash = "sha256:334b8721303e61b00019474cc103bdac3d7b1f65e91f0bfedeec2d56dfe74b53", size = 97303, upload-time = "2025-10-06T14:11:50.897Z" },
    { url = "https://files.pythonhosted.org/packages/b0/ab/5b13d3e157505c43c3b43b5a776cbf7b24a02bc4cccc40314771197e3508/yarl-1.22.0-cp314-cp314t-manylinux2014_aarch64.manylinux_2_17_aarch64.manylinux_2_28_aarch64.whl", hash = "sha256:1e7ce67c34138a058fd092f67d07a72b8e31ff0c9236e751957465a24b28910c", size = 361820, upload-time = "2025-10-06T14:11:52.549Z" },
    { url = "https://files.pythonhosted.org/packages/fb/76/242a5ef4677615cf95330cfc1b4610e78184400699bdda0acb897ef5e49a/yarl-1.22.0-cp314-cp314t-manylinux2014_armv7l.manylinux_2_17_armv7l.manylinux_2_31_armv7l.whl", hash = "sha256:d77e1b2c6d04711478cb1c4ab90db07f1609ccf06a287d5607fcd90dc9863acf", size = 323203, upload-time = "2025-10-06T14:11:54.225Z" },
    { url = "https://files.pythonhosted.org/packages/8c/96/475509110d3f0153b43d06164cf4195c64d16999e0c7e2d8a099adcd6907/yarl-1.22.0-cp314-cp314t-manylinux2014_ppc64le.manylinux_2_17_ppc64le.manylinux_2_28_ppc64le.whl", hash = "sha256:c4647674b6150d2cae088fc07de2738a84b8bcedebef29802cf0b0a82ab6face", size = 363173, upload-time = "2025-10-06T14:11:56.069Z" },
    { url = "https://files.pythonhosted.org/packages/c9/66/59db471aecfbd559a1fd48aedd954435558cd98c7d0da8b03cc6c140a32c/yarl-1.22.0-cp314-cp314t-manylinux2014_s390x.manylinux_2_17_s390x.manylinux_2_28_s390x.whl", hash = "sha256:efb07073be061c8f79d03d04139a80ba33cbd390ca8f0297aae9cce6411e4c6b", size = 373562, upload-time = "2025-10-06T14:11:58.783Z" },
    { url = "https://files.pythonhosted.org/packages/03/1f/c5d94abc91557384719da10ff166b916107c1b45e4d0423a88457071dd88/yarl-1.22.0-cp314-cp314t-manylinux2014_x86_64.manylinux_2_17_x86_64.manylinux_2_28_x86_64.whl", hash = "sha256:e51ac5435758ba97ad69617e13233da53908beccc6cfcd6c34bbed8dcbede486", size = 339828, upload-time = "2025-10-06T14:12:00.686Z" },
    { url = "https://files.pythonhosted.org/packages/5f/97/aa6a143d3afba17b6465733681c70cf175af89f76ec8d9286e08437a7454/yarl-1.22.0-cp314-cp314t-musllinux_1_2_aarch64.whl", hash = "sha256:33e32a0dd0c8205efa8e83d04fc9f19313772b78522d1bdc7d9aed706bfd6138", size = 347551, upload-time = "2025-10-06T14:12:02.628Z" },
    { url = "https://files.pythonhosted.org/packages/43/3c/45a2b6d80195959239a7b2a8810506d4eea5487dce61c2a3393e7fc3c52e/yarl-1.22.0-cp314-cp314t-musllinux_1_2_armv7l.whl", hash = "sha256:bf4a21e58b9cde0e401e683ebd00f6ed30a06d14e93f7c8fd059f8b6e8f87b6a", size = 334512, upload-time = "2025-10-06T14:12:04.871Z" },
    { url = "https://files.pythonhosted.org/packages/86/a0/c2ab48d74599c7c84cb104ebd799c5813de252bea0f360ffc29d270c2caa/yarl-1.22.0-cp314-cp314t-musllinux_1_2_ppc64le.whl", hash = "sha256:e4b582bab49ac33c8deb97e058cd67c2c50dac0dd134874106d9c774fd272529", size = 352400, upload-time = "2025-10-06T14:12:06.624Z" },
    { url = "https://files.pythonhosted.org/packages/32/75/f8919b2eafc929567d3d8411f72bdb1a2109c01caaab4ebfa5f8ffadc15b/yarl-1.22.0-cp314-cp314t-musllinux_1_2_s390x.whl", hash = "sha256:0b5bcc1a9c4839e7e30b7b30dd47fe5e7e44fb7054ec29b5bb8d526aa1041093", size = 357140, upload-time = "2025-10-06T14:12:08.362Z" },
    { url = "https://files.pythonhosted.org/packages/cf/72/6a85bba382f22cf78add705d8c3731748397d986e197e53ecc7835e76de7/yarl-1.22.0-cp314-cp314t-musllinux_1_2_x86_64.whl", hash = "sha256:c0232bce2170103ec23c454e54a57008a9a72b5d1c3105dc2496750da8cfa47c", size = 341473, upload-time = "2025-10-06T14:12:10.994Z" },
    { url = "https://files.pythonhosted.org/packages/35/18/55e6011f7c044dc80b98893060773cefcfdbf60dfefb8cb2f58b9bacbd83/yarl-1.22.0-cp314-cp314t-win32.whl", hash = "sha256:8009b3173bcd637be650922ac455946197d858b3630b6d8787aa9e5c4564533e", size = 89056, upload-time = "2025-10-06T14:12:13.317Z" },
    { url = "https://files.pythonhosted.org/packages/f9/86/0f0dccb6e59a9e7f122c5afd43568b1d31b8ab7dda5f1b01fb5c7025c9a9/yarl-1.22.0-cp314-cp314t-win_amd64.whl", hash = "sha256:9fb17ea16e972c63d25d4a97f016d235c78dd2344820eb35bc034bc32012ee27", size = 96292, upload-time = "2025-10-06T14:12:15.398Z" },
    { url = "https://files.pythonhosted.org/packages/48/b7/503c98092fb3b344a179579f55814b613c1fbb1c23b3ec14a7b008a66a6e/yarl-1.22.0-cp314-cp314t-win_arm64.whl", hash = "sha256:9f6d73c1436b934e3f01df1e1b21ff765cd1d28c77dfb9ace207f746d4610ee1", size = 85171, upload-time = "2025-10-06T14:12:16.935Z" },
    { url = "https://files.pythonhosted.org/packages/73/ae/b48f95715333080afb75a4504487cbe142cae1268afc482d06692d605ae6/yarl-1.22.0-py3-none-any.whl", hash = "sha256:1380560bdba02b6b6c90de54133c81c9f2a453dee9912fe58c1dcced1edb7cff", size = 46814, upload-time = "2025-10-06T14:12:53.872Z" },
]

[[package]]
name = "yatta-py"
version = "1.3.15"
source = { git = "https://github.com/seriaati/yatta#1f41f266c03143cfc30836d8fa12eafa21d65e68" }
dependencies = [
    { name = "aiofiles" },
    { name = "aiohttp" },
    { name = "aiohttp-client-cache", extra = ["sqlite"] },
    { name = "anyio" },
    { name = "loguru" },
    { name = "pydantic" },
]

[[package]]
name = "zstandard"
version = "0.25.0"
source = { registry = "https://pypi.org/simple" }
sdist = { url = "https://files.pythonhosted.org/packages/fd/aa/3e0508d5a5dd96529cdc5a97011299056e14c6505b678fd58938792794b1/zstandard-0.25.0.tar.gz", hash = "sha256:7713e1179d162cf5c7906da876ec2ccb9c3a9dcbdffef0cc7f70c3667a205f0b", size = 711513, upload-time = "2025-09-14T22:15:54.002Z" }
wheels = [
    { url = "https://files.pythonhosted.org/packages/82/fc/f26eb6ef91ae723a03e16eddb198abcfce2bc5a42e224d44cc8b6765e57e/zstandard-0.25.0-cp312-cp312-macosx_10_13_x86_64.whl", hash = "sha256:7b3c3a3ab9daa3eed242d6ecceead93aebbb8f5f84318d82cee643e019c4b73b", size = 795738, upload-time = "2025-09-14T22:16:56.237Z" },
    { url = "https://files.pythonhosted.org/packages/aa/1c/d920d64b22f8dd028a8b90e2d756e431a5d86194caa78e3819c7bf53b4b3/zstandard-0.25.0-cp312-cp312-macosx_11_0_arm64.whl", hash = "sha256:913cbd31a400febff93b564a23e17c3ed2d56c064006f54efec210d586171c00", size = 640436, upload-time = "2025-09-14T22:16:57.774Z" },
    { url = "https://files.pythonhosted.org/packages/53/6c/288c3f0bd9fcfe9ca41e2c2fbfd17b2097f6af57b62a81161941f09afa76/zstandard-0.25.0-cp312-cp312-manylinux2010_i686.manylinux2014_i686.manylinux_2_12_i686.manylinux_2_17_i686.whl", hash = "sha256:011d388c76b11a0c165374ce660ce2c8efa8e5d87f34996aa80f9c0816698b64", size = 5343019, upload-time = "2025-09-14T22:16:59.302Z" },
    { url = "https://files.pythonhosted.org/packages/1e/15/efef5a2f204a64bdb5571e6161d49f7ef0fffdbca953a615efbec045f60f/zstandard-0.25.0-cp312-cp312-manylinux2014_aarch64.manylinux_2_17_aarch64.whl", hash = "sha256:6dffecc361d079bb48d7caef5d673c88c8988d3d33fb74ab95b7ee6da42652ea", size = 5063012, upload-time = "2025-09-14T22:17:01.156Z" },
    { url = "https://files.pythonhosted.org/packages/b7/37/a6ce629ffdb43959e92e87ebdaeebb5ac81c944b6a75c9c47e300f85abdf/zstandard-0.25.0-cp312-cp312-manylinux2014_ppc64le.manylinux_2_17_ppc64le.whl", hash = "sha256:7149623bba7fdf7e7f24312953bcf73cae103db8cae49f8154dd1eadc8a29ecb", size = 5394148, upload-time = "2025-09-14T22:17:03.091Z" },
    { url = "https://files.pythonhosted.org/packages/e3/79/2bf870b3abeb5c070fe2d670a5a8d1057a8270f125ef7676d29ea900f496/zstandard-0.25.0-cp312-cp312-manylinux2014_s390x.manylinux_2_17_s390x.whl", hash = "sha256:6a573a35693e03cf1d67799fd01b50ff578515a8aeadd4595d2a7fa9f3ec002a", size = 5451652, upload-time = "2025-09-14T22:17:04.979Z" },
    { url = "https://files.pythonhosted.org/packages/53/60/7be26e610767316c028a2cbedb9a3beabdbe33e2182c373f71a1c0b88f36/zstandard-0.25.0-cp312-cp312-manylinux2014_x86_64.manylinux_2_17_x86_64.whl", hash = "sha256:5a56ba0db2d244117ed744dfa8f6f5b366e14148e00de44723413b2f3938a902", size = 5546993, upload-time = "2025-09-14T22:17:06.781Z" },
    { url = "https://files.pythonhosted.org/packages/85/c7/3483ad9ff0662623f3648479b0380d2de5510abf00990468c286c6b04017/zstandard-0.25.0-cp312-cp312-musllinux_1_1_aarch64.whl", hash = "sha256:10ef2a79ab8e2974e2075fb984e5b9806c64134810fac21576f0668e7ea19f8f", size = 5046806, upload-time = "2025-09-14T22:17:08.415Z" },
    { url = "https://files.pythonhosted.org/packages/08/b3/206883dd25b8d1591a1caa44b54c2aad84badccf2f1de9e2d60a446f9a25/zstandard-0.25.0-cp312-cp312-musllinux_1_1_x86_64.whl", hash = "sha256:aaf21ba8fb76d102b696781bddaa0954b782536446083ae3fdaa6f16b25a1c4b", size = 5576659, upload-time = "2025-09-14T22:17:10.164Z" },
    { url = "https://files.pythonhosted.org/packages/9d/31/76c0779101453e6c117b0ff22565865c54f48f8bd807df2b00c2c404b8e0/zstandard-0.25.0-cp312-cp312-musllinux_1_2_aarch64.whl", hash = "sha256:1869da9571d5e94a85a5e8d57e4e8807b175c9e4a6294e3b66fa4efb074d90f6", size = 4953933, upload-time = "2025-09-14T22:17:11.857Z" },
    { url = "https://files.pythonhosted.org/packages/18/e1/97680c664a1bf9a247a280a053d98e251424af51f1b196c6d52f117c9720/zstandard-0.25.0-cp312-cp312-musllinux_1_2_i686.whl", hash = "sha256:809c5bcb2c67cd0ed81e9229d227d4ca28f82d0f778fc5fea624a9def3963f91", size = 5268008, upload-time = "2025-09-14T22:17:13.627Z" },
    { url = "https://files.pythonhosted.org/packages/1e/73/316e4010de585ac798e154e88fd81bb16afc5c5cb1a72eeb16dd37e8024a/zstandard-0.25.0-cp312-cp312-musllinux_1_2_ppc64le.whl", hash = "sha256:f27662e4f7dbf9f9c12391cb37b4c4c3cb90ffbd3b1fb9284dadbbb8935fa708", size = 5433517, upload-time = "2025-09-14T22:17:16.103Z" },
    { url = "https://files.pythonhosted.org/packages/5b/60/dd0f8cfa8129c5a0ce3ea6b7f70be5b33d2618013a161e1ff26c2b39787c/zstandard-0.25.0-cp312-cp312-musllinux_1_2_s390x.whl", hash = "sha256:99c0c846e6e61718715a3c9437ccc625de26593fea60189567f0118dc9db7512", size = 5814292, upload-time = "2025-09-14T22:17:17.827Z" },
    { url = "https://files.pythonhosted.org/packages/fc/5f/75aafd4b9d11b5407b641b8e41a57864097663699f23e9ad4dbb91dc6bfe/zstandard-0.25.0-cp312-cp312-musllinux_1_2_x86_64.whl", hash = "sha256:474d2596a2dbc241a556e965fb76002c1ce655445e4e3bf38e5477d413165ffa", size = 5360237, upload-time = "2025-09-14T22:17:19.954Z" },
    { url = "https://files.pythonhosted.org/packages/ff/8d/0309daffea4fcac7981021dbf21cdb2e3427a9e76bafbcdbdf5392ff99a4/zstandard-0.25.0-cp312-cp312-win32.whl", hash = "sha256:23ebc8f17a03133b4426bcc04aabd68f8236eb78c3760f12783385171b0fd8bd", size = 436922, upload-time = "2025-09-14T22:17:24.398Z" },
    { url = "https://files.pythonhosted.org/packages/79/3b/fa54d9015f945330510cb5d0b0501e8253c127cca7ebe8ba46a965df18c5/zstandard-0.25.0-cp312-cp312-win_amd64.whl", hash = "sha256:ffef5a74088f1e09947aecf91011136665152e0b4b359c42be3373897fb39b01", size = 506276, upload-time = "2025-09-14T22:17:21.429Z" },
    { url = "https://files.pythonhosted.org/packages/ea/6b/8b51697e5319b1f9ac71087b0af9a40d8a6288ff8025c36486e0c12abcc4/zstandard-0.25.0-cp312-cp312-win_arm64.whl", hash = "sha256:181eb40e0b6a29b3cd2849f825e0fa34397f649170673d385f3598ae17cca2e9", size = 462679, upload-time = "2025-09-14T22:17:23.147Z" },
    { url = "https://files.pythonhosted.org/packages/35/0b/8df9c4ad06af91d39e94fa96cc010a24ac4ef1378d3efab9223cc8593d40/zstandard-0.25.0-cp313-cp313-macosx_10_13_x86_64.whl", hash = "sha256:ec996f12524f88e151c339688c3897194821d7f03081ab35d31d1e12ec975e94", size = 795735, upload-time = "2025-09-14T22:17:26.042Z" },
    { url = "https://files.pythonhosted.org/packages/3f/06/9ae96a3e5dcfd119377ba33d4c42a7d89da1efabd5cb3e366b156c45ff4d/zstandard-0.25.0-cp313-cp313-macosx_11_0_arm64.whl", hash = "sha256:a1a4ae2dec3993a32247995bdfe367fc3266da832d82f8438c8570f989753de1", size = 640440, upload-time = "2025-09-14T22:17:27.366Z" },
    { url = "https://files.pythonhosted.org/packages/d9/14/933d27204c2bd404229c69f445862454dcc101cd69ef8c6068f15aaec12c/zstandard-0.25.0-cp313-cp313-manylinux2010_i686.manylinux2014_i686.manylinux_2_12_i686.manylinux_2_17_i686.whl", hash = "sha256:e96594a5537722fdfb79951672a2a63aec5ebfb823e7560586f7484819f2a08f", size = 5343070, upload-time = "2025-09-14T22:17:28.896Z" },
    { url = "https://files.pythonhosted.org/packages/6d/db/ddb11011826ed7db9d0e485d13df79b58586bfdec56e5c84a928a9a78c1c/zstandard-0.25.0-cp313-cp313-manylinux2014_aarch64.manylinux_2_17_aarch64.whl", hash = "sha256:bfc4e20784722098822e3eee42b8e576b379ed72cca4a7cb856ae733e62192ea", size = 5063001, upload-time = "2025-09-14T22:17:31.044Z" },
    { url = "https://files.pythonhosted.org/packages/db/00/87466ea3f99599d02a5238498b87bf84a6348290c19571051839ca943777/zstandard-0.25.0-cp313-cp313-manylinux2014_ppc64le.manylinux_2_17_ppc64le.whl", hash = "sha256:457ed498fc58cdc12fc48f7950e02740d4f7ae9493dd4ab2168a47c93c31298e", size = 5394120, upload-time = "2025-09-14T22:17:32.711Z" },
    { url = "https://files.pythonhosted.org/packages/2b/95/fc5531d9c618a679a20ff6c29e2b3ef1d1f4ad66c5e161ae6ff847d102a9/zstandard-0.25.0-cp313-cp313-manylinux2014_s390x.manylinux_2_17_s390x.whl", hash = "sha256:fd7a5004eb1980d3cefe26b2685bcb0b17989901a70a1040d1ac86f1d898c551", size = 5451230, upload-time = "2025-09-14T22:17:34.41Z" },
    { url = "https://files.pythonhosted.org/packages/63/4b/e3678b4e776db00f9f7b2fe58e547e8928ef32727d7a1ff01dea010f3f13/zstandard-0.25.0-cp313-cp313-manylinux2014_x86_64.manylinux_2_17_x86_64.whl", hash = "sha256:8e735494da3db08694d26480f1493ad2cf86e99bdd53e8e9771b2752a5c0246a", size = 5547173, upload-time = "2025-09-14T22:17:36.084Z" },
    { url = "https://files.pythonhosted.org/packages/4e/d5/ba05ed95c6b8ec30bd468dfeab20589f2cf709b5c940483e31d991f2ca58/zstandard-0.25.0-cp313-cp313-musllinux_1_1_aarch64.whl", hash = "sha256:3a39c94ad7866160a4a46d772e43311a743c316942037671beb264e395bdd611", size = 5046736, upload-time = "2025-09-14T22:17:37.891Z" },
    { url = "https://files.pythonhosted.org/packages/50/d5/870aa06b3a76c73eced65c044b92286a3c4e00554005ff51962deef28e28/zstandard-0.25.0-cp313-cp313-musllinux_1_1_x86_64.whl", hash = "sha256:172de1f06947577d3a3005416977cce6168f2261284c02080e7ad0185faeced3", size = 5576368, upload-time = "2025-09-14T22:17:40.206Z" },
    { url = "https://files.pythonhosted.org/packages/5d/35/398dc2ffc89d304d59bc12f0fdd931b4ce455bddf7038a0a67733a25f550/zstandard-0.25.0-cp313-cp313-musllinux_1_2_aarch64.whl", hash = "sha256:3c83b0188c852a47cd13ef3bf9209fb0a77fa5374958b8c53aaa699398c6bd7b", size = 4954022, upload-time = "2025-09-14T22:17:41.879Z" },
    { url = "https://files.pythonhosted.org/packages/9a/5c/36ba1e5507d56d2213202ec2b05e8541734af5f2ce378c5d1ceaf4d88dc4/zstandard-0.25.0-cp313-cp313-musllinux_1_2_i686.whl", hash = "sha256:1673b7199bbe763365b81a4f3252b8e80f44c9e323fc42940dc8843bfeaf9851", size = 5267889, upload-time = "2025-09-14T22:17:43.577Z" },
    { url = "https://files.pythonhosted.org/packages/70/e8/2ec6b6fb7358b2ec0113ae202647ca7c0e9d15b61c005ae5225ad0995df5/zstandard-0.25.0-cp313-cp313-musllinux_1_2_ppc64le.whl", hash = "sha256:0be7622c37c183406f3dbf0cba104118eb16a4ea7359eeb5752f0794882fc250", size = 5433952, upload-time = "2025-09-14T22:17:45.271Z" },
    { url = "https://files.pythonhosted.org/packages/7b/01/b5f4d4dbc59ef193e870495c6f1275f5b2928e01ff5a81fecb22a06e22fb/zstandard-0.25.0-cp313-cp313-musllinux_1_2_s390x.whl", hash = "sha256:5f5e4c2a23ca271c218ac025bd7d635597048b366d6f31f420aaeb715239fc98", size = 5814054, upload-time = "2025-09-14T22:17:47.08Z" },
    { url = "https://files.pythonhosted.org/packages/b2/e5/fbd822d5c6f427cf158316d012c5a12f233473c2f9c5fe5ab1ae5d21f3d8/zstandard-0.25.0-cp313-cp313-musllinux_1_2_x86_64.whl", hash = "sha256:4f187a0bb61b35119d1926aee039524d1f93aaf38a9916b8c4b78ac8514a0aaf", size = 5360113, upload-time = "2025-09-14T22:17:48.893Z" },
    { url = "https://files.pythonhosted.org/packages/8e/e0/69a553d2047f9a2c7347caa225bb3a63b6d7704ad74610cb7823baa08ed7/zstandard-0.25.0-cp313-cp313-win32.whl", hash = "sha256:7030defa83eef3e51ff26f0b7bfb229f0204b66fe18e04359ce3474ac33cbc09", size = 436936, upload-time = "2025-09-14T22:17:52.658Z" },
    { url = "https://files.pythonhosted.org/packages/d9/82/b9c06c870f3bd8767c201f1edbdf9e8dc34be5b0fbc5682c4f80fe948475/zstandard-0.25.0-cp313-cp313-win_amd64.whl", hash = "sha256:1f830a0dac88719af0ae43b8b2d6aef487d437036468ef3c2ea59c51f9d55fd5", size = 506232, upload-time = "2025-09-14T22:17:50.402Z" },
    { url = "https://files.pythonhosted.org/packages/d4/57/60c3c01243bb81d381c9916e2a6d9e149ab8627c0c7d7abb2d73384b3c0c/zstandard-0.25.0-cp313-cp313-win_arm64.whl", hash = "sha256:85304a43f4d513f5464ceb938aa02c1e78c2943b29f44a750b48b25ac999a049", size = 462671, upload-time = "2025-09-14T22:17:51.533Z" },
    { url = "https://files.pythonhosted.org/packages/3d/5c/f8923b595b55fe49e30612987ad8bf053aef555c14f05bb659dd5dbe3e8a/zstandard-0.25.0-cp314-cp314-macosx_10_13_x86_64.whl", hash = "sha256:e29f0cf06974c899b2c188ef7f783607dbef36da4c242eb6c82dcd8b512855e3", size = 795887, upload-time = "2025-09-14T22:17:54.198Z" },
    { url = "https://files.pythonhosted.org/packages/8d/09/d0a2a14fc3439c5f874042dca72a79c70a532090b7ba0003be73fee37ae2/zstandard-0.25.0-cp314-cp314-macosx_11_0_arm64.whl", hash = "sha256:05df5136bc5a011f33cd25bc9f506e7426c0c9b3f9954f056831ce68f3b6689f", size = 640658, upload-time = "2025-09-14T22:17:55.423Z" },
    { url = "https://files.pythonhosted.org/packages/5d/7c/8b6b71b1ddd517f68ffb55e10834388d4f793c49c6b83effaaa05785b0b4/zstandard-0.25.0-cp314-cp314-manylinux2010_i686.manylinux_2_12_i686.manylinux_2_28_i686.whl", hash = "sha256:f604efd28f239cc21b3adb53eb061e2a205dc164be408e553b41ba2ffe0ca15c", size = 5379849, upload-time = "2025-09-14T22:17:57.372Z" },
    { url = "https://files.pythonhosted.org/packages/a4/86/a48e56320d0a17189ab7a42645387334fba2200e904ee47fc5a26c1fd8ca/zstandard-0.25.0-cp314-cp314-manylinux2014_aarch64.manylinux_2_17_aarch64.manylinux_2_28_aarch64.whl", hash = "sha256:223415140608d0f0da010499eaa8ccdb9af210a543fac54bce15babbcfc78439", size = 5058095, upload-time = "2025-09-14T22:17:59.498Z" },
    { url = "https://files.pythonhosted.org/packages/f8/ad/eb659984ee2c0a779f9d06dbfe45e2dc39d99ff40a319895df2d3d9a48e5/zstandard-0.25.0-cp314-cp314-manylinux2014_ppc64le.manylinux_2_17_ppc64le.manylinux_2_28_ppc64le.whl", hash = "sha256:2e54296a283f3ab5a26fc9b8b5d4978ea0532f37b231644f367aa588930aa043", size = 5551751, upload-time = "2025-09-14T22:18:01.618Z" },
    { url = "https://files.pythonhosted.org/packages/61/b3/b637faea43677eb7bd42ab204dfb7053bd5c4582bfe6b1baefa80ac0c47b/zstandard-0.25.0-cp314-cp314-manylinux2014_s390x.manylinux_2_17_s390x.manylinux_2_28_s390x.whl", hash = "sha256:ca54090275939dc8ec5dea2d2afb400e0f83444b2fc24e07df7fdef677110859", size = 6364818, upload-time = "2025-09-14T22:18:03.769Z" },
    { url = "https://files.pythonhosted.org/packages/31/dc/cc50210e11e465c975462439a492516a73300ab8caa8f5e0902544fd748b/zstandard-0.25.0-cp314-cp314-manylinux2014_x86_64.manylinux_2_17_x86_64.manylinux_2_28_x86_64.whl", hash = "sha256:e09bb6252b6476d8d56100e8147b803befa9a12cea144bbe629dd508800d1ad0", size = 5560402, upload-time = "2025-09-14T22:18:05.954Z" },
    { url = "https://files.pythonhosted.org/packages/c9/ae/56523ae9c142f0c08efd5e868a6da613ae76614eca1305259c3bf6a0ed43/zstandard-0.25.0-cp314-cp314-musllinux_1_2_aarch64.whl", hash = "sha256:a9ec8c642d1ec73287ae3e726792dd86c96f5681eb8df274a757bf62b750eae7", size = 4955108, upload-time = "2025-09-14T22:18:07.68Z" },
    { url = "https://files.pythonhosted.org/packages/98/cf/c899f2d6df0840d5e384cf4c4121458c72802e8bda19691f3b16619f51e9/zstandard-0.25.0-cp314-cp314-musllinux_1_2_i686.whl", hash = "sha256:a4089a10e598eae6393756b036e0f419e8c1d60f44a831520f9af41c14216cf2", size = 5269248, upload-time = "2025-09-14T22:18:09.753Z" },
    { url = "https://files.pythonhosted.org/packages/1b/c0/59e912a531d91e1c192d3085fc0f6fb2852753c301a812d856d857ea03c6/zstandard-0.25.0-cp314-cp314-musllinux_1_2_ppc64le.whl", hash = "sha256:f67e8f1a324a900e75b5e28ffb152bcac9fbed1cc7b43f99cd90f395c4375344", size = 5430330, upload-time = "2025-09-14T22:18:11.966Z" },
    { url = "https://files.pythonhosted.org/packages/a0/1d/7e31db1240de2df22a58e2ea9a93fc6e38cc29353e660c0272b6735d6669/zstandard-0.25.0-cp314-cp314-musllinux_1_2_s390x.whl", hash = "sha256:9654dbc012d8b06fc3d19cc825af3f7bf8ae242226df5f83936cb39f5fdc846c", size = 5811123, upload-time = "2025-09-14T22:18:13.907Z" },
    { url = "https://files.pythonhosted.org/packages/f6/49/fac46df5ad353d50535e118d6983069df68ca5908d4d65b8c466150a4ff1/zstandard-0.25.0-cp314-cp314-musllinux_1_2_x86_64.whl", hash = "sha256:4203ce3b31aec23012d3a4cf4a2ed64d12fea5269c49aed5e4c3611b938e4088", size = 5359591, upload-time = "2025-09-14T22:18:16.465Z" },
    { url = "https://files.pythonhosted.org/packages/c2/38/f249a2050ad1eea0bb364046153942e34abba95dd5520af199aed86fbb49/zstandard-0.25.0-cp314-cp314-win32.whl", hash = "sha256:da469dc041701583e34de852d8634703550348d5822e66a0c827d39b05365b12", size = 444513, upload-time = "2025-09-14T22:18:20.61Z" },
    { url = "https://files.pythonhosted.org/packages/3a/43/241f9615bcf8ba8903b3f0432da069e857fc4fd1783bd26183db53c4804b/zstandard-0.25.0-cp314-cp314-win_amd64.whl", hash = "sha256:c19bcdd826e95671065f8692b5a4aa95c52dc7a02a4c5a0cac46deb879a017a2", size = 516118, upload-time = "2025-09-14T22:18:17.849Z" },
    { url = "https://files.pythonhosted.org/packages/f0/ef/da163ce2450ed4febf6467d77ccb4cd52c4c30ab45624bad26ca0a27260c/zstandard-0.25.0-cp314-cp314-win_arm64.whl", hash = "sha256:d7541afd73985c630bafcd6338d2518ae96060075f9463d7dc14cfb33514383d", size = 476940, upload-time = "2025-09-14T22:18:19.088Z" },
]<|MERGE_RESOLUTION|>--- conflicted
+++ resolved
@@ -221,13 +221,8 @@
 
 [[package]]
 name = "ambr-py"
-<<<<<<< HEAD
-version = "1.8.8"
-source = { git = "https://github.com/seriaati/ambr#d1027b810b0f4ac68dcc73f6fa8d20b0da8e848e" }
-=======
 version = "1.8.9"
 source = { git = "https://github.com/seriaati/ambr#2ba8c1d74b054d3c37a60e1af883e410a587ad18" }
->>>>>>> a4b1f361
 dependencies = [
     { name = "aiofiles" },
     { name = "aiohttp" },
