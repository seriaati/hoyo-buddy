--- conflicted
+++ resolved
@@ -2330,11 +2330,7 @@
 [[package]]
 name = "yatta-py"
 version = "1.3.15"
-<<<<<<< HEAD
 source = { git = "https://github.com/seriaati/yatta#556003635716fbabdbae5a721c567776975f51dc" }
-=======
-source = { git = "https://github.com/seriaati/yatta#024ce3bec6f1136a82f7eab73ba9f7ea1f469f87" }
->>>>>>> 5908472b
 dependencies = [
     { name = "aiofiles" },
     { name = "aiohttp" },
