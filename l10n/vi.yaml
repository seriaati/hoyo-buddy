about_command.contribute: Đóng góp
about_command.developer: Lập trình viên
about_command.discord_server: Máy chủ Discord
about_command.guild_count: Số lượng người dùng
about_command.latest_changes: Thay đổi mới nhất
about_command.ram_usage: Lượng RAM
about_command.support: Quyên góp
about_command.translators: Phiên dịch
about_command.uptime: Thời gian hoạt động
about_command.website: Trang web chính thức
about_command_description: Về bot này
about_embed.description: "Một Discord bot với tính năng phong phú, dễ sử dụng với những thiết kế dẹp danh riêng cho những game Hoyoverse"
abundance: Trù Phú
abyss.battles_won_fought: "Khiêu Chiến Thành Công/Đã Đánh: {val1}/{val2}"
abyss.deepest_descent: "Đến nơi sâu nhất: {val}"
abyss.floor: "Tầng: {val}"
abyss.overview: Chiến tích La Hoàn Thâm Cảnh
abyss.damage: Thông Tin DMG
abyss.stats: Thuộc Tính
abyss.phase_select.placeholder: Lựa chọn Kỳ
abyss.total_stars: "Tổng Sao: {val}"
abyss_chamber.challenge_target.embed.field.name: Mục Tiêu Thử Thách
abyss_chamber.embed.title: "Tầng {floor_index} - Phòng {chamber_index}"
abyss_chamber.enemy_level.embed.field.name: Cấp độ kẻ thù
abyss_chamber.ley_line_disorder.embed.field.name: Địa Mạch Tắc Nghẽn
abyss_enemy.item_description: "HP: {HP}"
acc_no_default_param_desc: " Tài khoản để chạy lệnh này"
account_autocomplete_param_description: "Tài khoản để chạy lệnh này, mặc định là tài khoản được chọn trong /accounts"
account_autocomplete_param_name: tài-khoản
account_deleted_description: "{account} đã được xóa."
account_deleted_title: Đã xóa tài khoản
account_manager_footer: Tài khoản được chọn sẽ làm là mặc định dùng cho tất cả lệnh chạy.
account_manager_no_accounts_description: Bạn chưa có bất kỳ tài khoản nào.
account_manager_title: Quản lý tài khoản
account_not_found_error_message: "Không thể tìm được tài khoản với truy vấn được cung cấp, vui lòng chọn từ những lựa chọn được cung cấp thay vì tự nhập truy vấn riêng."
account_not_found_error_title: Không tìm thấy tài khoản
account_username: Tên Người Dùng
accounts_command_description: Quản lý tài khoản của bạn
action_in_cooldown_error_message: "Vui lòng thử lại trong {available_time}."
action_in_cooldown_error_title: Hành động trong thời gian chờ
add_account_button_label: Thêm tài khoản
add_hoyolab_acc.embed.description: "1. Với email và mật khẩu: Được khuyên dùng, là cách đễ nhất.\n2. Với DevTools: Chỉ làm được trên PC, là cách an toàn nếu bạn lo ngại về bảo mật với cách một"
add_hoyolab_acc.embed.title: Vui lòng chọn phương thức để thêm tài khoản
adding_accounts_description: "Chào mừng đến Hoyo Buddy! Hãy tận hưởng những tính năng bằng cách dành dưới 1 phút để thêm tài khoản của bạn.\n\nVề bảo mật tài khoản, vui lòng đọc [Trang Wiki](https://github.com/seriaati/hoyo-buddy/wiki/Account-Security), về cách chúng tôi sử dụng và thu thập thông tin của bạn, vui lòng đọc [Chính sách Bảo Mật](https://github.com/seriaati/hoyo-buddy/blob/main/PRIVACY.md)"
adding_accounts_title: Vui lòng chọn Nền tảng Tài Khoản
ai_gen_image_error_message: Kiểm tra thông tin đã nhập và thử lại
ai_gen_image_error_title: Đã xảy ra lỗi khi đang sáng tạo bằng AI
already_claimed_description: Hãy quay lại ngày mai!
already_claimed_title: Đã nhận Phần thưởng Điểm danh Hàng ngày
anemo: Phong
artifact_set_four_piece_embed_description: "Bộ 4 món: {bonus_4}"
artifact_set_two_piece_embed_description: "Bộ 2 món: {bonus_2}"
artifact_sets: Thánh Di Vật
auto_checkin_button_label: Tự động Điểm danh Hàng ngày
auto_locale_option_label: Theo Ngôn Ngữ Ứng Dụng
auto_redeem_error.content: "Tính năng tự động đổi mã quà đã được vô hiệu hóa do đã xảy ra lỗi, bạn có thể kích hoạt tính nằng này lại bằng</redeem>Nếu lỗi này cứ xuất hiện và bạn không biết cách sửa, vui lòng tham gia [máy chủ Discord](<https://link.seria.moe/hb-dc>) để chúng tôi giải quyết."
auto_redeem_footer: Tắt Tự động Đỏi Mã Quà bằng /redeem
auto_redeem_toggle.label: Tự động đổi mã quà
books: Sách
captcha.embed.description: "Nhấn nút bên dưới đê hoàn thành CAPTCHA.\n"
challenge_type_select.placeholder: Vui lòng chọn chế độ trò chơi
challenge_view.buff_used_in: Được sử đụng
challenge_view.team: "Đội {team}"
chamber_button_label: "Phòng {value}"
change_character_level_label: Đổi mức độ nhân vật
change_skill_level_label: Thay đổi mức độ kỹ năng
change_talent_level_label: Thay đổi mức độ tài năng
change_weapon_level_label: Thay đổi mức độ vũ khí
chara_level.modal.title: Nhập Mức độ nhân vật
character_const_page_label: Các Cung Mệnh
character_embed_description: "{rarity}★ {element}\nSinh Nhật: {birthday}\nCung Mệnh: {constellation}\nLiên kết: {affiliation}\n"
character_passives_page_label: Những Kỹ Năng Cố Định
character_profile_page_label: Hồ sơ
character_quotes_page_label: Những Trích Dẫn
character_stories_page_label: Những Câu Truyện
character_talents_page_label: Những Thiên Phú
character_voices_page_label: Lồng Tiếng
characters: Các Nhân Vật
characters.embed.element_max_friendship: "Độ Yêu Thích Tối Đa của Các Nhân vật {element}"
characters.embed.element_not_max_friendship: "Độ Yêu Thích chưa Tối Đa của Các Nhân vật {element}"
characters.embed.max_friendship: Các nhân vật với mức độ Yêu Thích Tối Đa
characters.embed.not_max_friendship: Các nhân vật với mức độ Yêu Thích chưa Tối Đa
characters.embed.owned_characters: Nhân Vật hiện có
characters.embed.title: Tổng quan Nhân Vật
characters.filter.element.placeholder: Chọn lọc Nguyên Tố...
characters.filter.max_friendship: Mức độ Yêu Thích Tối đa
characters.filter.none: Không có
characters.filter.not_max_friendship: Mức độ Yêu Thích chưa Tối đa
characters.filter.path.placeholder: Chọn lọc Vận Mệnh...
characters.filter.placeholder: Chọn lọc...
characters.level_order.footer: "Thứ tự Cấp độ: {order}"
characters.extra_detail.footer: "Dùng /profile để xem những chi tiết của nhân vật"
hsr.ultimate: Kỹ Năng Nổ
hsr.normal_attack: Tấn Công Thường
hsr.skill: Kỹ Năng
hsr.talent: Tài Năng
hsr.technique: Kỹ Thuật
gi.skill: Kỹ năng Nguyên Tố
gi.burst: Kỹ năng Nổ
gi.passive: Kỹ Năng Cố Định
characters.sorter.constellation: Cung Mệnh
characters.sorter.eidolon: Tinh Hồn
characters.sorter.element: Nguyên Tố
characters.sorter.friendship: Độ Yêu Thích
characters.sorter.level: Mức độ
characters.sorter.path: Vận Mệnh
characters.sorter.placeholder: Chọn một bộ lọc...
characters.sorter.rarity: Độ Hiếm
characters_cmd_genshin_desc: Chọn và lọc nhân vật Genshin Impact của bạn
characters_cmd_hsr_desc: "Chọn và lọc nhân vật Honkai: Star Rail của bạn"
characters_cmd_zzz_desc: Chọn và lọc Người Đại Diện Zenless Zone Zero của bạn
characters_cmd_honkai_desc: Chọn và lọc nhân vật Honkai Impact 3 của bạn
checkin_button_label: Điểm danh
checkin_command_description: Điểm danh trò chơi hàng ngày
complete_captcha_button_label: Hoàn thành CAPTCHA
complete_geetest_button_description: Nhấn nút bên dưới để hoàn thành xác minh geetest
complete_geetest_button_label: Hoàn thành geetest
const_refine_str: "C{const}R{refine}"
continue_button_label: Tiếp tục
cryo: Băng
daily_button.label: Nhắc nhở hàng ngày
daily_check_in: Điểm danh hàng ngày
daily_checkin_embed_description: "Tháng này đã điểm danh {day} ngày\nĐiểm danh thiếu {missed} ngày\n"
daily_modal.title: Cài đặt Lời nhắc hàng ngày
daily_training_button.label: Lời nhắc Huấn Luyện Hàng ngày
delete_account_button_label: Xóa tài khoản đã chọn
dendro: Thảo
destruction: Hủy Diệt
devtools_button_label: Với DevTools (dành cho PC)
devtools_instructions_description: "1. Đăng nhập vào [HoYoLAB](https://www.hoyolab.com/home) hoặc [Miyoushe](https://www.miyoushe.com/ys/) (Dành cho người Trung Quốc Đại lục)\n2. Mở DevTools bằng cách nhấn phím F12 hoặc tổ hợp Ctrl+Shift+I\n3. Nhấn vào icon >> ở trên thanh công cụ\n4. Nhấn vào tab `Application/Ứng Dụng`\n5. Nhấn vào `Cookies` ở thanh công cụ dọc\n6. Bấm vào trang web bạn đang truy cập (VD: https://www.hoyolab.com)\n7. Nhập `v2` vào thanh `Filter/Lọc`\n8. Bấm vào nút bên dưới\n9. Sao chép `Value/Giá trị` của từng cookie và dán chúng vào các hộp"
dice_cost_embed_field_name: Chi phí xúc xắc
download_image_failed_error_message: "Không thể tải xuống hình ảnh {url} có mã trạng thái {status}.\nHãy thử lại sau, thử với một hình ảnh khác hoặc kiểm tra xem URL hình ảnh có hợp lệ hay không."
download_image_failed_error_title: Tải hình ảnh không thành công
edit_nickname_modal_title: Chỉnh sửa biệt danh
eidolon_superimpose_str: "E{eidolon}S{superimpose}"
electro: Lôi
email_verification_dialog_title: Yêu cầu xác minh
email_verification_dialog_content: Xin vui lòng nhập mã xác minh được nhận.
email_verification_dialog_action: Xác minh
email_verification_field_label: Mã xác minh
email-geetest.embed.title: Yêu cầu xác minh CAPTCHA để gửi Email Mã xác minh
email_password_button_label: Với Email và Mật khẩu
email_password_modal_email_input_label: Email hoặc tên người dùng
email_password_modal_password_input_label: mật khẩu
enter_email_password_instructions_description: "Phương pháp này yêu cầu bạn nhập thông tin cá nhân của bạn.\n\n- Đổi lại, `cookie_token` của bạn có thể được làm mới tự động, được sử dụng trong các tính năng liên quan đến đổi mã (chỉ dành cho người dùng HoYoLAB).\n- Email và mật khẩu của bạn **KHÔNG BAO GIỜ** được lưu trong cơ sở dữ liệu, nên thực tế là chúng không thể bị rò rỉ.\n- Ngoài ra, bot này có nguồn mở trên [GitHub](https://github.com/seriaati/hoyo-buddy), nên bạn có thể tự xác minh điều đó.\n- Lựa chọn cuối cùng của bạn là quyết định có nên tin tưởng bot này hay không."
enter_light_cone_level.button.label: Thay đổi mức độ nón ánh sáng
dark_mode_button_label: Chế độ Tối
error_footer: "Bạn có thể tìm trợ giúp trên máy chủ Discord. Dùng lệnh /about để nhận link vào"
error_title: Đã xẩy ra lỗi
erudition: Tri Thức
days: Ngày
exceptions.card_not_ready_error.message: "Khi nhân vật mới được phát hành. Tôi cần phải chỉ rõ màu cho thẻ nhân vật của họ.\nNếu bạn thấy tin nhắn này trong một vài ngày sau khi trò chơi được cập nhật, vui long liên hệ tôi trên [máy chủ Discord](<https://link.seria.moe/hb-dc>) vì có thể tôi quên làm."
exceptions.card_not_ready_error.title: "Dữ liệu thẻ cho nhân vật {character_name} chưa sản sàng."
exped.embed.description: Một (hoặc nhiều) thám hiểm đã hoàn thành
exped_button.label: Nhắc nhở Đi Thám Hiểm
exped_modal.title: Cài đặt Lời nhắc Thám Hiểm
exploration.chests: Rương đã mở khóa
exploration.common_chests: Thường
exploration.exquisite_chests: Cao Cấp
exploration.luxurious_chests: Hiếm
exploration.placeholder: Chưa được phát hành
exploration.placeholder_quote: '"Cuộc hành trình rồi sẽ kết thúc, không cần phải vội vàng."

  - Zhongli'
exploration.precious_chests: Siêu Cấp
exploration.progress: "Độ Thám Hiểm: {progress}%"
exploration.remarkable_chests: Kỳ Dị
exploration.title: Thám hiểm Thế Giới
exploration.waypoints: Mở khóa điểm dịch chuyển
exploration_command_description: Xem thông kê độ thám hiểm của bạn trong Genshin Impact
farm_add_command.item_already_in_list: Mục này có trong danh sách
farm_add_command.item_already_in_list_description: Mục này có trong danh sách nhắc nhở cày của bạn.
farm_add_command_description: Thêm nhân vật/vũ khí để được nhắc khi những nguyên liệu này có thể cày được.
farm_check.farmable_today: "Nguyên liệu cho {name} có thể cày hôm nay."
farm_check.use_farm_notify: "Sử dụng /farm reminder để chỉnh cài đặt lời nhắc\nSử dụng /farm view để coi những vật có thể cày hôm nay"
farm_notify.add_item: Thêm mục
farm_notify.add_item.embed.description: "Để thêm mục, sử dụng lệnh </farm add> "
farm_notify.description: Bạn sẽ được nhắc khi nguyên liệu của Nhân vật/Vũ khí trong danh sách có thể cày được.
farm_notify.empty: Bạn không có mục nào trong danh sách nhắc nhở cày
farm_notify.empty_description: Thêm mục vào danh sách nhắc nhở cày bằng cách sử dụng lệnh </farm add>
farm_notify.remove_item: Xóa mục
farm_notify.remove_item.embed.description: "Để xóa mục, sử dụng lệnh </farm remove>"
farm_notify.title: Danh sách Nhắc nhở Cày
farm_reminder_command_description: Nhắc bạn khi nguyên liệu của nhân vật/vũ khí có thể cày được
farm_remove_command.item_not_found: Mục không tìm thấy
farm_remove_command.item_not_found_description: Mục này không có trong danh sách nhắc nhở cày.
farm_remove_command_description: Xóa nhân vật/vũ khí trong danh sách nhắc nhở cày.
farm_view.happy_farming: 🌾 Đi cày vui vẻ!
farm_view.set_reminder: Đặt lời nhắc
farm_view.set_reminder.embed.description: "Để đặt lời nhắc, sử dụng lệnh </farm reminder>"
farm_view.sundays: Tất cả Bí Cảnh đều có vào ngày Chủ Nhật
farm_view.weekday_select.placeholder: Hãy chọn ngày trong tuần
farm_view_command_description: Xem những Bí Cảnh có thể cày được trong Genshin Impact
fire: Hỏa
floor_select_label: "Tầng {value}"
fontaine: Fontaine
food: Thực phẩm
friday: Thứ sáu
furnishing_sets: Bộ Trang Trí
furnishings: Đồ Trang Trí
furniture_embed_description: "{comfort_icon} Tiên Lực: {comfort}\n{load_icon} Khối Lượng: {load}\nĐộ Tín Nhiệm: {trust}\nThời gian Chế tạo: {hour}h"
game_maintenance_description: Vui lòng thử lại sau
game_maintenance_title: Trò chơi hiện đang bảo trì
game_value_incomplete_param_error_message: Bạn phải chỉ định trò chơi của UID
geeetest_verification_complete: Xác minh thành công
geetest.embed.title: Yêu cầu Xác minh CAPTCHA trước khi đăng nhập
geetest.no_need: Không cần phải làm geetest
geetest.no_need.description: "Bạn không cần phải làm geetest! Bạn ở đây làm gì?!"
geetest.required: Yêu câu Xác minh Geetest
geetest.required.description: "Dùng lệnh </geetest>, chọn tài khoản yêu cầu geetest, và chọn loại `{geetest_type}` để hoàn thành bước xác minh"
geetest_command_description: Hoàn thành xác minh geetest
geetest_cmd_type_param_desc: Loại xác minh geetest
geetest_command_type_param_name: loại
genshin_impact: Genshin Impact
geo: Nham
gi_daily.embed.description: Nhiệm vụ Ủy Thác hoặc Điểm Rèn Luyện chưa hoàn thành
gift_code_modal.code_input.label: "Mã {num}"
gift_code_modal.title: Nhập Mã Đổi
harmony: Hòa Hợp
honkai:_star_rail: "Honkai: Star Rail"
honkai_impact_3rd: Honkai Impact 3rd
hoyolab: HoYoLAB
hsr_daily.embed.description: Huấn Luyện Hàng Ngày chưa hoàn thành
hydro: Thủy
ice: Băng
imaginary: Số Ảo
inazuma: Inazuma
instructions_title: Hướng dẫn
interaction_failed_description: "Chế độ xem này không phải do bạn khởi tạo nên bạn không thể sử dụng được."
interaction_failed_title: Tương tác Thất bại
invalid_category_selected: Danh mục đã chọn không hợp lệ
invalid_color_error_message: "Màu hợp lệ cần phải là mã màu hex, VD: #FF0000"
invalid_color_error_title: Màu không hợp lệ
invalid_cookies_description: Làm mới Cookie bằng cách thêm tài khoản của bạn lần nữa bằng lệnh </accounts>
invalid_cookies_title: Cookie không hợp lệ
invalid_email_password_description: "Email hoặc mật khẩu bạn cung cấp không chính xác, vui long kiểm tra và thử lại"
invalid_email_password_title: Email hoặc mật khẩu không hợp lệ
invalid_game_selected: Game được lựa chọn không hợp lệ
invalid_image_url_error_message: "Đường đãn URL ảnh phải là dường dẫn URL trực tiếp một tệp ảnh chứa phần mở rộng ảnh và có thể truy cập công khai."
invalid_image_url_error_title: Dường dẫn URL ảnh không hợp lệ
invalid_input.input_needs_to_be_bool: "Đầu vào `{input}` cần phải là `0` (cho Sai) or `1` (cho Đúng)"
invalid_input.input_needs_to_be_int: "Đầu vào `{input}` cần phải là Số nguyên"
invalid_input.input_out_of_range.max_value: "Đầu vào `{input}` cần phải nhỏ hơn hoặc bằng {max_value}"
invalid_input.input_out_of_range.min_value: "Đầu vào `{input}` cần phải lớn hơn hoặc bằng {max_value}"
invalid_input_error_title: Đầu vào không hợp lệ
invalid_query_error_message: "Không thể tìm được tài khoản với truy vấn được cung cấp, vui lòng chọn từ những lựa chọn được cung cấp thay vì tự nhập truy vấn riêng."
invalid_query_error_title: Truy vấn không hợp lệ
invalid_verification_code_description: Vui lòng kiểm tra mã xác minh và thử lại
invalid_verification_code_title: Mã xác minh không hợp lệ
items: Các mục
level_str: "Cấp {level}"
light_cones: Nón Ánh Sáng
living_beings: Sinh vật Sống
liyue: Liyue
loading_text: Đang tải...
make_up_for_checkin_button_label: Điểm Danh bù
materials: Nguyên Liệu
memory_of_chaos: Hồi Ức Hỗn Độn
miyoushe: Miyoushe
moc_card_battles_fought: "Khiêu Chiến Đã Đánh: {battles}"
moc_card_cycles_used: "Vòng sử dụng: {cycles}"
moc_card_farthest_stage: "Ải cao nhất: {stage}"
moc_quick_clear: Vượt ải nhanh
monday: Thứ hai
mondstadt: Mondstadt
namecards: Thẻ tên
next_page_option_label: Trang tiếp theo
nickname_modal_label: Biệt danh
nickname_modal_placeholder: "Tài khoản chính, Tài khoản Asia"
nihility: Hư Vô
no_account_found_for_games_error_message: "Bạn không có tài khoản từ một trong những trò chơi này. Thêm một tài khoản bằng </accounts>"
no_account_found_for_games_platform_error_message: "Bạn không có tài khoản từ một trong những trò chơi này trên {platform}. Thêm một tài khoản bằng </accounts>"
no_account_found_for_games_error_title: Không tìm thấy tài khoản nào
no_accounts_autocomplete_choice: Bạn không có tài khoản nào. Thêm bằng lệnh /accounts
profile_character_param_name: "nhân-vật-{num}"
no_challenge_data_err_message: "Không tìm thấy dữ liệu {challenge} cho gian đoạn này. Có thể bạn chưa bắt đầu {challenge} hoặc dữ liệu chưa sản sàng. Vui lòng thử lại sau"
no_challenge_data_err_title: "Không có dữ liệu cho {challenge}"
no_characters_found_error_message: Vui lòng thử lại với bộ lọc khác
no_characters_found_error_title: Không tìm thấy những nhân vật với bộ lọc được chọn
no_game_accounts_error_message: "Tài khoản {platform} này không có tài khoản trò chơi."
notes-card.gi.completed: Hoàn thành
notes-card.gi.daily-commissions: Nhiệm vụ Ủy Thác
notes-card.gi.expedition-finished: Hoàn thành
notes-card.gi.expedition-remaining: "còn {time}"
notes-card.gi.realm-currency: Tiền Đồng Tiên
notes-card.gi.remaining: Còn lại
notes-card.gi.resin: Nhựa
notes-card.gi.resin-discounts: Giảm giá Nhựa
notes-card.hsr.daily-training: Huấn Luyện Hàng ngày
notes-card.hsr.echo-of-war-discounts: Dư Âm Chiến Đấu
notes-card.hsr.reserved-power: Sức mạnh Dự bị
notes-card.hsr.trailblaze-power: Sức mạnh Khai Phá
notes.item_full_in_time: "{emoji} Đầy trong {in_time}"
notes.stamina_label: Nhắc nhở thể lực
notes.stamina: "Thể lực: {cur}/{max}, đầy trong {time}"
notes.train_score: "Nhật ký HT hàng ngày: {cur}/{max}"
notes.superstring_dimension: Không Gian Siêu Huyền
notes.superstring_dimension_value: "Điểm số hiện tại: {score}"
notes.memorial_arena: Chiến Trường Ký Ức
notes.memorial_arena_value: "Phần thưởng thử thách: {rewards_cur}/{rewards_max}\nPhần thưởng hạng SSS: {sss_cur}/{sss_max}"
notes.elysian_realm: Vùng Đất Xưa Cũ
notes.elysian_realm_value: "Điểm số hiện tại: {cur}/{max}"
notes_available: "{emoji} Có sẵn trong {in_time}"
notes_command_description: Xem Ghi Chép Thời Gian Thực
notif.embed.footer: "Nhấn nút bên dưới để thay đổi cài đặt thông báo\nNếu nút bị vô hiệu hóa, hãy sử dụng lệnh /notes."
notif_modal.enabled.label: Đã bật
notif_modal.max_notif_count.label: Số lượng thông báo tối đa
notif_modal.notify_interval.label: Khoảng thời gian thông báo (bằng phút)
notif_modal.notify_time.label: "Thông báo X giờ trước khi máy chủ đặt lại"
notif_modal.notify_weekday.label: Ngày trong tuần để thông báo
notif_modal.threshold.label: Ngưỡng
notification_settings_button_label: Cài đặt thông báo
notify_on_failure_button_label: Thông báo khi Điểm danh Thất Bại
notify_on_success_button_label: Thông báo khi Điểm danh Thành công
mimo_auto_task_success_notify_toggle_label: Thông báo khi việc tự động hoàn thành nhiệm vụ thành công
mimo_auto_task_failure_notify_toggle_label: Thông báo khi việc tự động hoàn thành nhiệm vụ thất bại
mimo_auto_buy_success_notify_toggle_label: Thông báo khi việc tự động mua thành công
mimo_auto_buy_failure_notify_toggle_label: Thông báo khi việc tự động mua thất bại
nsfw_prompt_error_message: "Nôi dung tạo ảnh gồm có nội dung NSFW, vui lòng thử lại bằng nội dung khác"
nsfw_prompt_error_title: Đã phát hiện Nội dung NSFW
page_footer: "Trang {current_page}/{total_pages}"
pf_card_total_score: "Tổng Điểm: {score}"
physical: Vật Lý
player_not_found_description: Vui lòng kiểm tra UID đã được cung cấp
player_not_found_title: Người chơi không tồn tại
preservation: Bảo Hộ
prev_page_option_label: Trang trước
process_notify_error.content: "Tính năng lời nhác đã bị vô hiệu hoá do lỗi đã xảy ra, bạn có thể kích hoạt lại bằng lệnh</notes>\nNếu lỗi này tiếp tục xảy ra hoặc bạn không biết cách xử lý, vui lòng tìm trợ giúp trên [máy chủ Discord](<https://link.seria.moe/hb-dc>)."
profile.add_image.button.label: Thêm ảnh riêng của bạn
profile.add_image_modal.image_url.label: Link Ảnh
profile.build.select.placeholder: Hãy chọn Build…
profile.card_info.embed.description: "- Tất cả nội dung và hình ảnh được sử dụng trong thẻ đều thuộc về Hoyoverse, tôi không sở hữu chúng.\n- Tất cả các fanart được sử dụng trong thẻ đều được ghi có tên các nghệ sĩ đã làm.\n- Các thiết kế của mẫu Hoyo Buddy là bản gốc, bạn không được phép sửa đổi chúng hoặc tuyên bố rằng bạn đã tạo ra chúng mà không có sự cho phép của tôi.\n- Dữ liệu trò chơi được cung cấp bởi {provider}.\n"
profile.card_info.embed.title: Về thẻ xây dựng nhân vật
profile.card_settings.button.label: Cài đặt thẻ
profile.image_settings.button.label: Cài đặt hình ảnh
profile.card_template_select.diff_author.description: "Thiết kế bởi {author1} và lập trình bởi {author2}"
profile.card_template_select.encard.label: "Mẫu thẻ ENCard {num}"
profile.card_template_select.enka_classic.label: Mẫu Enka cổ điển
profile.card_template_select.enkacard.label: "Mẫu thẻ EnkaCard {num}"
profile.card_template_select.hb.label: "Mẫu thẻ Hoyo Buddy {num}"
profile.card_template_select.placeholder: Hãy chọn mẫu thẻ
profile.card_template_select.same_author.description: " Được Thiết kế và lập trình bởi {author}"
profile.card_template_select.src.label: "Mẫu thẻ StarRailCard {num}"
profile.character_select.cached_data.description: Dữ liệu được lưu trong bộ nhớ đệm
profile.character_select.description: "E{e}S{s} | {d} | Trưng bày trong trò chơi"
profile.character_select.enka_network.description: Enka Network build
profile.character_select.hoyolab.description: "E{e}S{s} | {d} | {platform}"
profile.character_select.live_data.description: Dữ liệu thời gian thực
profile.character_select.placeholder: Hãy chọn nhân vật
profile.generate_ai_art.button.label: Tạo nghệ thuật AI
profile.generate_ai_art_modal.negative_prompt.label: Nội dung tiêu cực
profile.generate_ai_art_modal.prompt.label: Nội dung
profile.genshin.character_select.description: "C{c}R{r} | {d}"
profile.genshin.character_select.hoyolab.description: "C{c}R{r} | {d} | {platform}"
profile.image_select.custom_image.label: "Ảnh tự chọn ({num})"
profile.image_select.default_collection.label: "Bộ sưu tập Hoyo Buddy ({num})"
profile.image_select.none.label: Ảnh hoạ Chính Thức
profile.image_select.placeholder: Hãy chọn ảnh
profile.player_info.button.label: Thông tin Người chơi
profile.player_info.embed.description: "Cấp Khai Phá: {level}\nCấp Cân Bằng: {world_level}\nSố lượng bạn: {friend_count}\nNón Ánh Sáng: {light_cones}\nNhân Vật: {characters}\nThành Tựu: {achievements}\n"
profile.player_info.gi.embed.description: "Hạng Mạo Hiểm: {adventure_rank}\nLa Hoàn Thâm Cảnh: {spiral_abyss}\nThành Tựu: {achievements}\n"
profile.player_info.hoyolab.embed.description: "Cấp Khai Phá: {level}\nNhân Vật: {characters}\nChiến Lợi Phẩm: {chest}\nHồi Ức Hỗn Độn: {moc}\nThành Tựu: {achievements}\n"
profile.primary_color.button.label: Đổi màu
profile.primary_color_modal.color.label: Màu (hex code)
profile.primary_color_modal.title: Đổi màu thẻ
profile.remove_from_cache.button.label: Xóa khỏi bộ nhớ đệm
profile.remove_image.button.label: Xóa hình tự chọn
profile_command_gi_description: Tạo thẻ Build nhân vật Genshin Impact và thẻ đội
profile_command_hsr_description: "Tạo thẻ Build nhân vật Honkai: Star Rail và thẻ đội"
profile_command_zzz_description: Tạo thẻ Build Người Đại Diện Zenless Zone Zero và thẻ đội
profile_command_game_value_description: Trò chơi của UID
profile_command_uid_param_description: "UID của người chơi, sẽ ghi đè tham số tài khoản nếu được cung cấp"
pt_button.label: Nhắc nhở Máy biến đổi Tham số
pt_modal.title: Cài Đặt Nhắc nhở Máy biến đổi Tham số
public_account_toggle.label: Đặt tài khoản công khai
pure_fiction: Kể Chuyện Hư Cấu
pyro: Hỏa
quantum: Lượng Tử
read_story.button.label: Đọc Chuyện
real_time_notes: Ghi Chép Thời Gian Thực
realm_curr_button.label: Nhắc nhờ Tiền Đồng Tiên
realm_curr_modal.title: Cài đặt nhắc nhở Tiền Đồng Tiên
redeeem_code.cookie_token_expired_description: "Tính năng đổi mã quà chỉ áp dụng cho người dùng đã đăng nhập bằng email và mật khẩu, bạn có thể làm vậy bằng</accounts>"
redeeem_code.cookie_token_expired_title: Mã Cookie đã hết hạn
redeeem_code.cookie_token_refresh_failed_description: "Có thể bạn đã thay đổi mật khẩu tài khoản của mình kể từ lần cuối cùng bạn thêm tài khoản.\nVui lòng bạn thêm lại tài khoản bằng lệnh </accounts> với phương pháp email và mật khẩu."
redeeem_code.cookie_token_refresh_failed_title: Thất bại để làm mới mã Cookie
redeem_code.already_claimed: Mã quà đã được đổi
redeem_code.success: Đã đổi thành công
redeem_codes_button.label: Đổi mã quà
redeem_command_description: Đổi mã quà để nhận phần thưởng trong trò chơi
redeem_command_embed.description: "Nhập tối đa 5 mã để đổi mã quà.\nNgoài đó, bạn có thể bật tính năng tự động đổi mã quà."
redeem_command_embed.title: Kết quả đổi mã quà
redeem_cooldown_embed.description: "Do thời gian hồi chiêu để đổi, việc này có thể mất một lúc."
redeem_cooldown_embed.title: Đang đổi mã
refinement_indicator: "Tinh Luyện: {r}"
relics: Di Vật
reminder_button.label: Cài đặt lời nhắc
reminder_settings.not_set: Chưa đặt
reminder_settings.reminde.set.type1: "Trạng thái: {status}\nNgưỡng: {threshold}\nNhắc Khoảng: {notify_interval} phút\nSố lần Nhắc: {max_notif_count}"
reminder_settings.reminde.set.type2: "Trạng thái: {status}\nNhắc khoảng: {notify_interval} phút\nSố lần nhắc nhở: {max_notif_count}"
reminder_settings.reminde.set.type3: "Trạng thái: {status}\nNhắc khoảng: {notify_interval} phút\nSố lần nhắc nhở: {max_notif_count}\nThời gian Nhắc Nhở: {notify_time} tiếng trước khi máy chủ đặt lại\n"
reminder_settings.reminde.set.type4: "Trạng thái: {status}\nNhắc khoảng: {notify_interval} phút\nSố lần nhắc nhở: {max_notif_count}\nThời gian Nhắc Nhở: {notify_time} tiếng trước khi máy chủ đặt lại\nNhắc nhở ngày trong tuần: {notify_weekday}"
reminder_settings_title: Nhắc nhở Ghi Chép Thời Gian Thực
reminder_toggle: Nhắc nhở
resin_discount.embed.description: Lượt giảm nhựa tiêu hao chưa dùng tới
resin_reminder_button.label: Nhắc nhở Nhựa
resin_reminder_modal.title: Cài đặt Nhắc nhở Nhưa
reward_claimed_title: Đã nhận phần thưởng điểm danh
rtbp_reminder_button.label: Nhắc nhở Sức Mạnh Khai Phá Dự Bị
rtbp_reminder_modal.title: Cài đặt Nhắc nhở Sức Mạnh Khai Phá Dự Bị
saturday: Thứ bảy
search_autocomplete_no_results: Không tìm thấy kết quả nào
search_autocomplete_not_setup: "Tìm kiếm các lựa chọn tự động hoàn thành chưa được thiết lập, vui lòng thử lại sau."
search_command_category_param_description: Mục để Tìm Kiếm
search_cmd_category_param_name: mục
search_command_description: Tìm kiếm gì liên quan đến trò chơi
search_command_game_param_description: Trò chơi để tìm kiếm
search_command_game_param_name: trò-chơi
search_command_query_param_description: Truy vấn để tìm kiếm
search_command_query_param_name: truy-vấn
select_account.embed.description: Chọn tài khoản bạn muốn thêm vào Hoyo Buddy
select_account.embed.title: 🎉 Chào mừng đến Hoyo Buddy!
settings_command_description: Chỉnh cài đặt người dùng
skill_attributes_embed_field_name: "Thuộc Tính Kỹ Năng (Lv.{level})"
skill_level.modal.title: Nhập Mức Độ Kỹ Năng
spiral_abyss: La Hoàn Thâm Cảnh
stats_embed_field_name: Thuộc Tính
sumeru: Sumeru
sunday: Chủ nhật
superimpose_indicator: "Tích Tầng"
talent_level.modal.title: Nhập Mức độ Tài Năng
tbp_reminder_button.label: Nhắc nhở Sức Mạnh Khai Phá
tbp_reminder_modal.title: Cài đặt Nhắc nhở Sức Mạnh Khai Phá
tcg: TCG
the_hunt: Săn Bắn
threshold.embed.description: "Ngưỡng ({threshold}) đã vượt"
thunder: Sấm sét
thursday: Thứ năm
tuesday: Thứ ba
unreleased_content: Nội dung chưa được phát hành
user_autocomplete_param_description: "Người dùng tìm kiếm các tài khoản, mặc định là bạn"
user_autocomplete_param_name: người-dùng
user_no_accounts_autocomplete_choice: Người dùng này không có tài khoản nào hết
view_card_button_label: Thẻ
view_dictionary_button_label: Từ điển
volume_selector_placeholder: Vui lòng chọn một chương để đọc
wave_button_label: "Màn {value}"
weapon_level.modal.title: Nhập mức độ Vũ khí
weapons: Vũ Khí
wednesday: Thứ tư
week_boss_button.label: Nhắc nhở lượt giảm nhựa tiêu hao
week_boss_modal.title: Cài đặt Nhắc nhở lượt giảm nhựa tiêu hao
wind: Phong
yatta_character_detail_page_label: Chi tiết
yatta_character_eidolon_page_label: TInh Hồn
yatta_character_embed_description: "{rarity}\nNguyên Tố: {element}\nVận Mệnh: {path}\nPhe Phái: {world}\n"
yatta_character_skill_aoe_weakness_break_field_value: "AoE: {aoe_weakness_break}"
yatta_character_skill_energy_field_name: Năng Lượng
yatta_character_skill_energy_generation_field_value: "Năng Lượng: {energy_generation}"
yatta_character_skill_energy_need_field_value: "Tiêu hao: {energy_need}"
yatta_character_skill_single_weakness_break_field_value: "Đơn: {single_weakness_break}"
yatta_character_skill_spread_weakness_break_field_value: "Trải Ra: {spread_weakness_break}"
yatta_character_skill_weakness_break_field_name: Phá vỡ Điểm Yếu
yatta_character_trace_page_label: Vết Tích
yatta_item_sources_field_name: Nguồn
characters.show_owned_only: Chỉ hiển thị Nhân vật đang có
redeem_code.ar_too_low: Hạng Mạo Hiểm Thấp Quá
data_not_public.title: Dữ liệu không công khai
data_not_public.description: "Bật tính năng chia sẽ dữ liệu trong Cài đặt Chiến tích"
not_implemented_error_title: Tính năng hiện chưa có
not_implemented_error_only_game_message: "Tính năng hiện chưa có cho tài khoản `{game}` này"
not_implemented_error_message: "Tính năng hiện chưa có cho tài khoản `{game}` cho `{platform}` này"
profile.build.current.label: Hiện tại
abyss_chamber.blessing.embed.field.name: Uyên Nguyệt Chúc Phúc
apocalyptic_shadow: Ảo Ảnh Tận Thế
apc_shadow.highest_diff_cleared: "Mức độ cao nhất hoàn thành: {diff}"
apc_shadow.times_challenged: "Lần thử thách: {times}"
apc_shadow.boss_defeated: Kẻ Địch Mạnh Đã Đánh
apc_shadow.boss_defeated_no: Kẻ Địch Mạnh Chưa Đánh
notes.bonus_sync_points: "Cấp Đồng Bộ Thêm: {cur}/{max}"
invalid_uid_format_title: Định dạng UID không hợp lệ
invalid_uid_format_description: "UID phải là từ 9 đến 10 số"
zenless_zone_zero: Zenless Zone Zero
img_theater_large_block_title: Nhà Hát Giả Tưởng
img_theater_stats_line_five: "Tổng Thời Gian Biểu Diễn: {time}"
img_theater_legend_block_support_chara: Nhân Vật Hỗ Trợ
img_theater_legend_block_trial_chara: Nhân Vật Dùng Thử
img_theater_max_damage: "Gây Nhiều Sát Thương Nhất: {val}"
img_theater_fastest_team: "(nhanh nhất)"
challenge_view.view_buffs: Xem Buff
challenge_view.buff_select.placeholder: Chọn Buff để xem
scratch_card.embed.description: Thẻ Chưa cào
zzz_engagement_button.label: Năng Động
zzz_engagement.embed.description: Chưa hoàn thành Nhiệm vụ Năng Động.
honkai_daily_embed_title: Nhắc nhở Nhật ký HT
honkai_daily_embed_description: "Nhật ký HT ngày hôm nay chưa hoàn thành, {cur}/{max}"
video_store.embed.description: Doanh thu Tiệm Băng Hình chưa nhận
scratch_card.incomplete: Chưa hoàn thành
reminder_modal.title: "Cài đặt Lời nhắc {notify}"
profile_view.set_cur_temp_as_default: Sử dụng mẫu này là mặc định
set_cur_temp_as_default.done: Xong
set_cur_temp_as_default.done_desc: "Mẫu thẻ mặc định của bạn cho {game} được đặt thành {template}"
third_party_card_temp_error_title: Mẫu Thẻ Bên Thứ 3 Bị Lỗi
third_party_card_temp_error_message: "Mẫu thẻ cho nhân vật này đã bị đặt lại sang Mẫu thẻ Hoyo Buddy. Nếu lỗi này tiếp tục điễn ra, vui lòng tìm trợ giúp trong [máy chủ Discord](<https://link.seria.moe/hb-dc>)."
account_locked_title: Tài khoản của bạn đã bị khóa trong vòng 20 phút
account_locked_description: "Bạn đã nhập mật khẩu sai quá nhiều lần. Vui lòng đợi 20 phút rồi hãy thử lại. Nếu bạn không thể thiết lập tài khoản, vui lòng tìm trợ giúp trong [máy chủ Discord](<https://link.seria.moe/hb-dc>)."
ether: Ether
electric: Lôi
profile.no_data.title: Không có dữ liệu người chơi
profile.no_data.description: "Dù bạn có tin hay không thì cũng chẳng có gì để coi ở đây."
profile.zzz_hoyolab.character_select.description: "Phim Ý Cảnh {m} | Dữ liệu {platform}"
characters.filter.specialty.placeholder: Chọn lọc Đặc tính...
zzz.basic: Tấn công thường
zzz.dodge: Né
zzz.assist: Kỹ Năng Chi Viện
zzz.special: Chiến Kỹ
zzz.chain: Liên Kích
zzz.core: Kỹ Năng Cốt Lỗi
characters.filter.faction.placeholder: Chọn lọc Phe...
characters.sorter.speciality: Đặc Tính
characters.sorter.faction: Phe
characters.sorter.mindscape_cinema: Phim Ý Cảnh
characters.embed.filter_text: "Nhân vật {filter}"
stats_command_description: Xem thống kê tài khoản game
tears_of_themis: Tear of Themis
honkai_suit_rarity: "Hạng {rarity}"
about_command.designers: Nhà Thiết Kế
card_settings.modifying_for: "Chỉnh sửa cài đặt thẻ cho {name}"
card_settings.card_color: Màu thẻ
card_settings.no_color: Mẫu thẻ này không hỗ trợ đổi màu
card_settings.color_default: Mặc định
card_settings.current_image: Hình hiện tại
card_settings.build_card_image: Hình ảnh thẻ Build
card_settings.team_card_image: Hình ảnh thẻ đội hình
profile.redraw_card_button_label: Làm mới thẻ
card_settings.footer: "Khi bạn xong, nhấn nút màu xanh ở tin nhắn trên để làm mới thẻ"
card_settings.description: "Sử dụng</upload> để lấy link ảnh bằng cách tải ảnh lên.\nPixiv được hỗ trợ, chỉ cần sao chép Link hình ảnh của tác phẩm nghệ thuật."
profile.team_dark_mode.button.label: Thẻ đội chế độ tới
profile.character_select.multi.placeholder: Chon (các) nhân vật...
zzz_search.agent_info: "Độ Hiếm: {rarity}\nĐặc Tính Tương Thích: {specialty}\nLoại Tấn Công: {atk_type}\nPhe: {faction}\nThuộc Tính: {element}"
cat_zzz_agents: Người Đại Diện
cat_zzz_bangboos: Bangboos
cat_zzz_w_engines: W-engines
cat_zzz_drive_discs: Đĩa
search.agent_page.info: Người Đại Diện
search.agent_page.skills: Kỹ Năng
search.agent_page.cinemas: Phim Ý Cảnh
search.agent_page.placeholder: Chọn trang
zzz.skill_type.placeholder: Vui lòng chọn kỹ năng người đại diện...
zzz.cinema.placeholder: Vui lòng chon Phim Ý Cảnh...
zzz.engine.refinement_select.placeholder: Vui lòng chọn mức độ tinh luyện...
dyk_discord_server_updates: "Chúng tôi đăng cập nhật trong [máy chủ Discord](<https://link.seria.moe/hb-dc>)."
dyk_discord_server_feedback: "Bạn có thể tham gia [máy chủ Discord](<https://link.seria.moe/hb-dc>) của chúng tôi để gửi phản hồi."
dyk_contact_me: "Bạn có thể liên hệ trong [máy chủ Discord](<https://link.seria.moe/hb-dc>) của chúng tôi."
dyk_need_help_no_title: "Cần trợ giúp? Tham gia [máy chủ Discord](<https://link.seria.moe/hb-dc>) của chúng tôi."
dyk_donate_no_title: "Thích sử dụng Hoyo Buddy? Hãy cân nhắc việc [quyên góp](<https://link.seria.moe/donate>) để hỗ trợ chúng tôi"
dyk_team: "Hoyo Buddy được xây dựng bởi 1 team nhỏ gồm 1 lập trình viên và 1 người thiết kế"
dyk_disable: Bạn có thể vô hiệu hóa tin nhắn này trong /settings
dyk_settings_lang: Bạn có thể đổi ngôn ngữ của bot trong /settings
dyk_settings_theme: Bạn có thể đổi chế độ sáng tối sử dụng /settings
dyk_security: "Chúng tôi có một [bài viết](<https://github.com/seriaati/hoyo-buddy/wiki/Account-Security>) về bảo mật tài khoản"
dyk_github: "Hoyo Buddy là một dự án mã nguồn mở trên [GitHub](<https://github.com/seriaati/hoyo-buddy>)"
dyk_python: Hoyo Buddy được viết hết bằng Python
dyk_unreleased: Bạn có thể xem nôi dung trò chơi chưa ra mắt bằng /search
dyk_team_card: Bạn có thể tạo một thẻ dội trong /profile bằng cách chọn nhiều nhân vật
dyk_set_default_acc: Bạn có thể đặt một tài khoản mặc định dùng để chạy hết tất cả lệnh trong /accounts
title_dyk: "Bạn có biết?"
new_zzz_temp: Mẫu thẻ ZZZ 4 đã ra mắt!
button_label_dyk: Tin Nhắn "Bạn có biết"
events_view_start_date_embed_field: Thời gian bắt đầu
events_view_end_date_embed_field: Thời gian kết thúc
events_view_ann_select_placeholder: Hãy chọn một sự kiện...
events_view_banner_type_label: Banners
events_command_description: Xem sự kiện diễn ra trong trò chơi
events_view_ann_type_select_placeholder: Hãy chọn loại sự kiện...
events_view_content_label: Coi đầy đủ nội dung
events_command_game_param_description: Trò chơi để xem các sự kiện cho
natlan: Natlan
top_percent: "Top {percent}%"
profile_view_show_rank_button_label: Xem Hạng
submit_button_label: Gửi
show_tutorial_button_label: Xem hướng dẫn
close_button_label: Đóng
required_field_error_message: Trường này là bắt buộc
accounts_added_snackbar_message: "Tài khoản đã thêm thành công, đang hướng bạn về lại Discord,,,"
account_add_start_message: "Nhấn nút bên dưới và làm theo hướng dẫn để thêm tài khoản. Khi bạn xong, sử dụng lênh</accounts> để thêm tài khoản bạn đã thêm. Nếu bạn gập vấn đề nào hoặc cấn trợ giúp, tham [máy chủ Discord](<https://link.seria.moe/hb-dc>) của chúng tôi."
hbls_button_label: Hãy bắt đầu!
gacha_import_url_modal_title: Nhập đường link nhật ký gacha
gacha_import_embed_description: "URL Nhật ký Gacha: Lấy một URL rất dài từ trò chơi để nhập nhật ký gacha của bạn, bên dưới là hướng dẫn cho các trò chơi khác nhau::\n- Android: [Video YouTube](https://youtu.be/CeQQoFKLwPY?si=xTuPGRjGyqGIvCVE)\n- Genshin Impact: [paimon.moe](https://paimon.moe/wish/import), [stardb.gg](https://stardb.gg/en/genshin/wish-import)\n- Honkai: Star Rail: [Star Rail Station](https://starrailstation.com/en/warp#import), [stardb.gg](https://stardb.gg/en/warp-import)\n- Zenless Zone Zero: [zzz.rng.moe](https://zzz.rng.moe/en/tracker/import), [stardb.gg](https://stardb.gg/en/zzz/signal-import)\n\nFor services below, export your gacha records as the specified file format and upload it via </gacha-log upload>\n1. Star Rail Station: csv\n2. stardb.gg: json\n3. zzz.rng.moe: json\n4. UIGF: json\n5. SRGF: json"
extract_authkey_error_message: "Không thể trích xuất khóa xác thực từ đường link, vui lòng thử lại bằng đường link hợp lệ."
extract_authkey_error_title: Trích xuất Khóa xác thực Thất bại
gacha_import_loading_embed_title: Đang nhập Nhật ký Gacha
gacha_import_loading_embed_description: "{loading_emoji} Việc này có thể mất nhiều thời gian, vui lòng đợi"
gacha_upload_invalid_file_error_title: Định dang File không hợp lệ
gacha_upload_invalid_file_error_message: "Chỉ cho phép file **{file_format}, vui lòng thử lại bằng File hợp lệ"
uid_mismatch_error_title: UID không khớp
uid_mismatch_error_message: "UID của tài khoản được chọn không khớp với UID trong dữ liệu ({uid})"
gacha_import_command_description: Nhập nhật ký gacha từ trong game.
source_param_name: nguồn
source_param_description: Nguòn từ những nhật ký gacha.
gacha_upload_command_description: Tải file nhật ký gacha từ nguồn khác để nhập vào Hoyo Buddy
file_param_name: tập-tin
file_param_description: Nhập file nhật ký Gacha
gacha_import_success_title: Nhật Ký Gacha dã được nhập
gacha_import_success_message: "{count} nhật ký gacha đã được nhập thành công. Sử dụng lệnh </gacha-log view> để xem."
gacha_view_filter_button_label: Lọc
gacha_view_search_field_label: Tìm Kiếm
gacha_view_gacha_detail_title: Chi tiết vật Gacha
gacha_view_gacha_detail: "ID: {id}\nTên: {name}\nThời gian quay: {time}"
gacha_view_num_since_last: "{pull} lần quay từ khi {rarity} ★ cuối."
gacha_view_filter_dialog_title: Lọc Nhật Ký Gacha
banner_type_beginners_wish: Cầu Nguyện Người Mới
banner_type_standard_banner: Cầu Nguyện Vĩnh Viễn
banner_type_character_event: Cầu Nguyện Nhân Vật
banner_type_weapon_event: Cầu Nguyện Vũ Khí
banner_type_chronicled_wish: Sử Ký Cầu Nguyện
banner_type_stellar_warp: Bước Nhảy Chòm Sao
banner_type_departure_warp: Bước Nhảy Đầu Tiên
banner_type_character_warp: Bước Nhảy Nhân Vật
banner_type_light_cone_warp: Bước Nhảy Nón Ánh Sáng
banner_type_standard_channel: Kênh Thường Trực
banner_type_exclusive_channel: Kênh Độc Quyền
banner_type_w_engine_channel: Kênh W-Engine
banner_type_bangboo_channel: Kênh Bangboo
cancel_button_label: Hủy bỏ
gacha_view_filter_size_field_label: Các mục trên mỗi trang
gacha_view_page_field_label: Trang
gacha_log_stats_title: Thống kê nhật ký Gacha
gacha_log_personal_stats_title: Thống kê cá nhân
gacha_log_personal_stats: "Pull cả đời: {lifetime_pulls} ({lifetime_currency} {currency_emoji})\nTổng pull cho banner này: {total_pulls} ({total_currency} {currency_emoji})\n5★ pity: {star5_pity_cur}/{star5_pity_max}\n4★ pity: {star4_pity_cur}/10\nTổng 5★: {total_star5}\nTổng 4★: {total_star4}\nTrung bình pulls/5★: {avg_pulls_per_star5}\nTrung bình pulls/4★: {avg_pulls_per_star4}"
win_rate_stats: "{title} Tỷ lệ thắng: {win_rate}% ({wins}/{total})"
gacha_log_global_stats_title: Thống kê toàn cầu
gacha_log_global_stats: "Pull cả đời: {lifetime}\n5★ may mắn: {star5_luck}\n4★ may mắn: {star4_luck}"
win_rate_global_stats: "{title} Tỷ lệ thắng: {win_rate}"
gacha_log_view_full: Xem nhật ký gacha
gacha_view_command_description: Xem nhật ký gacha đã nhập
gacha_log_view_banner_type_selector_placeholder: Hãy chọn loại Banner
no_gacha_log_found_error_title: Không tìm thấy nhật ký Gacha.
no_gacha_log_found_error_message: "Sử dụng </gacha-log import> hoặc </gacha-log upload>để nhập nhật ký gacha của bạn."
gacha_log_manage_embed_title: Quản lý nhật ký gacha
gacha_log_manage_embed_description: "{count} nhật ký Gacha thuộc về tài khoản này.\nBạn có thể xuất chúng ở định dạng [UIGF](https://uigf.org)."
gacha_log_export_button_label: Xuất tệp bằng định dạng UIGF
gacha_log_delete_button_label: Xóa tất cả nhật ký Gacha
gacha_log_delete_confirm_embed_title: Xác nhận Xóa
gacha_log_delete_confirm_embed_description: "Bạn có chắc chắn muốn XÓA TẤT CẢ nhật ký Gacha cho tài khoản này? Không thể hoàn tác hành động này."
gacha_log_delete_confirm_button_label: Xác nhận
gacha_log_delete_done_embed_title: Xóa Hoàn tất.
gacha_log_delete_done_embed_description: Tất cả nhật ký Gacha của tài khoản này đã được xóa thành công.
gacha_manage_command_description: Quản lý nhật ký gacha đã nhập
login_button_label: Đăng nhập bằng Discord
star5_guaranteed: "Trạng thái bảo đảm hiện tại: Mục Banner Bảo Đảm"
star5_no_guaranteed: "Trạng thái bảo đảm hiện tại: Mục Banner **KHÔNG** Bảo Đảm"
characters_view_show_max_level_only: Chỉ hiển thị nhân vật ở mức độ cao
characters_embed_max_level_characters: Nhân vật Mức độ Cao
natlan_reputation: "Danh Vọng: Lv.{reputation}, Bộ Tộc: {tribes}"
shiyu_overview: Tổng quan
shiyu_fastest_clear_time: "Thời gian Nhanh nhất Hoàn thành Mùa này:"
shiyu_highest_frontier: "Phòng Tuyến Cao Nhất Đã Hoàn Thành:"
shiyu_relevant_season: "Mùa Liên Quan:"
shiyu_1_frontier: Phòng Tuyến 1
shiyu_2_frontier: Phòng Tuyến 2
shiyu_3_frontier: Phòng Tuyến 3
shiyu_4_frontier: Phòng Tuyến 4
shiyu_5_frontier: Phòng Tuyến 5
shiyu_6_frontier: Phòng Tuyến 6
shiyu_7_frontier: Phòng Tuyến 7
shiyu_defense: Bảo Vệ Trụ Shiyu
show_uid: Xem UID
no_leaderboard_found: Không tìm thấy bảng xếp hạng
akasha_character_param: nhân-vật
akasha_calculation_param: bảng-xếp-hạng
akasha_weapon_param: vũ-khí
akasha_weapon_param_desc: Vũ khí để xem bảng xếp hạng cho
akasha_variant_param: loại
akasha_variant_param_desc: "Biến thể của bảng xếp hạng để xem, mặc định là bảng chính"
akasha_character_param_desc: Nhân vật để xem bảng xếp hạng cho
akasha_calculation_param_desc: Bảng xếp hạng để xem
akasha_total_entries: "Tổng số mục: {total}"
leaderboard_akasha_command_description: Xem bảng xếp hạng sát thương nhân vật Genshin Impact (hỗ trợ bới Hệ Thống Akasha)
akasha_you: Bạn
achievement_lb_title: Bảng xếp hạng số thành tựu
planar_fissure_label: Vị Diện Nứt Vỡ
planar_fissure_desc: "Sự kiện Vị Diện Nứt Vỡ sẽ xảy ra trong vòng {hour} tiếng, nhớ lưu trự Sức Mạnh Khai Phá của bạn nhé!"
notif_modal.hours_before.label: Thông báo X giờ trước khi sự kiện bắt đầu
reminder_settings.reminde.set.type5: "Trạng thái: {status}\nNhắc khoảng: {notify_interval} phút\nSố lần nhắc nhở: {max_notif_count}\nThời gian Nhắc Nhở: {hours_before} tiếng trước khi sự kiện bắt đầu"
invalid_lb_selected_error_msg: Bảng xếp hạng được chọn không hợp lệ
chest_lb_title: Bản Xếp hạng Rương Đã mở
abyss_dmg_lb_title: Bảng Xếp Hạng La Hoàn Thâm Cảnh Một Kích Mạnh Nhất
theater_dmg_lb_title: Bảng Xếp Hạng Nhà Hát Giả Tưởng Một Kích Mạnh Nhất
max_friendship_lb_title: Bảng Xếp Hạng Số Nhân Vật ở Mức Độ Yêu Thích Cao Nhất
lb_view_command_description: Xem bảng xếp hạng
leaderboard_not_found: Bảng xếp hạng không tìm thấy
currently_logged_in_as: "Bạn hiện đang đăng nhập với tư cách:"
not_you_label: "Không phải bạn? Nhấn để đăng nhập bằng tài khoản khác"
profile_show_substat_rolls: Thuộc tính phụ
team_card_settings_button_label: Thẻ Đội cài đặt
team_card_settings_embed_title: Chỉnh sửa thẻ dội cài đặt
team_card_settings_embed_description: "Cài đặt thẻ đội được chia sẻ trên các trò chơi và tài khoản khác nhau, những thay đổi được thực hiện đối với một số cài đặt có thể không được phản ánh trên thẻ khi chúng không được mẫu thẻ hỗ trợ.\nKhi hoàn tất, hãy nhấp vào nút màu xanh lá cây trong thông báo bên trên để làm mới thẻ."
characters.filter.rarity.placeholder: Lọc theo độ hiếm...
profile_command_character_param_desc: Chọn nhân vật để tạo thẻ cho
weapon_type_filter_placeholder: Chọn lọc loại vũ khí...
redeem_cmd_available_codes: Mã có sẵn
redeem_all_available_codes_button_label: Đổi tất cả mã có sẵn
akasha_show_details: Hiển thị bảng xếp hạng chi tiết
card_settings_hl_special_stats_button_label: Thống kê nổi bật đặc biệt
challenge_command_abyss_desc: Tạo thẻ La Hoàn Thâm Cảnh
challenge_command_theater_desc: Tạo thẻ Nhà Hát Giả Tưởng
challenge_command_moc_desc: Tạo thẻ Hồi Ước Hỗn Độn
challenge_command_pf_desc: Tạo thẻ Kể Chuyện Hư Cấu
challenge_command_apc_shadow_desc: Tạo thẻ Ảo Ảnh Tận Thế
challenge_command_shiyu_desc: Tạo thẻ Bảo Vệ Trụ Shiyu
account_select_placeholder: Chọn một tài khoản…
guild_only_command_param_name: chế-độ-máy-chủ
guild_only_command_param_desc: Chỉ hiển thị xếp hạng của thành viên máy chủ trong bản xếp hạng
yes_choice: "Có"
no_choice: "Không"
akasha_guild_mode_not_supported: Không thể sử dụng chế độ Chỉ Máy Chủ
akasha_guild_mode_not_supported_desc: "Bạn phải trong máy chủ, máy chủ của bạn phải có dưới 100 người dùng, và tổng số tài khoản Genshin của các người dùng máy chủ phải dưới 30"
time_remaining_str: "Thời gian còn lại: {time}"
banner_selector_placeholder: Vui lòng chọn banner...
rarity_str: "{rarity} sao"
finished_status_field_name: Trạng thái
unlocks_in_str: "Mở khóa trong {time}"
challenge_selector_placeholder: Hãy chọn thử thách...
upload_cmd_desc: "Tải ảnh lên và lấy dường link của nó, để bạn có thể dùng hình ảnh tùy chỉnh trong /profile"
not_an_image_error_title: Không phải là ảnh
not_an_image_error_message: "Mục bạn vừa tải lên không phải là ảnh, vui lòng thử lại với tệp hình ảnh hợp lệ."
upload_cmd_image_param_name: ảnh
upload_cmd_image_param_desc: Ảnh để tải lên
exploration_select_placeholder: Hãy chọn vùng...
exploration_show_card_button_label: Hiển thị thẻ thám hiểm
abyss_stats_const_use_rate: Tỷ lệ sử dụng Cung Mệnh
abyss_stats_teammate_use_rate: Tỷ lệ sử dụng Đồng đội
abyss_stats_weapon_use_rate: Tỷ lệ sử dụng Vũ khí
abyss_stats_artifact_use_rate: Tỷ lệ sử dụng Di vật
build_cmd_genshin_desc: Xem build và hướng dẫn nhân vật Genshin Impact
build_cmd_hsr_desc: "Xem build và hướng dẫn nhân vật Honkai: Star Rail"
build_cmd_zzz_desc: Xem build và hướng dẫn người đại diện Zenless Zone Zero
build_cmd_character_param_desc: Nhân vật đẽ coi build cho
guide_title: "{name} Build và hướng dẫn"
no_guide_available: Chưa có hướng dẫn build cho nhân vật này
show_playstyle_button_label: Loại chơi
flexible_char: Linh hoạt
show_synergy_button_label: Sự hiệp lực
characters_per_page_modal_title: Các nhân vật mỗi trang
characters_per_page_num_label: Số
card_settings_hl_substat_select_placeholder: Chọn thuộc tính phụ để tô đậm
too_many_requests_error_banner_msg: "Nhiều yêu cầu quá, vui lòng thử lại. Nhấp vào nút bền phải để biết thêm thông tin."
mimo_task_status_claimable: Có thể đổi
mimo_finish_and_claim_button_label: Hoàn thành nhiệm vụ và nhận điểm
mimo_info_embed_title: Về Mimo Du Lịch
mimo_info_embed_desc: "Đây là một sự kiện vĩnh viễn bởi Hoyoverse, nơi mà bạn có thể hoàn thành nhiệm vụ để tích điểm, dùng điểm để đổi quà tặng trong trò chơi."
mimo_auto_finish_and_claim_button_label: Tự động hoàn thành nhiệm vụ và nhận điểm
mimo_auto_finish_and_claim_desc: Hoyo Buddy có thể tự động hoàn thành một số nhiệm vụ và nhận điểm của những nhiêm vụ đã hoàn thành.
mimo_auto_buy_button_label: Tự động đổi quà
mimo_auto_buy_desc: "Hoyo Buddy sẽ cố gắng đổi Ngọc Ánh Sao/Film Màu khi có thể, và không cố gắng tiết kiệm điểm."
mimo_cmd_desc: Quản lý sự kiện Mimo Du Lịch
mimo_view_shop_button_label: Cửa hàng
mimo_buy_item_select_placeholder: Chọn một món để đổi
mimo_tasks_button_label: Nhiệm vụ
mimo_buy_item_amount_label: Số lượng
mimo_item_available_time: "Sẽ dầy trong {time}"
mimo_auto_task_embed_footer: Nhập /mino để điều chỉnh nhiệm vụ tự động và đổi quà
mimo_auto_task_embed_desc: "Hoyo Buddy đã hoàn thành các nhiệm vụ {finish} và đã nhận {claim_point} điểm cho bạn."
checkin_reward_embed_footer: Sử dụng /check-in để điều chỉnh thông báo
mimo_auto_task_error_dm_content: "Tính năng tự động hoàn thành nhiệm vụ Mimo đã được vô hiệu hóa do đã xảy ra lỗi, bạn có thể kích hoạt tính nằng này lại bằng</mimo>\nNếu lỗi này cứ xuất hiện và bạn không biết cách sửa, vui lòng tham gia [máy chủ Discord](<https://link.seria.moe/hb-dc>) để chúng tôi giải quyết."
mimo_status: "Tình trạng: {status}"
mimo_auto_buy_embed_desc: "Hoyo Buddy đã đổi (các) vật phẩm {item} này cho bạn với {points} điểm.\nNếu bạn thấy những mã quà bên dưới, vui long đổi thủ công bằng lệnh </redeem>."
<<<<<<< HEAD
mimo_auto_buy_error_dm_content: "Tính năng tự động đổi quà Mimo đã được vô hiệu hóa do đã xảy ra lỗi, bạn có thể kích hoạt tính nằng này lại bằng</mimo>\nNếu lỗi này cứ xuất hiện và bạn không biết cách sửa, vui lòng tham gia [máy chủ Discord](<https://link.seria.moe/hb-dc>) để chúng tôi giải quyết."
=======
mimo_auto_buy_error_dm_content: "Tính năng tự động đổi quà Mimo đã được vô hiệu hóa do đã xảy ra lỗi, bạn có thể kích hoạt tính nằng này lại bằng</mimo>\nNếu lỗi này cứ xuất hiện và bạn không biết cách sửa, vui lòng tham gia [máy chủ Discord](<https://link.seria.moe/hb-dc>) để chúng tôi giải quyết."
mimo_game_unavailable: "Mimo Du Lịch hiện không có sẵn cho {game}"
generic_error_title: Lỗi
on_button_label: "BẬT"
off_button_label: "TẮT"
mimo_draw_redeem_success: "Kiểm tra Hòm Thư trong Game để nhận quà"
>>>>>>> 31c625c0
<|MERGE_RESOLUTION|>--- conflicted
+++ resolved
@@ -766,13 +766,9 @@
 mimo_auto_task_error_dm_content: "Tính năng tự động hoàn thành nhiệm vụ Mimo đã được vô hiệu hóa do đã xảy ra lỗi, bạn có thể kích hoạt tính nằng này lại bằng</mimo>\nNếu lỗi này cứ xuất hiện và bạn không biết cách sửa, vui lòng tham gia [máy chủ Discord](<https://link.seria.moe/hb-dc>) để chúng tôi giải quyết."
 mimo_status: "Tình trạng: {status}"
 mimo_auto_buy_embed_desc: "Hoyo Buddy đã đổi (các) vật phẩm {item} này cho bạn với {points} điểm.\nNếu bạn thấy những mã quà bên dưới, vui long đổi thủ công bằng lệnh </redeem>."
-<<<<<<< HEAD
-mimo_auto_buy_error_dm_content: "Tính năng tự động đổi quà Mimo đã được vô hiệu hóa do đã xảy ra lỗi, bạn có thể kích hoạt tính nằng này lại bằng</mimo>\nNếu lỗi này cứ xuất hiện và bạn không biết cách sửa, vui lòng tham gia [máy chủ Discord](<https://link.seria.moe/hb-dc>) để chúng tôi giải quyết."
-=======
 mimo_auto_buy_error_dm_content: "Tính năng tự động đổi quà Mimo đã được vô hiệu hóa do đã xảy ra lỗi, bạn có thể kích hoạt tính nằng này lại bằng</mimo>\nNếu lỗi này cứ xuất hiện và bạn không biết cách sửa, vui lòng tham gia [máy chủ Discord](<https://link.seria.moe/hb-dc>) để chúng tôi giải quyết."
 mimo_game_unavailable: "Mimo Du Lịch hiện không có sẵn cho {game}"
 generic_error_title: Lỗi
 on_button_label: "BẬT"
 off_button_label: "TẮT"
 mimo_draw_redeem_success: "Kiểm tra Hòm Thư trong Game để nhận quà"
->>>>>>> 31c625c0
