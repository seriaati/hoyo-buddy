from __future__ import annotations

import datetime
import os
import pathlib
from typing import TYPE_CHECKING, Final, Literal

import akasha
import ambr
import enka
import genshin
import hakushin
import yatta
from discord import app_commands
from loguru import logger
from yarl import URL

from hoyo_buddy.config import CONFIG

from .enums import (
    ChallengeType,
    Game,
    GenshinCity,
    GenshinElement,
    HSRElement,
    HSRPath,
    Locale,
    OpenGameLabel,
    Platform,
)

if TYPE_CHECKING:
    from hoyo_buddy.models import ZZZStat
    from hoyo_buddy.types import AutoTaskType, OpenGameGame, OpenGameRegion, SleepTime


STATIC_FOLDER = pathlib.Path("./.static")

IMAGE_EXTENSIONS = (".jpg", ".jpeg", ".png", ".webp")
DB_SMALLINT_MAX = 32767

TRAVELER_IDS = {10000005, 10000007}
AMBR_TRAVELER_ID_TO_ENKA_TRAVELER_ID = {
    "10000005-anemo": "10000005-504",
    "10000005-geo": "10000005-506",
    "10000005-electro": "10000005-507",
    "10000005-dendro": "10000005-508",
    "10000005-hydro": "10000005-503",
    "10000007-anemo": "10000007-704",
    "10000007-geo": "10000007-706",
    "10000007-electro": "10000007-707",
    "10000007-dendro": "10000007-708",
    "10000007-hydro": "10000007-703",
}

MANIKEN_IDS = {10000117, 10000118}

TRAILBLAZER_IDS = {
    8001,  # Physics male
    8002,  # Physics female
    8003,  # Fire male
    8004,  # Fire female
    8005,  # Imaginary male
    8006,  # Imaginary female
    8007,  # Ice male
    8008,  # Ice female
    1001,  # March 7th ice
    1224,  # March 7th imaginary
}


def contains_traveler_id(character_id: str) -> bool:
    return any(str(traveler_id) in character_id for traveler_id in TRAVELER_IDS)


def contains_maniken_id(character_id: str) -> bool:
    return any(str(maniken_id) in character_id for maniken_id in MANIKEN_IDS)


SERVER_RESET_HOURS: dict[str, int] = {
    "os_usa": 17,
    "os_euro": 11,
    "prod_official_usa": 17,
    "prod_official_eur": 11,
    "prod_gf_us": 17,
    "prod_gf_eu": 11,
    # Every other server is 4
}
UID_TZ_OFFSET: dict[str, int] = {
    "6": -13,  # America, UTC-5
    "7": -7,  # Europe, UTC+1
    # Every other server is UTC+8
}
GI_UID_PREFIXES: tuple[str, ...] = (
    "1",  # Celestia
    "2",  # Celestia
    "3",  # Celestia
    "5",  # Irminsul
    "6",  # America
    "7",  # Europe
    "8",  # Asia
    "18",  # Asia
    "9",  # TW, HK, MO
)

WEEKDAYS: dict[int, str] = {
    0: "Monday",
    1: "Tuesday",
    2: "Wednesday",
    3: "Thursday",
    4: "Friday",
    5: "Saturday",
    6: "Sunday",
}

EQUIP_ID_TO_ARTIFACT_POS: dict[str, str] = {
    "EQUIP_BRACER": "flower",
    "EQUIP_NECKLACE": "plume",
    "EQUIP_SHOES": "sands",
    "EQUIP_RING": "goblet",
    "EQUIP_DRESS": "circlet",
}

LOCALE_TO_AKASHA_LANG = {
    Locale.american_english: akasha.Language.ENGLISH,
    Locale.taiwan_chinese: akasha.Language.CHINESE_TRADITIONAL,
    Locale.chinese: akasha.Language.CHINESE_SIMPLIFIED,
    Locale.german: akasha.Language.GERMAN,
    Locale.spain_spanish: akasha.Language.SPANISH,
    Locale.french: akasha.Language.FRENCH,
    Locale.italian: akasha.Language.ITALIAN,
    Locale.japanese: akasha.Language.JAPANESE,
    Locale.korean: akasha.Language.KOREAN,
    Locale.brazil_portuguese: akasha.Language.PORTUGUESE,
    Locale.russian: akasha.Language.RUSSIAN,
    Locale.thai: akasha.Language.THAI,
    Locale.vietnamese: akasha.Language.VIETNAMESE,
    Locale.turkish: akasha.Language.TURKISH,
    Locale.ukrainian: akasha.Language.RUSSIAN,
}
AKASHA_LANG_TO_LOCALE = {v: k for k, v in LOCALE_TO_AKASHA_LANG.items()}


def locale_to_akasha_lang(locale: Locale) -> akasha.Language:
    return LOCALE_TO_AKASHA_LANG.get(locale, akasha.Language.ENGLISH)


LOCALE_TO_HSR_ENKA_LANG: dict[Locale, enka.hsr.Language] = {
    Locale.taiwan_chinese: enka.hsr.Language.TRADITIONAL_CHINESE,
    Locale.chinese: enka.hsr.Language.SIMPLIFIED_CHINESE,
    Locale.german: enka.hsr.Language.GERMAN,
    Locale.american_english: enka.hsr.Language.ENGLISH,
    Locale.spain_spanish: enka.hsr.Language.ESPANOL,
    Locale.french: enka.hsr.Language.FRENCH,
    Locale.indonesian: enka.hsr.Language.INDOENSIAN,
    Locale.japanese: enka.hsr.Language.JAPANESE,
    Locale.korean: enka.hsr.Language.KOREAN,
    Locale.brazil_portuguese: enka.hsr.Language.PORTUGUESE,
    Locale.russian: enka.hsr.Language.RUSSIAN,
    Locale.thai: enka.hsr.Language.THAI,
    Locale.vietnamese: enka.hsr.Language.VIETNAMESE,
}

LOCALE_TO_HSR_CARD_API_LANG: dict[Locale, str] = {
    Locale.taiwan_chinese: "cht",
    Locale.chinese: "cn",
    Locale.german: "de",
    Locale.spain_spanish: "es",
    Locale.french: "fr",
    Locale.indonesian: "id",
    Locale.japanese: "jp",
    Locale.korean: "kr",
    Locale.brazil_portuguese: "pt",
    Locale.russian: "ru",
    Locale.thai: "th",
    Locale.vietnamese: "vi",
    Locale.ukrainian: "ru",
}

LOCALE_TO_GPY_LANG = {
    Locale.american_english: "en-us",
    Locale.taiwan_chinese: "zh-tw",
    Locale.chinese: "zh-cn",
    Locale.german: "de-de",
    Locale.spain_spanish: "es-es",
    Locale.french: "fr-fr",
    Locale.indonesian: "id-id",
    Locale.italian: "it-it",
    Locale.japanese: "ja-jp",
    Locale.korean: "ko-kr",
    Locale.brazil_portuguese: "pt-pt",
    Locale.thai: "th-th",
    Locale.vietnamese: "vi-vn",
    Locale.turkish: "tr-tr",
    Locale.russian: "ru-ru",
    Locale.ukrainian: "ru-ru",
}
GPY_LANG_TO_LOCALE = {v: k for k, v in LOCALE_TO_GPY_LANG.items()}


def locale_to_gpy_lang(locale: Locale) -> str:
    return LOCALE_TO_GPY_LANG.get(locale, "en-us")


HOYO_BUDDY_LOCALES: dict[Locale, dict[str, str]] = {
    Locale.american_english: {"name": "English", "emoji": "🇺🇸"},
    Locale.chinese: {"name": "简体中文", "emoji": "🇨🇳"},
    Locale.taiwan_chinese: {"name": "繁體中文", "emoji": "🇹🇼"},
    Locale.french: {"name": "Français", "emoji": "🇫🇷"},
    Locale.japanese: {"name": "日本語", "emoji": "🇯🇵"},
    Locale.brazil_portuguese: {"name": "Português", "emoji": "🇧🇷"},
    Locale.indonesian: {"name": "Bahasa Indonesia", "emoji": "🇮🇩"},
    Locale.dutch: {"name": "Nederlands", "emoji": "🇳🇱"},
    Locale.vietnamese: {"name": "Tiếng Việt", "emoji": "🇻🇳"},
    Locale.thai: {"name": "ภาษาไทย", "emoji": "🇹🇭"},
    Locale.spain_spanish: {"name": "Español", "emoji": "🇪🇸"},
    Locale.korean: {"name": "한국어", "emoji": "🇰🇷"},
    Locale.turkish: {"name": "Türkçe", "emoji": "🇹🇷"},
    Locale.italian: {"name": "Italiano", "emoji": "🇮🇹"},
    Locale.russian: {"name": "Русский", "emoji": "🇷🇺"},
    Locale.arabic: {"name": "العربية", "emoji": "🇸🇦"},
}

LOCALE_TO_AMBR_LANG: dict[Locale, ambr.Language] = {
    Locale.taiwan_chinese: ambr.Language.CHT,
    Locale.chinese: ambr.Language.CHS,
    Locale.german: ambr.Language.DE,
    Locale.american_english: ambr.Language.EN,
    Locale.spain_spanish: ambr.Language.ES,
    Locale.french: ambr.Language.FR,
    Locale.indonesian: ambr.Language.ID,
    Locale.japanese: ambr.Language.JP,
    Locale.korean: ambr.Language.KR,
    Locale.brazil_portuguese: ambr.Language.PT,
    Locale.russian: ambr.Language.RU,
    Locale.ukrainian: ambr.Language.RU,
    Locale.thai: ambr.Language.TH,
    Locale.vietnamese: ambr.Language.VI,
    Locale.italian: ambr.Language.IT,
    Locale.turkish: ambr.Language.TR,
}


def locale_to_ambr_lang(locale: Locale) -> ambr.Language:
    return LOCALE_TO_AMBR_LANG.get(locale, ambr.Language.EN)


LOCALE_TO_YATTA_LANG: dict[Locale, yatta.Language] = {
    Locale.taiwan_chinese: yatta.Language.CHT,
    Locale.chinese: yatta.Language.CN,
    Locale.german: yatta.Language.DE,
    Locale.american_english: yatta.Language.EN,
    Locale.spain_spanish: yatta.Language.ES,
    Locale.french: yatta.Language.FR,
    Locale.indonesian: yatta.Language.ID,
    Locale.japanese: yatta.Language.JP,
    Locale.korean: yatta.Language.KR,
    Locale.brazil_portuguese: yatta.Language.PT,
    Locale.russian: yatta.Language.RU,
    Locale.ukrainian: yatta.Language.RU,
    Locale.thai: yatta.Language.TH,
    Locale.vietnamese: yatta.Language.VI,
}

LOCALE_TO_HAKUSHIN_LANG: dict[Locale, hakushin.Language] = {
    Locale.chinese: hakushin.Language.ZH,
    Locale.taiwan_chinese: hakushin.Language.ZH,
    Locale.japanese: hakushin.Language.JA,
    Locale.korean: hakushin.Language.KO,
    Locale.american_english: hakushin.Language.EN,
}


LOCALE_TO_GI_ENKA_LANG: dict[Locale, enka.gi.Language] = {
    Locale.taiwan_chinese: enka.gi.Language.TRADITIONAL_CHINESE,
    Locale.chinese: enka.gi.Language.SIMPLIFIED_CHINESE,
    Locale.german: enka.gi.Language.GERMAN,
    Locale.american_english: enka.gi.Language.ENGLISH,
    Locale.spain_spanish: enka.gi.Language.SPANISH,
    Locale.french: enka.gi.Language.FRENCH,
    Locale.indonesian: enka.gi.Language.INDONESIAN,
    Locale.japanese: enka.gi.Language.JAPANESE,
    Locale.korean: enka.gi.Language.KOREAN,
    Locale.brazil_portuguese: enka.gi.Language.PORTUGUESE,
    Locale.russian: enka.gi.Language.RUSSIAN,
    Locale.ukrainian: enka.gi.Language.RUSSIAN,
    Locale.thai: enka.gi.Language.THAI,
    Locale.vietnamese: enka.gi.Language.VIETNAMESE,
    Locale.italian: enka.gi.Language.ITALIAN,
    Locale.turkish: enka.gi.Language.TURKISH,
}

LOCALE_TO_GI_CARD_API_LANG: dict[Locale, str] = {
    Locale.taiwan_chinese: "cht",
    Locale.chinese: "chs",
    Locale.german: "de",
    Locale.american_english: "en",
    Locale.spain_spanish: "es",
    Locale.french: "fr",
    Locale.indonesian: "id",
    Locale.japanese: "jp",
    Locale.korean: "kr",
    Locale.brazil_portuguese: "pt",
    Locale.russian: "ru",
    Locale.thai: "th",
    Locale.vietnamese: "vi",
    Locale.italian: "it",
    Locale.turkish: "tr",
}

HSR_ELEMENT_DMG_PROPS = {
    12,  # Physical
    22,  # Quantum
    16,  # Ice
    18,  # Electro
    20,  # Wind
    24,  # Imaginary
    14,  # Fire
}

YATTA_PATH_TO_HSR_PATH = {
    yatta.PathType.KNIGHT: HSRPath.PRESERVATION,
    yatta.PathType.MAGE: HSRPath.ERUDITION,
    yatta.PathType.PRIEST: HSRPath.ABUNDANCE,
    yatta.PathType.ROGUE: HSRPath.THE_HUNT,
    yatta.PathType.SHAMAN: HSRPath.HARMONY,
    yatta.PathType.WARLOCK: HSRPath.NIHILITY,
    yatta.PathType.WARRIOR: HSRPath.DESTRUCTION,
    yatta.PathType.MEMORY: HSRPath.REMEMBRANCE,
}

YATTA_PATH_TO_GPY_PATH = {
    yatta.PathType.KNIGHT: genshin.models.StarRailPath.PRESERVATION,
    yatta.PathType.MAGE: genshin.models.StarRailPath.ERUDITION,
    yatta.PathType.PRIEST: genshin.models.StarRailPath.ABUNDANCE,
    yatta.PathType.ROGUE: genshin.models.StarRailPath.THE_HUNT,
    yatta.PathType.SHAMAN: genshin.models.StarRailPath.HARMONY,
    yatta.PathType.WARLOCK: genshin.models.StarRailPath.NIHILITY,
    yatta.PathType.WARRIOR: genshin.models.StarRailPath.DESTRUCTION,
    yatta.PathType.MEMORY: genshin.models.StarRailPath.REMEMBRANCE,
}

GPY_PATH_TO_EKNA_PATH = {
    genshin.models.StarRailPath.PRESERVATION: enka.hsr.Path.PRESERVATION,
    genshin.models.StarRailPath.ERUDITION: enka.hsr.Path.ERUDITION,
    genshin.models.StarRailPath.ABUNDANCE: enka.hsr.Path.ABUNDANCE,
    genshin.models.StarRailPath.THE_HUNT: enka.hsr.Path.THE_HUNT,
    genshin.models.StarRailPath.HARMONY: enka.hsr.Path.HARMONY,
    genshin.models.StarRailPath.NIHILITY: enka.hsr.Path.NIHILITY,
    genshin.models.StarRailPath.DESTRUCTION: enka.hsr.Path.DESTRUCTION,
    genshin.models.StarRailPath.REMEMBRANCE: enka.hsr.Path.REMEMBRANCE,
}

YATTA_COMBAT_TYPE_TO_ELEMENT = {
    yatta.CombatType.ICE: HSRElement.ICE,
    yatta.CombatType.FIRE: HSRElement.FIRE,
    yatta.CombatType.IMAGINARY: HSRElement.IMAGINARY,
    yatta.CombatType.PHYSICAL: HSRElement.PHYSICAL,
    yatta.CombatType.QUANTUM: HSRElement.QUANTUM,
    yatta.CombatType.WIND: HSRElement.WIND,
    yatta.CombatType.THUNDER: HSRElement.THUNDER,
}

HAKUSHIN_GI_ELEMENT_TO_ELEMENT = {
    hakushin.enums.GIElement.ANEMO: GenshinElement.ANEMO,
    hakushin.enums.GIElement.GEO: GenshinElement.GEO,
    hakushin.enums.GIElement.ELECTRO: GenshinElement.ELECTRO,
    hakushin.enums.GIElement.DENDRO: GenshinElement.DENDRO,
    hakushin.enums.GIElement.PYRO: GenshinElement.PYRO,
    hakushin.enums.GIElement.CRYO: GenshinElement.CRYO,
    hakushin.enums.GIElement.HYDRO: GenshinElement.HYDRO,
}

HAKUSHIN_HSR_ELEMENT_TO_ELEMENT = {
    hakushin.enums.HSRElement.WIND: HSRElement.WIND,
    hakushin.enums.HSRElement.FIRE: HSRElement.FIRE,
    hakushin.enums.HSRElement.ICE: HSRElement.ICE,
    hakushin.enums.HSRElement.THUNDER: HSRElement.THUNDER,
    hakushin.enums.HSRElement.PHYSICAL: HSRElement.PHYSICAL,
    hakushin.enums.HSRElement.QUANTUM: HSRElement.QUANTUM,
    hakushin.enums.HSRElement.IMAGINARY: HSRElement.IMAGINARY,
}

ENKA_GI_ELEMENT_TO_ELEMENT = {
    enka.gi.Element.ANEMO: GenshinElement.ANEMO,
    enka.gi.Element.GEO: GenshinElement.GEO,
    enka.gi.Element.ELECTRO: GenshinElement.ELECTRO,
    enka.gi.Element.DENDRO: GenshinElement.DENDRO,
    enka.gi.Element.PYRO: GenshinElement.PYRO,
    enka.gi.Element.CRYO: GenshinElement.CRYO,
    enka.gi.Element.HYDRO: GenshinElement.HYDRO,
    enka.gi.Element.NONE: GenshinElement.NONE,
}
ELEMENT_TO_ENKA_GI_ELEMENT = {v: k for k, v in ENKA_GI_ELEMENT_TO_ELEMENT.items()}


def convert_gi_element_to_enka(element: GenshinElement) -> enka.gi.Element:
    return ELEMENT_TO_ENKA_GI_ELEMENT[element]


AMBR_ELEMENT_TO_ELEMENT = {
    ambr.Element.ANEMO: GenshinElement.ANEMO,
    ambr.Element.GEO: GenshinElement.GEO,
    ambr.Element.ELECTRO: GenshinElement.ELECTRO,
    ambr.Element.DENDRO: GenshinElement.DENDRO,
    ambr.Element.PYRO: GenshinElement.PYRO,
    ambr.Element.CRYO: GenshinElement.CRYO,
    ambr.Element.HYDRO: GenshinElement.HYDRO,
}
AMBR_CITY_TO_CITY = {
    ambr.City.MONDSTADT: GenshinCity.MONDSTADT,
    ambr.City.LIYUE: GenshinCity.LIYUE,
    ambr.City.INAZUMA: GenshinCity.INAZUMA,
    ambr.City.SUMERU: GenshinCity.SUMERU,
    ambr.City.FONTAINE: GenshinCity.FONTAINE,
    ambr.City.NATLAN: GenshinCity.NATLAN,
    ambr.City.NOD_KRAI: GenshinCity.NOD_KRAI,
}
AMBR_WEAPON_TYPES = {
    "WEAPON_SWORD_ONE_HAND": 1,
    "WEAPON_CATALYST": 10,
    "WEAPON_CLAYMORE": 11,
    "WEAPON_BOW": 12,
    "WEAPON_POLE": 13,
}

FIGHT_PROP_CONVERTER: Final[dict[int, enka.gi.FightPropType]] = {
    # Base properties
    2000: enka.gi.FightPropType.FIGHT_PROP_MAX_HP,
    2001: enka.gi.FightPropType.FIGHT_PROP_CUR_ATTACK,
    2002: enka.gi.FightPropType.FIGHT_PROP_CUR_DEFENSE,
    28: enka.gi.FightPropType.FIGHT_PROP_ELEMENT_MASTERY,
    # Extra properties
    20: enka.gi.FightPropType.FIGHT_PROP_CRITICAL,
    22: enka.gi.FightPropType.FIGHT_PROP_CRITICAL_HURT,
    26: enka.gi.FightPropType.FIGHT_PROP_HEAL_ADD,
    27: enka.gi.FightPropType.FIGHT_PROP_HEALED_ADD,
    23: enka.gi.FightPropType.FIGHT_PROP_CHARGE_EFFICIENCY,
    # Element properties
    40: enka.gi.FightPropType.FIGHT_PROP_FIRE_ADD_HURT,
    42: enka.gi.FightPropType.FIGHT_PROP_WATER_ADD_HURT,
    43: enka.gi.FightPropType.FIGHT_PROP_GRASS_ADD_HURT,
    41: enka.gi.FightPropType.FIGHT_PROP_ELEC_ADD_HURT,
    44: enka.gi.FightPropType.FIGHT_PROP_WIND_ADD_HURT,
    46: enka.gi.FightPropType.FIGHT_PROP_ICE_ADD_HURT,
    45: enka.gi.FightPropType.FIGHT_PROP_ROCK_ADD_HURT,
    30: enka.gi.FightPropType.FIGHT_PROP_PHYSICAL_ADD_HURT,
    # Artifact properties
    2: enka.gi.FightPropType.FIGHT_PROP_HP,
    3: enka.gi.FightPropType.FIGHT_PROP_HP_PERCENT,
    4: enka.gi.FightPropType.FIGHT_PROP_BASE_ATTACK,
    5: enka.gi.FightPropType.FIGHT_PROP_ATTACK,
    6: enka.gi.FightPropType.FIGHT_PROP_ATTACK_PERCENT,
    8: enka.gi.FightPropType.FIGHT_PROP_DEFENSE,
    9: enka.gi.FightPropType.FIGHT_PROP_DEFENSE_PERCENT,
}
"""Mapping of hoyolab API property types to enka property types."""


def convert_fight_prop(prop_id: int) -> enka.gi.FightPropType:
    """Convert a hoyolab API property type to an enka property type.

    This function may return the input if the property type is not recognized, but we dont type hint it to do so.
    This is to prevent crashes in case of an unknown property type.
    """
    return FIGHT_PROP_CONVERTER.get(prop_id, prop_id)  # pyright: ignore[reportReturnType]


DMG_BONUS_IDS: Final[set[int]] = {40, 42, 43, 41, 44, 46, 45, 30}
"""IDs of damage bonus properties."""

ELEMENT_TO_BONUS_PROP_ID: Final[dict[GenshinElement, int]] = {
    GenshinElement.PYRO: 40,
    GenshinElement.HYDRO: 42,
    GenshinElement.DENDRO: 43,
    GenshinElement.ELECTRO: 41,
    GenshinElement.ANEMO: 44,
    GenshinElement.CRYO: 46,
    GenshinElement.GEO: 45,
}

HB_GAME_TO_GPY_GAME: dict[Game, genshin.Game] = {
    Game.GENSHIN: genshin.Game.GENSHIN,
    Game.STARRAIL: genshin.Game.STARRAIL,
    Game.HONKAI: genshin.Game.HONKAI,
    Game.ZZZ: genshin.Game.ZZZ,
    Game.TOT: genshin.Game.TOT,
}
"""Hoyo Buddy game enum to genshin.py game enum."""

GPY_GAME_TO_HB_GAME = {v: k for k, v in HB_GAME_TO_GPY_GAME.items()}
"""Genshin.py game enum to Hoyo Buddy game enum."""

GEETEST_SERVERS = {
    "prod": "http://geetest-server-test.seria.moe",
    "test": "http://geetest-server-test.seria.moe",
    "dev": "http://localhost:5000",
}

WEB_APP_URLS = {
    "prod": "https://hb-app.seria.moe",
    "test": "https://hb-app.seria.moe",
    "dev": "http://localhost:8645",
}

UTC_8 = datetime.timezone(datetime.timedelta(hours=8))

HAKUSHIN_HSR_SKILL_TYPE_NAMES = {
    "Normal": "hsr.normal_attack",
    "BPSkill": "hsr.skill",
    "Ultra": "hsr.ultimate",
    "Maze": "hsr.technique",
    "MazeNormal": "hsr.technique",
    "Talent": "hsr.talent",
}
GI_SKILL_TYPE_KEYS = {
    1: "gi.skill",
    2: "gi.burst",
    3: "gi.passive",
    4: "gi.passive",
    5: "gi.passive",
}

GAME_CHALLENGE_TYPES: Final[dict[Game, tuple[ChallengeType, ...]]] = {
    Game.GENSHIN: (
        ChallengeType.SPIRAL_ABYSS,
        ChallengeType.IMG_THEATER,
        ChallengeType.HARD_CHALLENGE,
    ),
    Game.STARRAIL: (
        ChallengeType.MOC,
        ChallengeType.PURE_FICTION,
        ChallengeType.APC_SHADOW,
        ChallengeType.ANOMALY,
    ),
    Game.ZZZ: (ChallengeType.SHIYU_DEFENSE, ChallengeType.ASSAULT),
}
CHALLENGE_TYPE_GAMES = {
    type_: game for game, types in GAME_CHALLENGE_TYPES.items() for type_ in types
}

ZENLESS_DATA_URL = "https://git.mero.moe/dimbreath/ZenlessData/raw/branch/master"
ZENLESS_DATA_LANGS = ("CHT", "DE", "EN", "ES", "FR", "ID", "JA", "KO", "PT", "RU", "TH", "VI")
ZZZ_ITEM_TEMPLATE_URL = f"{ZENLESS_DATA_URL}//FileCfg/ItemTemplateTb.json"
ZZZ_AVATAR_TEMPLATE_URL = f"{ZENLESS_DATA_URL}/FileCfg/AvatarBaseTemplateTb.json"
ZZZ_TEXT_MAP_URL = f"{ZENLESS_DATA_URL}/TextMap/TextMap_{{lang}}TemplateTb.json"
ZZZ_AVATAR_BATTLE_TEMP_URL = f"{ZENLESS_DATA_URL}/FileCfg/AvatarBattleTemplateTb.json"
ZZZ_AVATAR_BATTLE_TEMP_JSON = "zzz_avatar_battle_temp.json"

ZZZ_AGENT_CORE_LEVEL_MAP = {1: "0", 2: "A", 3: "B", 4: "C", 5: "D", 6: "E", 7: "F"}

ZZZ_RARITY_NUM_TO_RARITY: dict[int, Literal["B", "A", "S"]] = {4: "S", 3: "A", 2: "B"}

LOCALE_TO_ZENLESS_DATA_LANG: dict[Locale, str] = {
    Locale.taiwan_chinese: "CHT",
    Locale.german: "DE",
    Locale.american_english: "EN",
    Locale.spain_spanish: "ES",
    Locale.french: "FR",
    Locale.indonesian: "ID",
    Locale.japanese: "JA",
    Locale.korean: "KO",
    Locale.brazil_portuguese: "PT",
    Locale.russian: "RU",
    Locale.thai: "TH",
    Locale.vietnamese: "VI",
}
ZENLESS_DATA_LANG_TO_LOCALE = {v: k for k, v in LOCALE_TO_ZENLESS_DATA_LANG.items()}


def locale_to_zenless_data_lang(locale: Locale) -> str:
    return LOCALE_TO_ZENLESS_DATA_LANG.get(locale, "EN")


STARRAIL_DATA_URL = "https://gitlab.com/Dimbreath/turnbasedgamedata/-/raw/main"
HSR_AVATAR_CONFIG_URL = f"{STARRAIL_DATA_URL}/ExcelOutput/AvatarConfig.json"
HSR_AVATAR_CONFIG_LD_URL = f"{STARRAIL_DATA_URL}/ExcelOutput/AvatarConfigLD.json"
HSR_EQUIPMENT_CONFIG_URL = f"{STARRAIL_DATA_URL}/ExcelOutput/EquipmentConfig.json"
HSR_TEXT_MAP_URL = f"{STARRAIL_DATA_URL}/TextMap/TextMap{{lang}}.json"

STARRAIL_DATA_LANGS = (
    "CHS",
    "CHT",
    "DE",
    "EN",
    "ES",
    "FR",
    "ID",
    "JP",
    "KR",
    "PT",
    "RU",
    "TH",
    "VI",
)

LOCALE_TO_STARRAIL_DATA_LANG: dict[Locale, str] = {
    Locale.chinese: "CHS",
    Locale.taiwan_chinese: "CHT",
    Locale.german: "DE",
    Locale.american_english: "EN",
    Locale.spain_spanish: "ES",
    Locale.french: "FR",
    Locale.indonesian: "ID",
    Locale.japanese: "JP",
    Locale.korean: "KR",
    Locale.brazil_portuguese: "PT",
    Locale.russian: "RU",
    Locale.thai: "TH",
    Locale.vietnamese: "VI",
}

ZZZ_ENKA_STAT_TO_GPY_ZZZ_PROPERTY = {
    enka.zzz.StatType.CRIT_RATE_FLAT: genshin.models.ZZZPropertyType.CRIT_RATE,
    enka.zzz.StatType.CRIT_DMG_FLAT: genshin.models.ZZZPropertyType.CRIT_DMG,
    enka.zzz.StatType.ANOMALY_PRO_FLAT: genshin.models.ZZZPropertyType.ANOMALY_PROFICIENCY,
    enka.zzz.StatType.ANOMALY_MASTERY_PERCENT: genshin.models.ZZZPropertyType.ANOMALY_MASTERY,
    enka.zzz.StatType.ENERGY_REGEN_PERCENT: genshin.models.ZZZPropertyType.ENERGY_REGEN,
    enka.zzz.StatType.IMPACT_PERCENT: genshin.models.ZZZPropertyType.IMPACT,
    enka.zzz.StatType.ATK_BASE: genshin.models.ZZZPropertyType.BASE_ATK,
    enka.zzz.StatType.HP_FLAT: genshin.models.ZZZPropertyType.FLAT_HP,
    enka.zzz.StatType.ATK_FLAT: genshin.models.ZZZPropertyType.FLAT_ATK,
    enka.zzz.StatType.DEF_FLAT: genshin.models.ZZZPropertyType.FLAT_DEF,
    enka.zzz.StatType.PEN_FLAT: genshin.models.ZZZPropertyType.FLAT_PEN,
    enka.zzz.StatType.HP_PERCENT: genshin.models.ZZZPropertyType.HP_PERCENT,
    enka.zzz.StatType.ATK_PERCENT: genshin.models.ZZZPropertyType.ATK_PERCENT,
    enka.zzz.StatType.DEF_PERCENT: genshin.models.ZZZPropertyType.DEF_PERCENT,
    enka.zzz.StatType.PEN_RATIO_FLAT: genshin.models.ZZZPropertyType.PEN_PERCENT,
    enka.zzz.StatType.PHYSICAL_DMG_BONUS_FLAT: genshin.models.ZZZPropertyType.DISC_PHYSICAL_DMG_BONUS,
    enka.zzz.StatType.FIRE_DMG_BONUS_FLAT: genshin.models.ZZZPropertyType.DISC_FIRE_DMG_BONUS,
    enka.zzz.StatType.ICE_DMG_BONUS_FLAT: genshin.models.ZZZPropertyType.DISC_ICE_DMG_BONUS,
    enka.zzz.StatType.ELECTRIC_DMG_BONUS_FLAT: genshin.models.ZZZPropertyType.DISC_ELECTRIC_DMG_BONUS,
    enka.zzz.StatType.ETHER_DMG_BONUS_FLAT: genshin.models.ZZZPropertyType.DISC_ETHER_DMG_BONUS,
}

ZZZ_ENKA_SKILLTYPE_TO_GPY_SKILLTYPE = {
    enka.zzz.SkillType.BASIC_ATK: genshin.models.ZZZSkillType.BASIC_ATTACK,
    enka.zzz.SkillType.DASH: genshin.models.ZZZSkillType.DODGE,
    enka.zzz.SkillType.ASSIST: genshin.models.ZZZSkillType.ASSIST,
    enka.zzz.SkillType.SPECIAL_ATK: genshin.models.ZZZSkillType.SPECIAL_ATTACK,
    enka.zzz.SkillType.ULTIMATE: genshin.models.ZZZSkillType.CHAIN_ATTACK,
    enka.zzz.SkillType.CORE_SKILL: genshin.models.ZZZSkillType.CORE_SKILL,
}

ZZZ_ENKA_ELEMENT_TO_ZZZELEMENTTYPE = {
    enka.zzz.Element.PHYSICAL: genshin.models.ZZZElementType.PHYSICAL,
    enka.zzz.Element.FIRE: genshin.models.ZZZElementType.FIRE,
    enka.zzz.Element.ICE: genshin.models.ZZZElementType.ICE,
    enka.zzz.Element.ELECTRIC: genshin.models.ZZZElementType.ELECTRIC,
    enka.zzz.Element.ETHER: genshin.models.ZZZElementType.ETHER,
    enka.zzz.Element.FIRE_FROST: genshin.models.ZZZElementType.ICE,  # Miyabi element
    enka.zzz.Element.AURIC_ETHER: genshin.models.ZZZElementType.ETHER,  # Yi Xuan element
}

ZZZ_ENKA_AGENT_STAT_TYPE_TO_ZZZ_AGENT_PROPERTY = {
    enka.zzz.AgentStatType.MAX_HP: genshin.models.ZZZPropertyType.AGENT_HP,
    enka.zzz.AgentStatType.ATK: genshin.models.ZZZPropertyType.AGENT_ATK,
    enka.zzz.AgentStatType.DEF: genshin.models.ZZZPropertyType.AGENT_DEF,
    enka.zzz.AgentStatType.IMPACT: genshin.models.ZZZPropertyType.AGENT_IMPACT,
    enka.zzz.AgentStatType.CRIT_RATE: genshin.models.ZZZPropertyType.AGENT_CRIT_RATE,
    enka.zzz.AgentStatType.CRIT_DMG: genshin.models.ZZZPropertyType.AGENT_CRIT_DMG,
    enka.zzz.AgentStatType.ANOMALY_PROFICIENCY: genshin.models.ZZZPropertyType.AGENT_ANOMALY_PROFICIENCY,
    enka.zzz.AgentStatType.ANOMALY_MASTERY: genshin.models.ZZZPropertyType.AGENT_ANOMALY_MASTERY,
    enka.zzz.AgentStatType.PEN_RATIO: genshin.models.ZZZPropertyType.AGENT_PEN_RATIO,
    enka.zzz.AgentStatType.PEN: genshin.models.ZZZPropertyType.AGENT_PEN,
    enka.zzz.AgentStatType.ENERGY_REGEN: genshin.models.ZZZPropertyType.AGENT_ENERGY_GEN,
    enka.zzz.AgentStatType.SHEER_FORCE: genshin.models.ZZZPropertyType.AGENT_SHEER_FORCE,
    enka.zzz.AgentStatType.AAA: genshin.models.ZZZPropertyType.AGENT_ADRENALINE,
    enka.zzz.AgentStatType.PHYSICAL_DMG_BONUS: genshin.models.ZZZPropertyType.PHYSICAL_DMG_BONUS,
    enka.zzz.AgentStatType.FIRE_DMG_BONUS: genshin.models.ZZZPropertyType.FIRE_DMG_BONUS,
    enka.zzz.AgentStatType.ICE_DMG_BONUS: genshin.models.ZZZPropertyType.ICE_DMG_BONUS,
    enka.zzz.AgentStatType.ELECTRIC_DMG_BONUS: genshin.models.ZZZPropertyType.ELECTRIC_DMG_BONUS,
    enka.zzz.AgentStatType.ETHER_DMG_BONUS: genshin.models.ZZZPropertyType.ETHER_DMG_BONUS,
    enka.zzz.AgentStatType.SHEER_DMG_BONUS: genshin.models.ZZZPropertyType.ETHER_DMG_BONUS,  # for yi xuan?
}

ZZZ_ENKA_SPECIALTY_TO_GPY_SPECIALTY: Final[
    dict[enka.zzz.ProfessionType, genshin.models.ZZZSpecialty | None]
] = {
    enka.zzz.ProfessionType.ANOMALY: genshin.models.ZZZSpecialty.ANOMALY,
    enka.zzz.ProfessionType.ATTACK: genshin.models.ZZZSpecialty.ATTACK,
    enka.zzz.ProfessionType.DEFENSE: genshin.models.ZZZSpecialty.DEFENSE,
    enka.zzz.ProfessionType.SUPPORT: genshin.models.ZZZSpecialty.SUPPORT,
    enka.zzz.ProfessionType.STUN: genshin.models.ZZZSpecialty.STUN,
    enka.zzz.ProfessionType.RUPTURE: genshin.models.ZZZSpecialty.RUPTURE,
    enka.zzz.ProfessionType.UNKNOWN: None,
}

LOCALE_TO_ZZZ_ENKA_LANG: Final[dict[Locale, enka.zzz.Language]] = {
    Locale.american_english: enka.zzz.Language.ENGLISH,
    Locale.japanese: enka.zzz.Language.JAPANESE,
    Locale.korean: enka.zzz.Language.KOREAN,
    Locale.chinese: enka.zzz.Language.SIMPLIFIED_CHINESE,
    Locale.taiwan_chinese: enka.zzz.Language.TRADITIONAL_CHINESE,
    Locale.russian: enka.zzz.Language.RUSSIAN,
    Locale.vietnamese: enka.zzz.Language.VIETNAMESE,
    Locale.thai: enka.zzz.Language.THAI,
    Locale.brazil_portuguese: enka.zzz.Language.PORTUGUESE,
    Locale.indonesian: enka.zzz.Language.INDONESIAN,
    Locale.french: enka.zzz.Language.FRENCH,
    Locale.spain_spanish: enka.zzz.Language.ESPANOL,
    Locale.german: enka.zzz.Language.GERMAN,
}


def locale_to_starrail_data_lang(locale: Locale) -> str:
    return LOCALE_TO_STARRAIL_DATA_LANG.get(locale, "EN")


HSR_ASSETS_URL = "https://raw.githubusercontent.com/seriaati/HSRAssets/refs/heads/main"
HSR_DEFAULT_ART_URL = f"{HSR_ASSETS_URL}/avatardrawcardresult/Texture2D/{{char_id}}.png"
HSR_TEAM_ICON_URL = f"{HSR_ASSETS_URL}/avatariconteam/Texture2D/{{char_id}}.png"
ZZZ_M3_ART_URL = "https://api.hakush.in/zzz/UI/Mindscape_{char_id}_2.webp"
ZZZ_M6_ART_URL = "https://api.hakush.in/zzz/UI/Mindscape_{char_id}_3.webp"

UIGF_GAME_KEYS: Final[dict[Game, str]] = {
    Game.GENSHIN: "hk4e",
    Game.STARRAIL: "hkrpg",
    Game.ZZZ: "nap",
}


BANNER_WIN_RATE_TITLES: Final[dict[Game, dict[int, str]]] = {
    Game.GENSHIN: {301: "50/50", 302: "50/50", 500: "50/50"},
    Game.STARRAIL: {11: "50/50", 12: "75/25", 21: "50/50", 22: "75/25"},
    Game.ZZZ: {2: "50/50", 3: "75/25"},
}

BANNER_FIVE_STAR_GUARANTEE_NUMS: Final[dict[Game, dict[int, int]]] = {
    Game.GENSHIN: {301: 90, 302: 80, 200: 90, 500: 90, 100: 20, 1000: 70, 2000: 70},
    Game.STARRAIL: {11: 90, 12: 80, 1: 90, 2: 50, 21: 90, 22: 80},
    Game.ZZZ: {2: 90, 3: 80, 1: 90, 5: 80},
}

STANDARD_ITEMS: Final[dict[Game, set[int]]] = {
    Game.GENSHIN: {
        # Characters
        10000079,  # Dehya
        10000016,  # Diluc
        10000003,  # Jean
        10000042,  # Keqing
        10000041,  # Mona
        10000035,  # Qiqi
        10000069,  # Tighnari
        # Weapons
        15502,  # Amo's Bow
        11501,  # Aquila Favonia
        14502,  # Lost Prayer to the Sacred Winds
        13505,  # Primordial Jade Winged-Spear
        14501,  # Skyward Atlas
        11502,  # Skyward Blade
        15501,  # Skyward Harp
        12501,  # Skyward Pride
        13502,  # Skyward Spine
        12502,  # Wolf's Gravestone
    },
    Game.STARRAIL: {
        # Characters
        1211,  # Bailu
        1101,  # Bronya
        1107,  # Clara
        1104,  # Gepard
        1003,  # Himeko
        1004,  # Welt
        1209,  # Yanqing
        1205,  # Blade
        1102,  # Seele
        # Light Cones
        23003,  # But the Battle Isn't Over
        23004,  # In the Name of the World
        23005,  # Moment of Victory
        23000,  # Night on the Milky Way
        23012,  # Sleep Like the Dead
        23002,  # Something Irreplaceable
        23013,  # Time Waits for No One
    },
    Game.ZZZ: {
        # Agents
        1181,  # Grace
        1101,  # Koleda
        1141,  # Lycaon
        1021,  # Nekomata
        1211,  # Rina
        1041,  # Soldier 11
        # W-Engines
        14102,  # Steel Cushion
        14110,  # Hellfire Gears
        14114,  # The Restrained
        14104,  # The Brimstone
        14118,  # Fusion Compiler
        14121,  # Weeping Cradle
    },
}

CHARACTER_MAX_LEVEL: Final[dict[Game, int]] = {
    Game.GENSHIN: 90,
    Game.STARRAIL: 80,
    Game.ZZZ: 60,
    Game.HONKAI: 80,
}


def is_standard_item(game: Game, item_id: int) -> bool:
    if game not in STANDARD_ITEMS:
        msg = f"Game {game} is missing from the standard items list."
        raise ValueError(msg)
    return item_id in STANDARD_ITEMS[game]


def locale_to_hakushin_lang(locale: Locale) -> hakushin.Language:
    return LOCALE_TO_HAKUSHIN_LANG.get(locale, hakushin.Language.EN)


# From https://www.prydwen.gg/zenless/guides/disk-drives-stats/
DISC_SUBSTAT_VALUES: dict[Literal["B", "A", "S"], dict[genshin.models.ZZZPropertyType, float]] = {
    "B": {
        genshin.models.ZZZPropertyType.FLAT_ATK: 7,
        genshin.models.ZZZPropertyType.ATK_PERCENT: 1,
        genshin.models.ZZZPropertyType.FLAT_HP: 39,
        genshin.models.ZZZPropertyType.HP_PERCENT: 1,
        genshin.models.ZZZPropertyType.FLAT_DEF: 5,
        genshin.models.ZZZPropertyType.DEF_PERCENT: 1.6,
        genshin.models.ZZZPropertyType.CRIT_RATE: 0.8,
        genshin.models.ZZZPropertyType.CRIT_DMG: 1.6,
        genshin.models.ZZZPropertyType.FLAT_PEN: 3,
        genshin.models.ZZZPropertyType.ANOMALY_PROFICIENCY: 3,
    },
    "A": {
        genshin.models.ZZZPropertyType.FLAT_ATK: 15,
        genshin.models.ZZZPropertyType.ATK_PERCENT: 2,
        genshin.models.ZZZPropertyType.FLAT_HP: 79,
        genshin.models.ZZZPropertyType.HP_PERCENT: 2,
        genshin.models.ZZZPropertyType.FLAT_DEF: 10,
        genshin.models.ZZZPropertyType.DEF_PERCENT: 3.2,
        genshin.models.ZZZPropertyType.CRIT_RATE: 1.6,
        genshin.models.ZZZPropertyType.CRIT_DMG: 3.2,
        genshin.models.ZZZPropertyType.FLAT_PEN: 6,
        genshin.models.ZZZPropertyType.ANOMALY_PROFICIENCY: 6,
    },
    "S": {
        genshin.models.ZZZPropertyType.FLAT_ATK: 19,
        genshin.models.ZZZPropertyType.ATK_PERCENT: 3,
        genshin.models.ZZZPropertyType.FLAT_HP: 112,
        genshin.models.ZZZPropertyType.HP_PERCENT: 3,
        genshin.models.ZZZPropertyType.FLAT_DEF: 15,
        genshin.models.ZZZPropertyType.DEF_PERCENT: 4.8,
        genshin.models.ZZZPropertyType.CRIT_RATE: 2.4,
        genshin.models.ZZZPropertyType.CRIT_DMG: 4.8,
        genshin.models.ZZZPropertyType.FLAT_PEN: 9,
        genshin.models.ZZZPropertyType.ANOMALY_PROFICIENCY: 9,
    },
}


def get_disc_substat_roll_num(
    disc_rarity: Literal["B", "A", "S"], prop: genshin.models.ZZZProperty | ZZZStat
) -> int:
    if not isinstance(prop.type, genshin.models.ZZZPropertyType):
        return 0

    value = DISC_SUBSTAT_VALUES[disc_rarity][prop.type]
    prop_value = float(prop.value.replace("%", ""))
    return round(prop_value / value)


CODE_CHANNEL_IDS = {
    Game.GENSHIN: 1310017049896026135,
    Game.STARRAIL: 1310017113695457300,
    Game.ZZZ: 1310017277202006067,
}

USER_RENAME = {"user": app_commands.locale_str("user", key="user_autocomplete_param_name")}
USER_DESCRIBE = {
    "user": app_commands.locale_str(
        "User to run this command with, defaults to you", key="user_autocomplete_param_description"
    )
}
ACCOUNT_RENAME = {
    "account": app_commands.locale_str("account", key="account_autocomplete_param_name")
}
ACCOUNT_DESCRIBE = {
    "account": app_commands.locale_str(
        "Account to run this command with, defaults to the selected one in /accounts",
        key="account_autocomplete_param_description",
    )
}
ACCOUNT_NO_DEFAULT_DESCRIBE = {
    "account": app_commands.locale_str(
        "Account to run this command with", key="acc_no_default_param_desc"
    )
}
UID_DESCRIBE = {
    "uid": app_commands.locale_str(
        "UID of the player, this overrides the account parameter if provided",
        key="profile_command_uid_param_description",
    )
}


def get_rename_kwargs(
    *, user: bool = False, account: bool = False
) -> dict[str, app_commands.locale_str]:
    result: dict[str, app_commands.locale_str] = {}
    if user:
        result.update(USER_RENAME)
    if account:
        result.update(ACCOUNT_RENAME)
    return result


def get_describe_kwargs(
    *,
    user: bool = False,
    account: bool = False,
    account_no_default: bool = False,
    uid: bool = False,
) -> dict[str, app_commands.locale_str]:
    if account and account_no_default:
        msg = "account and account_no_default cannot be True at the same time."
        raise ValueError(msg)

    result: dict[str, app_commands.locale_str] = {}
    if user:
        result.update(USER_DESCRIBE)
    if account:
        result.update(ACCOUNT_DESCRIBE)
    if account_no_default:
        result.update(ACCOUNT_NO_DEFAULT_DESCRIBE)
    if uid:
        result.update(UID_DESCRIBE)
    return result


ZZZ_DISC_SUBSTATS = (
    ("Crit", 20103, ""),
    ("CritDmg", 21103, ""),
    ("ElementMystery", 31203, ""),
    ("PenDelta", 23203, ""),
    ("HpMax", 11103, ""),
    ("HpMax", 11102, "%"),
    ("Atk", 12103, ""),
    ("Atk", 12102, "%"),
    ("Def", 13103, ""),
    ("Def", 13102, "%"),
)
# LocaleStr key, substat id, LocaleStr append

ZZZ_AGENT_STAT_TO_DISC_SUBSTAT = {
    1: 11102,  # HP
    2: 12102,  # ATK
    3: 13102,  # DEF
    5: 20103,  # CRIT RATE
    6: 21103,  # CRIT DMG
    8: 31203,  # AP
    9: 23203,  # PEN
}

BLOCK_COLORS: dict[bool, dict[int, str]] = {
    True: {5: "#9E6D35", 4: "#544A81", 3: "#4F6C92", 2: "#4E7669", 1: "#787881"},
    False: {5: "#CC8E4A", 4: "#837BCE", 3: "#6C93B9", 2: "#6DA795", 1: "#9B9B9B"},
}

POST_REPLIES = (
    "very useful!",
    "wow-",
    "cool :D",
    "nice!",
    "nice post!",
    "great post :o",
    "awesome :D",
    "interesting :o",
    "pretty informative!",
)

NO_BETA_CONTENT_GUILDS = {916725085019181056, 888984573403340860, 1084856284198752388}
"""Discord servers that don't allow unreleased game content."""


DOCS_URL = "https://hb-docs.seria.moe{lang}/docs/{page}"
LOCALE_TO_DOCS_LANG = {
    Locale.taiwan_chinese: "/zh-Hant",
    Locale.chinese: "/zh-Hans",
    Locale.vietnamese: "/vi",
    Locale.spain_spanish: "/es",
}
HEADINGS = {
    "how-does-the-email-and-password-login-method-work": {
        Locale.taiwan_chinese: "電子郵件和密碼登錄方式如何運作",
        Locale.chinese: "電子郵件和密碼登錄方式如何運作",
        Locale.vietnamese: "phương-pháp-đăng-nhập-bằng-email-và-mật-khẩu-hoạt-động-như-thế-nào",
    },
    "i-am-a-console-player": {
        Locale.taiwan_chinese: "我是主機玩家",
        Locale.chinese: "我是主機玩家",
        Locale.vietnamese: "tôi-chới-trên-máy-chơi-game-playstation-và-xbox",
    },
    "which-login-method-should-i-use": {
        Locale.taiwan_chinese: "我應該選擇哪種登入方式",
        Locale.chinese: "我應該選擇哪種登入方式",
        Locale.vietnamese: "tôi-nên-sử-dụng-phương-thức-đăng-nhập-nào",
    },
    "too-many-requests-error-when-trying-to-add-accounts-using-email--password-method": {
        Locale.taiwan_chinese: "嘗試使用電子郵件和密碼方法新增帳戶時出現請求過多錯誤",
        Locale.chinese: "嘗試使用電子郵件和密碼方法新增帳戶時出現請求過多錯誤",
        Locale.vietnamese: "lỗi-quá-nhiều-yêu-cầu-khi-cố-gắng-thêm-tài-khoản-bằng-phương-pháp-email-và-mật-khẩu",
    },
}


def get_docs_url(page: str, *, locale: Locale) -> str:
    heading = page.split("#", 1)[1] if "#" in page else ""
    if heading in HEADINGS:
        page = page.replace(heading, HEADINGS[heading].get(locale, heading))
    return DOCS_URL.format(lang=LOCALE_TO_DOCS_LANG.get(locale, ""), page=page)


AMBR_UI_URL = "https://gi.yatta.moe/assets/UI/{filename}.png"
PLAYER_GIRL_GACHA_ART = "https://img.seria.moe/EiTcXToCGWUYtfDe.png"
PLAYER_BOY_GACHA_ART = "https://img.seria.moe/BPFICCXWkbOJrsqe.png"
MANIKEN_BOY_GACHA_ART = "https://img.seria.moe/XUFQgIiAtKhRdzwD.png"
MANIKEN_GIRL_GACHA_ART = "https://img.seria.moe/fqEPjXazbfMQxuFX.png"

RELIC_PROP_ID_TO_ENKA_TYPE: dict[int, enka.hsr.StatType] = {
    27: enka.hsr.StatType.HP_DELTA,
    29: enka.hsr.StatType.ATK_DELTA,
    31: enka.hsr.StatType.DEF_DELTA,
    32: enka.hsr.StatType.HP_BOOST,
    33: enka.hsr.StatType.ATK_BOOST,
    34: enka.hsr.StatType.DEF_BOOST,
    51: enka.hsr.StatType.SPEED_DELTA,
    52: enka.hsr.StatType.CRIT_RATE,
    53: enka.hsr.StatType.CRIT_DMG,
    56: enka.hsr.StatType.EFFECT_HIT_RATE,
    57: enka.hsr.StatType.EFFECT_RES,
    59: enka.hsr.StatType.BREAK_EFFECT,
}


def relic_prop_id_to_enka_type(prop_id: int) -> enka.hsr.StatType | None:
    """Connvert relic property id in genshin.py to enka substat type enum."""
    enum = RELIC_PROP_ID_TO_ENKA_TYPE.get(prop_id)
    if enum is None:
        logger.error(f"Cannot convert this prop ID to enka.hsr.StatType: {prop_id!r}")
    return enum


# From https://honkai-star-rail.fandom.com/wiki/Relic/Stats
RELIC_SUBSTAT_VALUES = {
    enka.hsr.StatType.SPEED_DELTA: {
        5: {"high": 2.6, "mid": 2.3, "low": 2.0},
        4: {"high": 2.0, "mid": 1.8, "low": 1.6},
        3: {"high": 1.4, "mid": 1.3, "low": 1.2},
        2: {"high": 1.2, "mid": 1.1, "low": 1.0},
    },
    enka.hsr.StatType.HP_DELTA: {
        5: {"high": 42.33751, "mid": 38.103755, "low": 33.87},
        4: {"high": 33.87, "mid": 30.483, "low": 27.096},
        3: {"high": 25.402506, "mid": 22.862253, "low": 20.322},
        2: {"high": 16.935, "mid": 15.2415, "low": 13.548},
    },
    enka.hsr.StatType.ATK_DELTA: {
        5: {"high": 21.168754, "mid": 19.051877, "low": 16.935},
        4: {"high": 16.935, "mid": 15.2415, "low": 13.548},
        3: {"high": 10.161, "mid": 11.431126, "low": 12.701252},
        2: {"high": 8.4675, "mid": 7.62075, "low": 6.774},
    },
    enka.hsr.StatType.DEF_DELTA: {
        5: {"high": 21.168754, "mid": 19.051877, "low": 16.935},
        4: {"high": 16.935, "mid": 15.2415, "low": 13.548},
        3: {"high": 10.161, "mid": 11.431126, "low": 12.701252},
        2: {"high": 8.4675, "mid": 7.62075, "low": 6.774},
    },
    enka.hsr.StatType.HP_BOOST: {
        5: {"high": 4.32, "mid": 3.888, "low": 3.456},
        4: {"high": 3.456, "mid": 3.1104, "low": 2.7648},
        3: {"high": 2.592, "mid": 2.3328, "low": 2.0736},
        2: {"high": 1.728, "mid": 1.5552, "low": 1.3824},
    },
    enka.hsr.StatType.ATK_BOOST: {
        5: {"high": 4.32, "mid": 3.888, "low": 3.456},
        4: {"high": 3.456, "mid": 3.1104, "low": 2.7648},
        3: {"high": 2.592, "mid": 2.3328, "low": 2.0736},
        2: {"high": 1.728, "mid": 1.5552, "low": 1.3824},
    },
    enka.hsr.StatType.DEF_BOOST: {
        5: {"high": 5.4, "mid": 4.86, "low": 4.32},
        4: {"high": 4.32, "mid": 3.888, "low": 3.456},
        3: {"high": 2.592, "mid": 2.916, "low": 3.24},
        2: {"high": 2.16, "mid": 1.944, "low": 1.728},
    },
    enka.hsr.StatType.BREAK_EFFECT: {
        5: {"high": 6.48, "mid": 5.832, "low": 5.184},
        4: {"high": 5.184, "mid": 4.6656, "low": 4.1472},
        3: {"high": 3.888, "mid": 3.4992, "low": 3.1104},
        2: {"high": 2.592, "mid": 2.3328, "low": 2.0736},
    },
    enka.hsr.StatType.EFFECT_HIT_RATE: {
        5: {"high": 4.32, "mid": 3.888, "low": 3.456},
        4: {"high": 3.456, "mid": 3.1104, "low": 2.7648},
        3: {"high": 2.592, "mid": 2.3328, "low": 2.0736},
        2: {"high": 1.728, "mid": 1.5552, "low": 1.3824},
    },
    enka.hsr.StatType.EFFECT_RES: {
        5: {"high": 4.32, "mid": 3.888, "low": 3.456},
        4: {"high": 3.456, "mid": 3.1104, "low": 2.7648},
        3: {"high": 2.592, "mid": 2.3328, "low": 2.0736},
        2: {"high": 1.728, "mid": 1.5552, "low": 1.3824},
    },
    enka.hsr.StatType.CRIT_RATE: {
        5: {"high": 3.24, "mid": 2.916, "low": 2.592},
        4: {"high": 2.592, "mid": 2.3328, "low": 2.0736},
        3: {"high": 1.5552, "mid": 1.7496, "low": 1.944},
        2: {"high": 1.296, "mid": 1.1664, "low": 1.0368},
    },
    enka.hsr.StatType.CRIT_DMG: {
        5: {"high": 6.48, "mid": 5.832, "low": 5.184},
        4: {"high": 5.184, "mid": 4.6656, "low": 4.1472},
        3: {"high": 3.888, "mid": 3.4992, "low": 3.1104},
        2: {"high": 2.592, "mid": 2.3328, "low": 2.0736},
    },
}


def get_relic_substat_roll_num(
    *, stat_type: int | enka.hsr.StatType, stat_value: float, rarity: int
) -> int:
    if isinstance(stat_type, int):
        stat_type_ = relic_prop_id_to_enka_type(stat_type)
        if stat_type_ is None:
            return 1
        stat_type = stat_type_

    increment_options = RELIC_SUBSTAT_VALUES[stat_type][rarity]
    closest_sum = float("inf")
    closest_counts: dict[str, int] = {}

    # Recursive search function
    def search(sum_: float, counts: dict[str, int], index: int) -> None:
        nonlocal closest_sum, closest_counts

        # If we've iterated through all options
        if index == len(increment_options):
            if abs(sum_ - stat_value) < abs(closest_sum - stat_value):
                closest_sum = sum_
                closest_counts = counts.copy()
            return

        # Get the current increment key
        increment_keys = list(increment_options.keys())
        increment = increment_keys[index]

        # Try all possible counts for the current increment
        i = 0
        while sum_ + i * increment_options[increment] <= stat_value + 0.01:
            counts[increment] = i
            search(sum_ + i * increment_options[increment], counts, index + 1)
            i += 1

    # Initialize search
    search(0, dict.fromkeys(increment_options, 0), 0)

    return max(sum(closest_counts.values()), 1)


DC_MAX_FILESIZE = 10 * 1024 * 1024  # 10 MB

NO_MASKED_LINK_GUILDS = {998109815521947678}
"""Discord servers that have masked links AutoMod rules."""

OPEN_GAME_BASE_URL = URL("https://launch.seria.moe/event")
OPEN_GAME_URLS: dict[OpenGameRegion, dict[OpenGameGame, URL]] = {
    "global": {
        "gi": OPEN_GAME_BASE_URL / "genshin",
        "gi_cloud": OPEN_GAME_BASE_URL / "genshin_cloud",
        "hsr": OPEN_GAME_BASE_URL / "hsr",
        "zzz": OPEN_GAME_BASE_URL / "zzz",
    },
    "cn": {
        "gi": OPEN_GAME_BASE_URL / "yuanshen",
        "gi_cloud": OPEN_GAME_BASE_URL / "ys_cg",
        "hsr": OPEN_GAME_BASE_URL / "sr",
        "hsr_cloud": OPEN_GAME_BASE_URL / "sr_cg",
        "zzz": OPEN_GAME_BASE_URL / "nap",
        "zzz_cloud": OPEN_GAME_BASE_URL / "nap_cg",
    },
    "vietnam": {
        "gi": OPEN_GAME_BASE_URL / "ysvn",
        "hsr": OPEN_GAME_BASE_URL / "hsrvn",
        "zzz": OPEN_GAME_BASE_URL / "zzzvn",
    },
}

AVAILABLE_OPEN_GAMES: dict[
    Platform, dict[Game, tuple[tuple[OpenGameLabel, OpenGameRegion, OpenGameGame], ...]]
] = {
    Platform.HOYOLAB: {
        Game.GENSHIN: (
            (OpenGameLabel.DEFAULT, "global", "gi"),
            (OpenGameLabel.CLOUD, "global", "gi_cloud"),
            (OpenGameLabel.VIETNAM, "vietnam", "gi"),
        ),
        Game.STARRAIL: (
            (OpenGameLabel.DEFAULT, "global", "hsr"),
            (OpenGameLabel.VIETNAM, "vietnam", "hsr"),
        ),
        Game.ZZZ: (
            (OpenGameLabel.DEFAULT, "global", "zzz"),
            (OpenGameLabel.VIETNAM, "vietnam", "zzz"),
        ),
    },
    Platform.MIYOUSHE: {
        Game.GENSHIN: (
            (OpenGameLabel.DEFAULT, "cn", "gi"),
            (OpenGameLabel.CLOUD, "cn", "gi_cloud"),
        ),
        Game.STARRAIL: (
            (OpenGameLabel.DEFAULT, "cn", "hsr"),
            (OpenGameLabel.CLOUD, "cn", "hsr_cloud"),
        ),
        Game.ZZZ: ((OpenGameLabel.DEFAULT, "cn", "zzz"), (OpenGameLabel.CLOUD, "cn", "zzz_cloud")),
    },
}


def get_open_game_url(*, region: OpenGameRegion, game: OpenGameGame) -> URL:
    region_urls = OPEN_GAME_URLS.get(region)
    if region_urls is None:
        msg = f"Invalid region: {region!r}"
        raise ValueError(msg)

    url = region_urls.get(game)
    if url is None:
        msg = f"Invalid game {game!r} for region {region!r}"
        raise ValueError(msg)

    return url


AUTO_TASK_INTERVALS: dict[AutoTaskType, int] = {
    "redeem": 3600 * 2,  # 2 hours
    "mimo_task": 3600 * 4,  # 4 hours
    "mimo_buy": 3600 * 5,  # 5 hours
    "mimo_draw": 3600 * 10,  # 10 hours
}
AUTO_TASK_LAST_TIME_FIELDS: dict[AutoTaskType, str] = {
    "redeem": "last_redeem_time",
    "mimo_task": "last_mimo_task_time",
    "mimo_buy": "last_mimo_buy_time",
    "mimo_draw": "last_mimo_draw_time",
    "checkin": "last_checkin_time",
}
AUTO_TASK_TOGGLE_FIELDS: dict[AutoTaskType, str] = {
    "redeem": "auto_redeem",
    "mimo_task": "mimo_auto_task",
    "mimo_buy": "mimo_auto_buy",
    "mimo_draw": "mimo_auto_draw",
    "checkin": "daily_checkin",
}
NOTIF_SETTING_FIELDS: dict[AutoTaskType, tuple[str, str]] = {
    "checkin": ("notify_on_checkin_success", "notify_on_checkin_failure"),
    "mimo_task": ("mimo_task_success", "mimo_task_failure"),
    "mimo_buy": ("mimo_buy_success", "mimo_buy_failure"),
    "mimo_draw": ("mimo_draw_success", "mimo_draw_failure"),
    "redeem": ("redeem_success", "redeem_failure"),
}

PLATFORM_TO_REGION: dict[Platform, genshin.Region] = {
    Platform.HOYOLAB: genshin.Region.OVERSEAS,
    Platform.MIYOUSHE: genshin.Region.CHINESE,
}
REGION_TO_PLATFORM = {v: k for k, v in PLATFORM_TO_REGION.items()}

SLEEP_TIMES: dict[SleepTime, float] = {
    "redeem": 6.0,
    "mimo_task": 5.0,
    "mimo_shop": 0.5,
    "mimo_comment": 2.0,
    "mimo_lottery": 0.5,
    "search_autofill": 0.1,
    "checkin": 2.5,
    "notes_check": 1.2,
    "dm": 0.1,
}

CONCURRENT_TASK_NUM = 250
MAX_PROXY_ERROR_NUM = 8

AUTO_TASK_FEATURE_KEYS: dict[AutoTaskType, str] = {
    "redeem": "auto_redeem_toggle.label",
    "mimo_task": "mimo_auto_finish_and_claim_button_label",
    "mimo_buy": "mimo_auto_buy_button_label",
    "mimo_draw": "mimo_auto_draw_button_label",
    "checkin": "auto_checkin_button_label",
}
AUTO_TASK_COMMANDS: dict[AutoTaskType, str] = {
    "redeem": "</redeem>",
    "mimo_task": "</mimo>",
    "mimo_buy": "</mimo>",
    "mimo_draw": "</mimo>",
    "checkin": "</check-in>",
}

GUILD_ID = 1131592943791263745 if CONFIG.is_dev else 1000727526194298910
SUPPORTER_ROLE_ID = 1376358430947676184 if CONFIG.is_dev else 1117992633827082251

HB_BIRTHDAY = datetime.date(2024, 6, 7)

POOL_MAX_WORKERS = 1 if CONFIG.is_dev else min(32, (os.cpu_count() or 1))

INSTALL_URL = "https://one.hb.seria.moe/install"

YATTA_PROP_TYPE_TO_GPY_TYPE: dict[str, int] = {
    "maxHP": 1,
    "attack": 2,
    "defence": 3,
    "speed": 4,
    "criticalChance": 52,
    "criticalDamage": 53,
    "criticalChanceBase": 5,
    "criticalDamageBase": 6,
    "healRatioBase": 7,
    "sPRatioBase": 9,
    "statusProbabilityBase": 10,
    "statusResistanceBase": 11,
    "breakDamageAddedRatio": 59,
    "breakDamageAddedRatioBase": 58,
    "healRatio": 55,
    "maxSP": 60,
    "sPRatio": 54,
    "statusProbability": 56,
    "statusResistance": 57,
    "physicalAddedRatio": 12,
    "physicalResistance": 13,
    "fireAddedRatio": 14,
    "fireResistance": 15,
    "iceAddedRatio": 16,
    "iceResistance": 17,
    "thunderAddedRatio": 18,
    "thunderResistance": 19,
    "windAddedRatio": 20,
    "windResistance": 21,
    "quantumAddedRatio": 22,
    "quantumResistance": 23,
    "imaginaryAddedRatio": 24,
    "imaginaryResistance": 25,
    "baseHP": 26,
    "hPDelta": 27,
    "hPAddedRatio": 32,
    "baseAttack": 28,
    "attackDelta": 29,
    "attackAddedRatio": 33,
    "baseDefence": 30,
    "defenceDelta": 31,
    "defenceAddedRatio": 34,
    "baseSpeed": 35,
    "physicalResistanceDelta": 37,
    "fireResistanceDelta": 38,
    "iceResistanceDelta": 39,
    "thunderResistanceDelta": 40,
    "windResistanceDelta": 41,
    "quantumResistanceDelta": 42,
    "imaginaryResistanceDelta": 43,
    "speedDelta": 51,
}
GPY_TYPE_TO_YATTA_PROP_TYPE = {v: k for k, v in YATTA_PROP_TYPE_TO_GPY_TYPE.items()}

<<<<<<< HEAD
EMPTY_CHAR = "‎ "
=======
MW_BANNER_TYPES = {e.value for e in genshin.models.MWBannerType}
MW_EVENT_BANNER_TYPES = {e.value for e in genshin.models.MWBannerType if "EVENT" in e.name}
>>>>>>> a4b1f361
<|MERGE_RESOLUTION|>--- conflicted
+++ resolved
@@ -1364,9 +1364,6 @@
 }
 GPY_TYPE_TO_YATTA_PROP_TYPE = {v: k for k, v in YATTA_PROP_TYPE_TO_GPY_TYPE.items()}
 
-<<<<<<< HEAD
 EMPTY_CHAR = "‎ "
-=======
 MW_BANNER_TYPES = {e.value for e in genshin.models.MWBannerType}
-MW_EVENT_BANNER_TYPES = {e.value for e in genshin.models.MWBannerType if "EVENT" in e.name}
->>>>>>> a4b1f361
+MW_EVENT_BANNER_TYPES = {e.value for e in genshin.models.MWBannerType if "EVENT" in e.name}