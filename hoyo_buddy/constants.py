from __future__ import annotations

import datetime
import os
import pathlib
from typing import TYPE_CHECKING, Final, Literal

import akasha
import ambr
import discord
import enka
import genshin
import hakushin
import yatta
from discord import app_commands
from dotenv import load_dotenv

from .enums import ChallengeType, Game, GenshinCity, GenshinElement, HSRElement, HSRPath

if TYPE_CHECKING:
    from .types import ProxyAPI

load_dotenv()

STATIC_FOLDER = pathlib.Path("./.static")

IMAGE_EXTENSIONS = (".jpg", ".jpeg", ".png", ".webp")
DB_SMALLINT_MAX = 32767

TRAVELER_IDS = {10000005, 10000007}
AMBR_TRAVELER_ID_TO_ENKA_TRAVELER_ID = {
    "10000005-anemo": "10000005-504",
    "10000005-geo": "10000005-506",
    "10000005-electro": "10000005-507",
    "10000005-dendro": "10000005-508",
    "10000005-hydro": "10000005-503",
    "10000007-anemo": "10000007-704",
    "10000007-geo": "10000007-706",
    "10000007-electro": "10000007-707",
    "10000007-dendro": "10000007-708",
    "10000007-hydro": "10000007-703",
}

TRAILBLAZER_IDS = {8001, 8002, 8003, 8004, 8005, 8006, 1001, 1224}


def contains_traveler_id(character_id: str) -> bool:
    return any(str(traveler_id) in character_id for traveler_id in TRAVELER_IDS)


SERVER_RESET_HOURS: dict[str, int] = {
    "os_usa": 17,
    "os_euro": 11,
    "prod_official_usa": 17,
    "prod_official_eur": 11,
    "prod_gf_us": 17,
    "prod_gf_eu": 11,
    # Every other server is 4
}
UID_TZ_OFFSET: dict[str, int] = {
    "6": -13,  # America, UTC-5
    "7": -7,  # Europe, UTC+1
    # Every other server is UTC+8
}
GI_UID_PREFIXES: tuple[str, ...] = (
    "1",  # Celestia
    "2",  # Celestia
    "3",  # Celestia
    "5",  # Irminsul
    "6",  # America
    "7",  # Europe
    "8",  # Asia
    "18",  # Asia
    "9",  # TW, HK, MO
)

WEEKDAYS: dict[int, str] = {
    0: "Monday",
    1: "Tuesday",
    2: "Wednesday",
    3: "Thursday",
    4: "Friday",
    5: "Saturday",
    6: "Sunday",
}

EQUIP_ID_TO_ARTIFACT_POS: dict[str, str] = {
    "EQUIP_BRACER": "flower",
    "EQUIP_NECKLACE": "plume",
    "EQUIP_SHOES": "sands",
    "EQUIP_RING": "goblet",
    "EQUIP_DRESS": "circlet",
}

LOCALE_TO_AKASHA_LANG = {
    discord.Locale.american_english: akasha.Language.ENGLISH,
    discord.Locale.taiwan_chinese: akasha.Language.CHINESE_TRADITIONAL,
    discord.Locale.chinese: akasha.Language.CHINESE_SIMPLIFIED,
    discord.Locale.german: akasha.Language.GERMAN,
    discord.Locale.spain_spanish: akasha.Language.SPANISH,
    discord.Locale.french: akasha.Language.FRENCH,
    discord.Locale.italian: akasha.Language.ITALIAN,
    discord.Locale.japanese: akasha.Language.JAPANESE,
    discord.Locale.korean: akasha.Language.KOREAN,
    discord.Locale.brazil_portuguese: akasha.Language.PORTUGUESE,
    discord.Locale.russian: akasha.Language.RUSSIAN,
    discord.Locale.thai: akasha.Language.THAI,
    discord.Locale.vietnamese: akasha.Language.VIETNAMESE,
    discord.Locale.turkish: akasha.Language.TURKISH,
    discord.Locale.ukrainian: akasha.Language.RUSSIAN,
}
AKASHA_LANG_TO_LOCALE = {v: k for k, v in LOCALE_TO_AKASHA_LANG.items()}


def locale_to_akasha_lang(locale: discord.Locale) -> akasha.Language:
    return LOCALE_TO_AKASHA_LANG.get(locale, akasha.Language.ENGLISH)


LOCALE_TO_HSR_ENKA_LANG: dict[discord.Locale, enka.hsr.Language] = {
    discord.Locale.taiwan_chinese: enka.hsr.Language.TRADITIONAL_CHINESE,
    discord.Locale.chinese: enka.hsr.Language.SIMPLIFIED_CHINESE,
    discord.Locale.german: enka.hsr.Language.GERMAN,
    discord.Locale.american_english: enka.hsr.Language.ENGLISH,
    discord.Locale.spain_spanish: enka.hsr.Language.ESPANOL,
    discord.Locale.french: enka.hsr.Language.FRECH,
    discord.Locale.indonesian: enka.hsr.Language.INDOENSIAN,
    discord.Locale.japanese: enka.hsr.Language.JAPANESE,
    discord.Locale.korean: enka.hsr.Language.KOREAN,
    discord.Locale.brazil_portuguese: enka.hsr.Language.PORTUGUESE,
    discord.Locale.russian: enka.hsr.Language.RUSSIAN,
    discord.Locale.thai: enka.hsr.Language.THAI,
    discord.Locale.vietnamese: enka.hsr.Language.VIETNAMESE,
}

LOCALE_TO_HSR_CARD_API_LANG: dict[discord.Locale, str] = {
    discord.Locale.taiwan_chinese: "cht",
    discord.Locale.chinese: "cn",
    discord.Locale.german: "de",
    discord.Locale.spain_spanish: "es",
    discord.Locale.french: "fr",
    discord.Locale.indonesian: "id",
    discord.Locale.japanese: "jp",
    discord.Locale.korean: "kr",
    discord.Locale.brazil_portuguese: "pt",
    discord.Locale.russian: "ru",
    discord.Locale.thai: "th",
    discord.Locale.vietnamese: "vi",
    discord.Locale.ukrainian: "ru",
}

LOCALE_TO_GPY_LANG = {
    discord.Locale.american_english: "en-us",
    discord.Locale.taiwan_chinese: "zh-tw",
    discord.Locale.chinese: "zh-cn",
    discord.Locale.german: "de-de",
    discord.Locale.spain_spanish: "es-es",
    discord.Locale.french: "fr-fr",
    discord.Locale.indonesian: "id-id",
    discord.Locale.italian: "it-it",
    discord.Locale.japanese: "ja-jp",
    discord.Locale.korean: "ko-kr",
    discord.Locale.brazil_portuguese: "pt-pt",
    discord.Locale.thai: "th-th",
    discord.Locale.vietnamese: "vi-vn",
    discord.Locale.turkish: "tr-tr",
    discord.Locale.russian: "ru-ru",
    discord.Locale.ukrainian: "ru-ru",
}
GPY_LANG_TO_LOCALE = {v: k for k, v in LOCALE_TO_GPY_LANG.items()}


def locale_to_gpy_lang(locale: discord.Locale) -> str:
    return LOCALE_TO_GPY_LANG.get(locale, "en-us")


HOYO_BUDDY_LOCALES: dict[discord.Locale, dict[str, str]] = {
    discord.Locale.american_english: {"name": "English", "emoji": "🇺🇸"},
    discord.Locale.chinese: {"name": "简体中文", "emoji": "🇨🇳"},
    discord.Locale.taiwan_chinese: {"name": "繁體中文", "emoji": "🇹🇼"},
    discord.Locale.french: {"name": "Français", "emoji": "🇫🇷"},
    discord.Locale.japanese: {"name": "日本語", "emoji": "🇯🇵"},
    discord.Locale.brazil_portuguese: {"name": "Português", "emoji": "🇧🇷"},
    discord.Locale.indonesian: {"name": "Bahasa Indonesia", "emoji": "🇮🇩"},
    discord.Locale.dutch: {"name": "Nederlands", "emoji": "🇳🇱"},
    discord.Locale.vietnamese: {"name": "Tiếng Việt", "emoji": "🇻🇳"},
    discord.Locale.thai: {"name": "ภาษาไทย", "emoji": "🇹🇭"},
    discord.Locale.spain_spanish: {"name": "Español", "emoji": "🇪🇸"},
    discord.Locale.korean: {"name": "한국어", "emoji": "🇰🇷"},
    discord.Locale.turkish: {"name": "Türkçe", "emoji": "🇹🇷"},
    discord.Locale.italian: {"name": "Italiano", "emoji": "🇮🇹"},
    discord.Locale.russian: {"name": "Русский", "emoji": "🇷🇺"},
}

LOCALE_TO_AMBR_LANG: dict[discord.Locale, ambr.Language] = {
    discord.Locale.taiwan_chinese: ambr.Language.CHT,
    discord.Locale.chinese: ambr.Language.CHS,
    discord.Locale.german: ambr.Language.DE,
    discord.Locale.american_english: ambr.Language.EN,
    discord.Locale.spain_spanish: ambr.Language.ES,
    discord.Locale.french: ambr.Language.FR,
    discord.Locale.indonesian: ambr.Language.ID,
    discord.Locale.japanese: ambr.Language.JP,
    discord.Locale.korean: ambr.Language.KR,
    discord.Locale.brazil_portuguese: ambr.Language.PT,
    discord.Locale.russian: ambr.Language.RU,
    discord.Locale.ukrainian: ambr.Language.RU,
    discord.Locale.thai: ambr.Language.TH,
    discord.Locale.vietnamese: ambr.Language.VI,
    discord.Locale.italian: ambr.Language.IT,
    discord.Locale.turkish: ambr.Language.TR,
}

LOCALE_TO_YATTA_LANG: dict[discord.Locale, yatta.Language] = {
    discord.Locale.taiwan_chinese: yatta.Language.CHT,
    discord.Locale.chinese: yatta.Language.CN,
    discord.Locale.german: yatta.Language.DE,
    discord.Locale.american_english: yatta.Language.EN,
    discord.Locale.spain_spanish: yatta.Language.ES,
    discord.Locale.french: yatta.Language.FR,
    discord.Locale.indonesian: yatta.Language.ID,
    discord.Locale.japanese: yatta.Language.JP,
    discord.Locale.korean: yatta.Language.KR,
    discord.Locale.brazil_portuguese: yatta.Language.PT,
    discord.Locale.russian: yatta.Language.RU,
    discord.Locale.ukrainian: yatta.Language.RU,
    discord.Locale.thai: yatta.Language.TH,
    discord.Locale.vietnamese: yatta.Language.VI,
}

LOCALE_TO_HAKUSHIN_LANG: dict[discord.Locale, hakushin.Language] = {
    discord.Locale.chinese: hakushin.Language.ZH,
    discord.Locale.taiwan_chinese: hakushin.Language.ZH,
    discord.Locale.japanese: hakushin.Language.JA,
    discord.Locale.korean: hakushin.Language.KO,
    discord.Locale.american_english: hakushin.Language.EN,
}


LOCALE_TO_GI_ENKA_LANG: dict[discord.Locale, enka.gi.Language] = {
    discord.Locale.taiwan_chinese: enka.gi.Language.TRADITIONAL_CHINESE,
    discord.Locale.chinese: enka.gi.Language.SIMPLIFIED_CHINESE,
    discord.Locale.german: enka.gi.Language.GERMAN,
    discord.Locale.american_english: enka.gi.Language.ENGLISH,
    discord.Locale.spain_spanish: enka.gi.Language.SPANISH,
    discord.Locale.french: enka.gi.Language.FRENCH,
    discord.Locale.indonesian: enka.gi.Language.INDONESIAN,
    discord.Locale.japanese: enka.gi.Language.JAPANESE,
    discord.Locale.korean: enka.gi.Language.KOREAN,
    discord.Locale.brazil_portuguese: enka.gi.Language.PORTUGUESE,
    discord.Locale.russian: enka.gi.Language.RUSSIAN,
    discord.Locale.ukrainian: enka.gi.Language.RUSSIAN,
    discord.Locale.thai: enka.gi.Language.THAI,
    discord.Locale.vietnamese: enka.gi.Language.VIETNAMESE,
    discord.Locale.italian: enka.gi.Language.ITALIAN,
    discord.Locale.turkish: enka.gi.Language.TURKISH,
}

LOCALE_TO_GI_CARD_API_LANG: dict[discord.Locale, str] = {
    discord.Locale.taiwan_chinese: "cht",
    discord.Locale.chinese: "chs",
    discord.Locale.german: "de",
    discord.Locale.american_english: "en",
    discord.Locale.spain_spanish: "es",
    discord.Locale.french: "fr",
    discord.Locale.indonesian: "id",
    discord.Locale.japanese: "jp",
    discord.Locale.korean: "kr",
    discord.Locale.brazil_portuguese: "pt",
    discord.Locale.russian: "ru",
    discord.Locale.thai: "th",
    discord.Locale.vietnamese: "vi",
    discord.Locale.italian: "it",
    discord.Locale.turkish: "tr",
}

HSR_ELEMENT_DMG_PROPS = {
    12,  # Physical
    22,  # Quantum
    16,  # Ice
    18,  # Electro
    20,  # Wind
    24,  # Imaginary
    14,  # Fire
}

YATTA_PATH_TO_HSR_PATH = {
    yatta.PathType.KNIGHT: HSRPath.PRESERVATION,
    yatta.PathType.MAGE: HSRPath.ERUDITION,
    yatta.PathType.PRIEST: HSRPath.ABUNDANCE,
    yatta.PathType.ROGUE: HSRPath.THE_HUNT,
    yatta.PathType.SHAMAN: HSRPath.HARMONY,
    yatta.PathType.WARLOCK: HSRPath.NIHILITY,
    yatta.PathType.WARRIOR: HSRPath.DESTRUCTION,
    yatta.PathType.MEMORY: HSRPath.REMEMBRANCE,
}

YATTA_PATH_TO_GPY_PATH = {
    yatta.PathType.KNIGHT: genshin.models.StarRailPath.PRESERVATION,
    yatta.PathType.MAGE: genshin.models.StarRailPath.ERUDITION,
    yatta.PathType.PRIEST: genshin.models.StarRailPath.ABUNDANCE,
    yatta.PathType.ROGUE: genshin.models.StarRailPath.THE_HUNT,
    yatta.PathType.SHAMAN: genshin.models.StarRailPath.HARMONY,
    yatta.PathType.WARLOCK: genshin.models.StarRailPath.NIHILITY,
    yatta.PathType.WARRIOR: genshin.models.StarRailPath.DESTRUCTION,
}

YATTA_COMBAT_TYPE_TO_ELEMENT = {
    yatta.CombatType.ICE: HSRElement.ICE,
    yatta.CombatType.FIRE: HSRElement.FIRE,
    yatta.CombatType.IMAGINARY: HSRElement.IMAGINARY,
    yatta.CombatType.PHYSICAL: HSRElement.PHYSICAL,
    yatta.CombatType.QUANTUM: HSRElement.QUANTUM,
    yatta.CombatType.WIND: HSRElement.WIND,
    yatta.CombatType.THUNDER: HSRElement.THUNDER,
}

HAKUSHIN_GI_ELEMENT_TO_ELEMENT = {
    hakushin.enums.GIElement.ANEMO: GenshinElement.ANEMO,
    hakushin.enums.GIElement.GEO: GenshinElement.GEO,
    hakushin.enums.GIElement.ELECTRO: GenshinElement.ELECTRO,
    hakushin.enums.GIElement.DENDRO: GenshinElement.DENDRO,
    hakushin.enums.GIElement.PYRO: GenshinElement.PYRO,
    hakushin.enums.GIElement.CRYO: GenshinElement.CRYO,
    hakushin.enums.GIElement.HYDRO: GenshinElement.HYDRO,
}

HAKUSHIN_HSR_ELEMENT_TO_ELEMENT = {
    hakushin.enums.HSRElement.WIND: HSRElement.WIND,
    hakushin.enums.HSRElement.FIRE: HSRElement.FIRE,
    hakushin.enums.HSRElement.ICE: HSRElement.ICE,
    hakushin.enums.HSRElement.THUNDER: HSRElement.THUNDER,
    hakushin.enums.HSRElement.PHYSICAL: HSRElement.PHYSICAL,
    hakushin.enums.HSRElement.QUANTUM: HSRElement.QUANTUM,
    hakushin.enums.HSRElement.IMAGINARY: HSRElement.IMAGINARY,
}

ENKA_GI_ELEMENT_TO_ELEMENT = {
    enka.gi.Element.ANEMO: GenshinElement.ANEMO,
    enka.gi.Element.GEO: GenshinElement.GEO,
    enka.gi.Element.ELECTRO: GenshinElement.ELECTRO,
    enka.gi.Element.DENDRO: GenshinElement.DENDRO,
    enka.gi.Element.PYRO: GenshinElement.PYRO,
    enka.gi.Element.CRYO: GenshinElement.CRYO,
    enka.gi.Element.HYDRO: GenshinElement.HYDRO,
}
ELEMENT_TO_ENKA_GI_ELEMENT = {v: k for k, v in ENKA_GI_ELEMENT_TO_ELEMENT.items()}


def convert_gi_element_to_enka(element: GenshinElement) -> enka.gi.Element:
    return ELEMENT_TO_ENKA_GI_ELEMENT[element]


AMBR_ELEMENT_TO_ELEMENT = {
    ambr.Element.ANEMO: GenshinElement.ANEMO,
    ambr.Element.GEO: GenshinElement.GEO,
    ambr.Element.ELECTRO: GenshinElement.ELECTRO,
    ambr.Element.DENDRO: GenshinElement.DENDRO,
    ambr.Element.PYRO: GenshinElement.PYRO,
    ambr.Element.CRYO: GenshinElement.CRYO,
    ambr.Element.HYDRO: GenshinElement.HYDRO,
}
AMBR_CITY_TO_CITY = {
    ambr.City.MONDSTADT: GenshinCity.MONDSTADT,
    ambr.City.LIYUE: GenshinCity.LIYUE,
    ambr.City.INAZUMA: GenshinCity.INAZUMA,
    ambr.City.SUMERU: GenshinCity.SUMERU,
    ambr.City.FONTAINE: GenshinCity.FONTAINE,
    ambr.City.NATLAN: GenshinCity.NATLAN,
}
AMBR_WEAPON_TYPES = {
    "WEAPON_SWORD_ONE_HAND": 1,
    "WEAPON_CATALYST": 10,
    "WEAPON_CLAYMORE": 11,
    "WEAPON_BOW": 12,
    "WEAPON_POLE": 13,
}

FIGHT_PROP_CONVERTER: Final[dict[int, enka.gi.FightPropType]] = {
    # Base properties
    2000: enka.gi.FightPropType.FIGHT_PROP_MAX_HP,
    2001: enka.gi.FightPropType.FIGHT_PROP_CUR_ATTACK,
    2002: enka.gi.FightPropType.FIGHT_PROP_CUR_DEFENSE,
    28: enka.gi.FightPropType.FIGHT_PROP_ELEMENT_MASTERY,
    # Extra properties
    20: enka.gi.FightPropType.FIGHT_PROP_CRITICAL,
    22: enka.gi.FightPropType.FIGHT_PROP_CRITICAL_HURT,
    26: enka.gi.FightPropType.FIGHT_PROP_HEAL_ADD,
    27: enka.gi.FightPropType.FIGHT_PROP_HEALED_ADD,
    23: enka.gi.FightPropType.FIGHT_PROP_CHARGE_EFFICIENCY,
    # Element properties
    40: enka.gi.FightPropType.FIGHT_PROP_FIRE_ADD_HURT,
    42: enka.gi.FightPropType.FIGHT_PROP_WATER_ADD_HURT,
    43: enka.gi.FightPropType.FIGHT_PROP_GRASS_ADD_HURT,
    41: enka.gi.FightPropType.FIGHT_PROP_ELEC_ADD_HURT,
    44: enka.gi.FightPropType.FIGHT_PROP_WIND_ADD_HURT,
    46: enka.gi.FightPropType.FIGHT_PROP_ICE_ADD_HURT,
    45: enka.gi.FightPropType.FIGHT_PROP_ROCK_ADD_HURT,
    30: enka.gi.FightPropType.FIGHT_PROP_PHYSICAL_ADD_HURT,
    # Artifact properties
    2: enka.gi.FightPropType.FIGHT_PROP_HP,
    3: enka.gi.FightPropType.FIGHT_PROP_HP_PERCENT,
    4: enka.gi.FightPropType.FIGHT_PROP_BASE_ATTACK,
    5: enka.gi.FightPropType.FIGHT_PROP_ATTACK,
    6: enka.gi.FightPropType.FIGHT_PROP_ATTACK_PERCENT,
    8: enka.gi.FightPropType.FIGHT_PROP_DEFENSE,
    9: enka.gi.FightPropType.FIGHT_PROP_DEFENSE_PERCENT,
}
"""Mapping of hoyolab API property types to enka property types."""


def convert_fight_prop(prop_id: int) -> enka.gi.FightPropType:
    """Convert a hoyolab API property type to an enka property type.

    This function may return the input if the property type is not recognized, but we dont type hint it to do so.
    This is to prevent crashes in case of an unknown property type.
    """
    return FIGHT_PROP_CONVERTER.get(prop_id, prop_id)  # pyright: ignore[reportReturnType]


DMG_BONUS_IDS: Final[set[int]] = {40, 42, 43, 41, 44, 46, 45, 30}
"""IDs of damage bonus properties."""

ELEMENT_TO_BONUS_PROP_ID: Final[dict[GenshinElement, int]] = {
    GenshinElement.PYRO: 40,
    GenshinElement.HYDRO: 42,
    GenshinElement.DENDRO: 43,
    GenshinElement.ELECTRO: 41,
    GenshinElement.ANEMO: 44,
    GenshinElement.CRYO: 46,
    GenshinElement.GEO: 45,
}

STARRAIL_RES = "https://raw.githubusercontent.com/Mar-7th/StarRailRes/master"

HB_GAME_TO_GPY_GAME: dict[Game, genshin.Game] = {
    Game.GENSHIN: genshin.Game.GENSHIN,
    Game.STARRAIL: genshin.Game.STARRAIL,
    Game.HONKAI: genshin.Game.HONKAI,
    Game.ZZZ: genshin.Game.ZZZ,
    Game.TOT: genshin.Game.TOT,
}
"""Hoyo Buddy game enum to genshin.py game enum."""

GPY_GAME_TO_HB_GAME = {v: k for k, v in HB_GAME_TO_GPY_GAME.items()}
"""Genshin.py game enum to Hoyo Buddy game enum."""

GEETEST_SERVERS = {
    "prod": "http://geetest-server-test.seria.moe",
    "test": "http://geetest-server-test.seria.moe",
    "dev": "http://localhost:5000",
}

WEB_APP_URLS = {
    "prod": "https://hb-app.seria.moe",
    "test": "https://hb-app.seria.moe",
    "dev": "http://localhost:8645",
}

UTC_8 = datetime.timezone(datetime.timedelta(hours=8))

HAKUSHIN_HSR_SKILL_TYPE_NAMES = {
    "Normal": "hsr.normal_attack",
    "BPSkill": "hsr.skill",
    "Ultra": "hsr.ultimate",
    "Maze": "hsr.technique",
    "MazeNormal": "hsr.technique",
    "Talent": "hsr.talent",
}
GI_SKILL_TYPE_KEYS = {
    1: "gi.skill",
    2: "gi.burst",
    3: "gi.passive",
    4: "gi.passive",
    5: "gi.passive",
}

GAME_CHALLENGE_TYPES: Final[dict[Game, tuple[ChallengeType, ...]]] = {
    Game.GENSHIN: (ChallengeType.SPIRAL_ABYSS, ChallengeType.IMG_THEATER),
    Game.STARRAIL: (ChallengeType.MOC, ChallengeType.PURE_FICTION, ChallengeType.APC_SHADOW),
    Game.ZZZ: (ChallengeType.SHIYU_DEFENSE, ChallengeType.ASSAULT),
}
CHALLENGE_TYPE_GAMES = {
    type_: game for game, types in GAME_CHALLENGE_TYPES.items() for type_ in types
}

ZENLESS_DATA_URL = "https://git.mero.moe/dimbreath/ZenlessData/raw/branch/master"
ZENLESS_DATA_LANGS = ("CHT", "DE", "EN", "ES", "FR", "ID", "JA", "KO", "PT", "RU", "TH", "VI")
ZZZ_ITEM_TEMPLATE_URL = f"{ZENLESS_DATA_URL}//FileCfg/ItemTemplateTb.json"
ZZZ_AVATAR_TEMPLATE_URL = f"{ZENLESS_DATA_URL}/FileCfg/AvatarBaseTemplateTb.json"
ZZZ_TEXT_MAP_URL = f"{ZENLESS_DATA_URL}/TextMap/TextMap_{{lang}}TemplateTb.json"
ZZZ_AVATAR_BATTLE_TEMP_URL = f"{ZENLESS_DATA_URL}/FileCfg/AvatarBattleTemplateTb.json"
ZZZ_AVATAR_BATTLE_TEMP_JSON = "zzz_avatar_battle_temp.json"

ZZZ_AGENT_CORE_SKILL_LVL_MAP = {1: "-", 2: "A", 3: "B", 4: "C", 5: "D", 6: "E", 7: "F"}

LOCALE_TO_ZENLESS_DATA_LANG: dict[discord.Locale, str] = {
    discord.Locale.taiwan_chinese: "CHT",
    discord.Locale.german: "DE",
    discord.Locale.american_english: "EN",
    discord.Locale.spain_spanish: "ES",
    discord.Locale.french: "FR",
    discord.Locale.indonesian: "ID",
    discord.Locale.japanese: "JA",
    discord.Locale.korean: "KO",
    discord.Locale.brazil_portuguese: "PT",
    discord.Locale.russian: "RU",
    discord.Locale.thai: "TH",
    discord.Locale.vietnamese: "VI",
}
ZENLESS_DATA_LANG_TO_LOCALE = {v: k for k, v in LOCALE_TO_ZENLESS_DATA_LANG.items()}


def locale_to_zenless_data_lang(locale: discord.Locale) -> str:
    return LOCALE_TO_ZENLESS_DATA_LANG.get(locale, "EN")


STARRAIL_DATA_URL = "https://gitlab.com/Dimbreath/turnbasedgamedata/-/raw/main"
HSR_AVATAR_CONFIG_URL = f"{STARRAIL_DATA_URL}/ExcelOutput/AvatarConfig.json"
HSR_EQUIPMENT_CONFIG_URL = f"{STARRAIL_DATA_URL}/ExcelOutput/EquipmentConfig.json"
HSR_TEXT_MAP_URL = f"{STARRAIL_DATA_URL}/TextMap/TextMap{{lang}}.json"

STARRAIL_DATA_LANGS = (
    "CHS",
    "CHT",
    "DE",
    "EN",
    "ES",
    "FR",
    "ID",
    "JP",
    "KR",
    "PT",
    "RU",
    "TH",
    "VI",
)

LOCALE_TO_STARRAIL_DATA_LANG: dict[discord.Locale, str] = {
    discord.Locale.chinese: "CHS",
    discord.Locale.taiwan_chinese: "CHT",
    discord.Locale.german: "DE",
    discord.Locale.american_english: "EN",
    discord.Locale.spain_spanish: "ES",
    discord.Locale.french: "FR",
    discord.Locale.indonesian: "ID",
    discord.Locale.japanese: "JP",
    discord.Locale.korean: "KR",
    discord.Locale.brazil_portuguese: "PT",
    discord.Locale.russian: "RU",
    discord.Locale.thai: "TH",
    discord.Locale.vietnamese: "VI",
}


def locale_to_starrail_data_lang(locale: discord.Locale) -> str:
    return LOCALE_TO_STARRAIL_DATA_LANG.get(locale, "EN")


HSR_ASSETS_URL = "https://raw.githubusercontent.com/seriaati/HSRAssets/refs/heads/main"
HSR_DEFAULT_ART_URL = f"{HSR_ASSETS_URL}/avatardrawcardresult/Texture2D/{{char_id}}.png"
HSR_TEAM_ICON_URL = f"{HSR_ASSETS_URL}/avatariconteam/Texture2D/{{char_id}}.png"
ZZZ_M3_ART_URL = "https://api.hakush.in/zzz/UI/Mindscape_{char_id}_2.webp"
ZZZ_M6_ART_URL = "https://api.hakush.in/zzz/UI/Mindscape_{char_id}_3.webp"

UIGF_GAME_KEYS: Final[dict[Game, str]] = {
    Game.GENSHIN: "hk4e",
    Game.STARRAIL: "hkrpg",
    Game.ZZZ: "nap",
}

BANNER_TYPE_NAMES: Final[dict[Game, dict[int, str]]] = {
    Game.GENSHIN: {
        301: "banner_type_character_event",
        302: "banner_type_weapon_event",
        200: "banner_type_standard_banner",
        500: "banner_type_chronicled_wish",
        100: "banner_type_beginners_wish",
    },
    Game.STARRAIL: {
        11: "banner_type_character_warp",
        12: "banner_type_light_cone_warp",
        1: "banner_type_stellar_warp",
        2: "banner_type_departure_warp",
    },
    Game.ZZZ: {
        2: "banner_type_exclusive_channel",
        3: "banner_type_w_engine_channel",
        1: "banner_type_standard_channel",
        5: "banner_type_bangboo_channel",
    },
}

BANNER_WIN_RATE_TITLES: Final[dict[Game, dict[int, str]]] = {
    Game.GENSHIN: {301: "50/50", 302: "50/50", 500: "50/50"},
    Game.STARRAIL: {11: "50/50", 12: "75/25"},
    Game.ZZZ: {2: "50/50", 3: "75/25"},
}

BANNER_GUARANTEE_NUMS: Final[dict[Game, dict[int, int]]] = {
    Game.GENSHIN: {301: 90, 302: 80, 200: 90, 500: 90, 100: 20},
    Game.STARRAIL: {11: 90, 12: 80, 1: 90, 2: 50},
    Game.ZZZ: {2: 90, 3: 80, 1: 90, 5: 80},
}

STANDARD_END_DATES: Final[dict[Game, dict[int, datetime.date]]] = {
    Game.GENSHIN: {
        10000079: datetime.date(2023, 3, 21),  # Dehya
        10000042: datetime.date(2021, 3, 2),  # Keqing
        10000069: datetime.date(2022, 9, 9),  # Tighnari
    }
}

STANDARD_ITEMS: Final[dict[Game, set[int]]] = {
    Game.GENSHIN: {
        # Characters
        10000079,  # Dehya
        10000016,  # Diluc
        10000003,  # Jean
        10000042,  # Keqing
        10000041,  # Mona
        10000035,  # Qiqi
        10000069,  # Tighnari
        # Weapons
        15502,  # Amo's Bow
        11501,  # Aquila Favonia
        14502,  # Lost Prayer to the Sacred Winds
        13505,  # Primordial Jade Winged-Spear
        14501,  # Skyward Atlas
        11502,  # Skyward Blade
        15501,  # Skyward Harp
        12501,  # Skyward Pride
        13502,  # Skyward Spine
        12502,  # Wolf's Gravestone
    },
    Game.STARRAIL: {
        # Characters
        1211,  # Bailu
        1101,  # Bronya
        1107,  # Clara
        1104,  # Gepard
        1003,  # Himeko
        1004,  # Welt
        1209,  # Yanqing
        # Light Cones
        23003,  # But the Battle Isn't Over
        23004,  # In the Name of the World
        23005,  # Moment of Victory
        23000,  # Night on the Milky Way
        23012,  # Sleep Like the Dead
        23002,  # Something Irreplaceable
        23013,  # Time Waits for No One
    },
    Game.ZZZ: {
        # Agents
        1181,  # Grace
        1101,  # Koleda
        1141,  # Lycaon
        1021,  # Nekomata
        1211,  # Rina
        1041,  # Soldier 11
        # W-Engines
        14102,  # Steel Cushion
        14110,  # Hellfire Gears
        14114,  # The Restrained
        14104,  # The Brimstone
        14118,  # Fusion Compiler
        14121,  # Weeping Cradle
    },
}

CHARACTER_MAX_LEVEL: Final[dict[Game, int]] = {
    Game.GENSHIN: 90,
    Game.STARRAIL: 80,
    Game.ZZZ: 60,
    Game.HONKAI: 80,
}


def is_standard_item(game: Game, item_id: int) -> bool:
    if game not in STANDARD_ITEMS:
        msg = f"Game {game} is missing from the standard items list."
        raise ValueError(msg)
    return item_id in STANDARD_ITEMS[game]


def locale_to_hakushin_lang(locale: discord.Locale) -> hakushin.Language:
    return LOCALE_TO_HAKUSHIN_LANG.get(locale, hakushin.Language.EN)


# From https://www.prydwen.gg/zenless/guides/disk-drives-stats/
DISC_SUBSTAT_VALUES: dict[Literal["B", "A", "S"], dict[genshin.models.ZZZPropertyType, float]] = {
    "B": {
        genshin.models.ZZZPropertyType.FLAT_ATK: 7,
        genshin.models.ZZZPropertyType.ATK_PERCENT: 1,
        genshin.models.ZZZPropertyType.FLAT_HP: 39,
        genshin.models.ZZZPropertyType.HP_PERCENT: 1,
        genshin.models.ZZZPropertyType.FLAT_DEF: 5,
        genshin.models.ZZZPropertyType.DEF_PERCENT: 1.6,
        genshin.models.ZZZPropertyType.CRIT_RATE: 0.8,
        genshin.models.ZZZPropertyType.CRIT_DMG: 1.6,
        genshin.models.ZZZPropertyType.FLAT_PEN: 3,
        genshin.models.ZZZPropertyType.ANOMALY_PROFICIENCY: 3,
    },
    "A": {
        genshin.models.ZZZPropertyType.FLAT_ATK: 15,
        genshin.models.ZZZPropertyType.ATK_PERCENT: 2,
        genshin.models.ZZZPropertyType.FLAT_HP: 79,
        genshin.models.ZZZPropertyType.HP_PERCENT: 2,
        genshin.models.ZZZPropertyType.FLAT_DEF: 10,
        genshin.models.ZZZPropertyType.DEF_PERCENT: 3.2,
        genshin.models.ZZZPropertyType.CRIT_RATE: 1.6,
        genshin.models.ZZZPropertyType.CRIT_DMG: 3.2,
        genshin.models.ZZZPropertyType.FLAT_PEN: 6,
        genshin.models.ZZZPropertyType.ANOMALY_PROFICIENCY: 6,
    },
    "S": {
        genshin.models.ZZZPropertyType.FLAT_ATK: 19,
        genshin.models.ZZZPropertyType.ATK_PERCENT: 3,
        genshin.models.ZZZPropertyType.FLAT_HP: 112,
        genshin.models.ZZZPropertyType.HP_PERCENT: 3,
        genshin.models.ZZZPropertyType.FLAT_DEF: 15,
        genshin.models.ZZZPropertyType.DEF_PERCENT: 4.8,
        genshin.models.ZZZPropertyType.CRIT_RATE: 2.4,
        genshin.models.ZZZPropertyType.CRIT_DMG: 4.8,
        genshin.models.ZZZPropertyType.FLAT_PEN: 9,
        genshin.models.ZZZPropertyType.ANOMALY_PROFICIENCY: 9,
    },
}


def get_disc_substat_roll_num(
    disc_rarity: Literal["B", "A", "S"], prop: genshin.models.ZZZProperty
) -> int:
    if not isinstance(prop.type, genshin.models.ZZZPropertyType):
        return 0

    value = DISC_SUBSTAT_VALUES[disc_rarity][prop.type]
    prop_value = float(prop.value.replace("%", ""))
    return round(prop_value / value)


PROXY_APIS: dict[ProxyAPI, str] = {
    "RENDER": os.environ["RENDER_URL"],
    "RENDER2": os.environ["RENDER2_URL"],
    "RENDER3": os.environ["RENDER3_URL"],
    "VERCEL": os.environ["VERCEL_URL"],
    "FLY": os.environ["FLY_URL"],
    "RAILWAY": os.environ["RAILWAY_URL"],
}

CODE_CHANNEL_IDS = {
    genshin.Game.GENSHIN: 1310017049896026135,
    genshin.Game.STARRAIL: 1310017113695457300,
    genshin.Game.ZZZ: 1310017277202006067,
}

USER_ACCOUNT_RENAME_KWARGS: dict[str, app_commands.locale_str] = {
    "user": app_commands.locale_str("user", key="user_autocomplete_param_name"),
    "account": app_commands.locale_str("account", key="account_autocomplete_param_name"),
}
USER_ACCOUNT_DESCRIBE_KWARGS: dict[str, app_commands.locale_str] = {
    "user": app_commands.locale_str(
        "User to search the accounts with, defaults to you",
        key="user_autocomplete_param_description",
    ),
    "account": app_commands.locale_str(
        "Account to run this command with, defaults to the selected one in /accounts",
        key="account_autocomplete_param_description",
    ),
}

ZZZ_DISC_SUBSTATS = (
    ("Crit", 20103, ""),
    ("CritDmg", 21103, ""),
    ("ElementMystery", 31203, ""),
    ("PenDelta", 23203, ""),
    ("HpMax", 11103, ""),
    ("HpMax", 11102, "%"),
    ("Atk", 12103, ""),
    ("Atk", 12102, "%"),
    ("Def", 13103, ""),
    ("Def", 13102, "%"),
)
# LocaleStr key, substat id, LocaleStr append

ZZZ_AGENT_STAT_TO_DISC_SUBSTAT = {
    1: 11102,  # HP
    2: 12102,  # ATK
    3: 13102,  # DEF
    5: 20103,  # CRIT RATE
    6: 21103,  # CRIT DMG
    8: 31203,  # AP
    9: 23203,  # PEN
}

BLOCK_COLORS: dict[bool, dict[int, str]] = {
    True: {5: "#8a571e", 4: "#624a81", 3: "#3e5574", 2: "#44685d", 1: "#656570"},
    False: {5: "#b47128", 4: "#8768ac", 3: "#52779b", 2: "#4d766a1", 1: "#77787d"},
}

POST_REPLIES = (
    "very useful!",
    "wow-",
    "cool :D",
    "nice!",
    "nice post!",
    "great post :o",
    "awesome :D",
    "interesting :o",
    "pretty informative!",
)

NO_BETA_CONTENT_GUILDS = {916725085019181056, 888984573403340860, 1084856284198752388}
<<<<<<< HEAD
"""Discord servers that don't allow unreleased game content."""
=======
"""Discord servers that don't allow unreleased game content."""

CHANGELOG_LANGS = ("EN", "ZH", "VI")
CHANGELOG_URL = "https://github.com/seriaati/hoyo-buddy/blob/main/changelogs/CHANGELOG_{lang}.md"
LOCALE_TO_CHANGELOG_LANG = {
    discord.Locale.chinese: "ZH",
    discord.Locale.taiwan_chinese: "ZH",
    discord.Locale.vietnamese: "VI",
}


def get_changelog_url(locale: discord.Locale) -> str:
    return CHANGELOG_URL.format(lang=LOCALE_TO_CHANGELOG_LANG.get(locale, "EN"))
>>>>>>> 996db4af
<|MERGE_RESOLUTION|>--- conflicted
+++ resolved
@@ -811,9 +811,6 @@
 )
 
 NO_BETA_CONTENT_GUILDS = {916725085019181056, 888984573403340860, 1084856284198752388}
-<<<<<<< HEAD
-"""Discord servers that don't allow unreleased game content."""
-=======
 """Discord servers that don't allow unreleased game content."""
 
 CHANGELOG_LANGS = ("EN", "ZH", "VI")
@@ -826,5 +823,4 @@
 
 
 def get_changelog_url(locale: discord.Locale) -> str:
-    return CHANGELOG_URL.format(lang=LOCALE_TO_CHANGELOG_LANG.get(locale, "EN"))
->>>>>>> 996db4af
+    return CHANGELOG_URL.format(lang=LOCALE_TO_CHANGELOG_LANG.get(locale, "EN"))